project_name: bee

builds:
  - id: linux
    main: ./cmd/bee
    binary: bee
    flags:
      - -v
      - -trimpath
    ldflags:
      - -s -w -X github.com/ethersphere/bee.version={{.Version}} -X github.com/ethersphere/bee.commit={{.ShortCommit}}
    env:
      - CGO_ENABLED=0
    goos:
      - linux
    goarch:
      - amd64
      - 386
      - arm64
      - arm
    goarm:
      - 7
  - id: windows
    main: ./cmd/bee
    binary: bee
    flags:
      - -v
      - -trimpath
    ldflags:
      - -s -w -X github.com/ethersphere/bee.version={{.Version}} -X github.com/ethersphere/bee.commit={{.ShortCommit}}
    env:
      - CGO_ENABLED=0
    goos:
      - windows
    goarch:
      - amd64
      - 386
  - id: darwin
    main: ./cmd/bee
    binary: bee
    flags:
      - -v
      - -trimpath
    ldflags:
      - -s -w -X github.com/ethersphere/bee.version={{.Version}} -X github.com/ethersphere/bee.commit={{.ShortCommit}}
    env:
      - CGO_ENABLED=0
    goos:
      - darwin
    goarch:
      - amd64

snapshot:
  name_template: "{{.Tag}}-snapshot"

signs:
  - artifacts: checksum
    args: [
    "--pinentry-mode", "loopback",
    "--passphrase", "{{ .Env.GPG_PASSPHRASE }}",
    "-u", "{{ .Env.GPG_FINGERPRINT }}",
    "--output", "${signature}",
    "--detach-sign", "${artifact}",
  ]

archives:
  -
    id: scoop
    builds:
    - windows
    name_template: "{{ tolower .ProjectName }}-{{ tolower .Os }}-{{ tolower .Arch }}{{ if .Arm }}v{{ .Arm }}{{ end }}"
    format: zip
    wrap_in_directory: false
    files:
    - packaging/scoop/bee.yaml
    - LICENSE
    - README.md
  -
    name_template: "{{ tolower .ProjectName }}-{{ tolower .Os }}-{{ tolower .Arch }}{{ if .Arm }}v{{ .Arm }}{{ end }}"
    format: binary
  -
    id: homebrew
    builds:
    - darwin
    name_template: "{{ tolower .ProjectName }}-{{ tolower .Os }}-{{ tolower .Arch }}{{ if .Arm }}v{{ .Arm }}{{ end }}"
    files:
    - packaging/homebrew/bee.yaml
    - packaging/homebrew/bee-get-addr
    - LICENSE
    - README.md

nfpms:
  - file_name_template: "{{ tolower .ProjectName }}_{{ tolower .Version }}_{{ tolower .Arch }}{{ if .Arm }}v{{ .Arm }}{{ end }}"

    vendor: Ethereum Swarm
    homepage: https://swarm.ethereum.org/

    maintainer: Janoš Guljaš <janos@ethswarm.org>

    description: Ethereum Swarm node

    license: GPL-3

    dependencies:
      - ca-certificates
      - adduser

    formats:
      - deb
      - rpm
    
    contents:
      - src: packaging/bee.service
        dst: /lib/systemd/system/bee.service
      - src: packaging/bee-get-addr
        dst: /usr/bin/bee-get-addr
      - src: packaging/bee.yaml
        dst: /etc/bee/bee.yaml
        type: config
      - src: packaging/default
        dst: /etc/default/bee
        type: config

    overrides:
      deb:
        dependencies:
          - passwd
          - ca-certificates
        scripts:
          preinstall: ./packaging/deb/preinst
          postinstall: ./packaging/deb/postinst
          preremove: ./packaging/deb/prerm
          postremove: ./packaging/deb/postrm
      rpm:
        dependencies:
          - ca-certificates
          - shadow-utils
        scripts:
          preinstall: ./packaging/rpm/pre
          postinstall: ./packaging/rpm/post
          preremove: ./packaging/rpm/preun
          postremove: ./packaging/rpm/postun

    bindir: /usr/bin

scoop:
  url_template: "https://github.com/ethersphere/bee/releases/download/{{ .Tag }}/{{ .ArtifactName }}"
  bucket:
    owner: ethersphere
    name: scoop
    token: "{{ .Env.SCOOP_PAT }}"

  commit_author:
    name: bee-worker
    email: bee-worker@ethswarm.org

  commit_msg_template: "Scoop update for {{ .ProjectName }} version {{ .Tag }}"

  homepage: "https://github.com/ethersphere/bee"

  description: "Swarm client implemented in Go."

  license: BSD-3-Clause

  persist:
  - "data"
  - "packaging/scoop/bee.yaml"

  post_install:
    - "Write-Host 'Running postinstall command'"
    - "if(!(Test-Path $persist_dir\\bee.yaml)){New-Item -ItemType SymbolicLink -Path \"$persist_dir\\bee.yaml\" -Target \"$persist_dir\\packaging\\scoop\\bee.yaml\" | Out-Null}"
    - "(Get-Content -path $persist_dir\\bee.yaml -Raw) -replace './bee.yaml',\"$persist_dir\\bee.yaml\" | Set-Content -Path $persist_dir\\bee.yaml"
    - "(Get-Content -path $persist_dir\\bee.yaml -Raw) -replace './data',\"$persist_dir\\data\" | Set-Content -Path $persist_dir\\bee.yaml"
    - "(Get-Content -path $persist_dir\\bee.yaml -Raw) -replace './password',\"$persist_dir\\password\" | Set-Content -Path $persist_dir\\bee.yaml"
    - "if(!(Test-Path $persist_dir\\password)){[System.Web.Security.Membership]::GeneratePassword(32,5) | Set-Content -Path $persist_dir\\password}"
    - "if(sc.exe query SwarmBeeSvc | Select-String FAILED){sc.exe create SwarmBeeSvc binPath= \"$dir\\bee.exe start --config=$persist_dir\\bee.yaml\" type= share start= auto displayName= \"Bee\"; sc.exe description SwarmBeeSvc \"Swarm client implemented in Go.\"}"
<<<<<<< HEAD
    - "if($global){$ETH_ADDRESS = (((C:\\ProgramData\\scoop\\shims\\bee.exe init --config=$persist_dir\\bee.yaml | Select-String ethereum) -split ' ‘)[-1]).Trim('\"')} else {$ETH_ADDRESS = (((bee.exe init --config=$persist_dir\\bee.yaml | Select-String ethereum) -split ' ‘)[-1]).Trim('\"')}; Write-Host \"Please make sure there is sufficient eth and bzz available on $ETH_ADDRESS address.\nYou can get both goerli eth and goerli bzz from https://bzz.ethswarm.org/?transaction=buy&amount=10&slippage=30&receiver=0x$ETH_ADDRESS\""
    - "Write-Host \"Obtain free Infura account and set: swap-endpoint: wss://goerli.infura.io/ws/v3/xxxxxxxxxxxxxxxxxxxxxxxxxxxxxxxx inside $persist_dir\\bee.yaml\""
=======
    - "if($global){$ETH_ADDRESS = (((C:\\ProgramData\\scoop\\shims\\bee.exe init --config=$persist_dir\\bee.yaml | Select-String ethereum) -split ' ‘)[-1]).Trim('\"')} else {$ETH_ADDRESS = (((bee.exe init --config=$persist_dir\\bee.yaml | Select-String ethereum) -split ' ‘)[-1]).Trim('\"')}; Write-Host \"Please make sure there is sufficient eth and bzz available on $ETH_ADDRESS address.\nLearn how to fund your node by visiting our docs at https://docs.ethswarm.org/docs/installation/fund-your-node\""
>>>>>>> f0a50905
    - "Write-Host \"After the initial fund deploy Bee chequebook with [sudo] $dir\\bee.exe deploy --config=$persist_dir\\bee.yaml\""
    - "Write-Host 'Start Bee service with [sudo] sc.exe start SwarmBeeSvc'" 

brews:
  - name: swarm-bee
    tap:
      owner: ethersphere
      name: homebrew-tap
      token: "{{ .Env.HOMEBREW_TAP_PAT }}"
    ids:
      - homebrew
    commit_author:
      name: bee-worker
      email: bee-worker@ethswarm.org
    homepage: https://swarm.ethereum.org/
    description: Ethereum Swarm node
    caveats: |
        Logs:   #{var}/log/swarm-bee/bee.log
        Config: #{etc}/swarm-bee/bee.yaml

        Bee has SWAP enabled and by default is using ws://localhost:8546 ethereum endpoint.
        If needed obtain free Infura account and set:
        `swap-endpoint: wss://goerli.infura.io/ws/v3/xxxxxxxxxxxxxxxxxxxxxxxxxxxxxxxx`
        It is recommended to use external signer with bee.
        Check documentation for more info:
        - SWAP https://docs.ethswarm.org/docs/installation/manual#swap-bandwidth-incentives
        - External signer https://docs.ethswarm.org/docs/installation/bee-clef

        After you finish configuration run 'bee-get-addr'.
    test: |
      system "#{bin}/bee version"
    install: |
      (etc/"swarm-bee").mkpath
      (var/"lib/swarm-bee").mkpath
      bin.install ["bee", "packaging/homebrew/bee-get-addr"]
      etc.install "packaging/homebrew/bee.yaml" => "swarm-bee/bee.yaml" unless File.exists? etc/"swarm-bee/bee.yaml"
    post_install: |
      unless File.exists? "#{var}/lib/swarm-bee/password"
      system("openssl", "rand", "-out", var/"lib/swarm-bee/password", "-base64", "32")
      end
      system(bin/"bee", "init", "--config", etc/"swarm-bee/bee.yaml", ">/dev/null", "2>&1")
    plist: |
      <?xml version="1.0" encoding="UTF-8"?>
      <!DOCTYPE plist PUBLIC "-//Apple//DTD PLIST 1.0//EN" "http://www.apple.com/DTDs/PropertyList-1.0.dtd">
      <plist version="1.0">
      <dict>
        <key>KeepAlive</key>
        <true/>
        <key>Label</key>
        <string>#{plist_name}</string>
        <key>ProgramArguments</key>
        <array>
          <string>#{bin}/bee</string>
          <string>start</string>
          <string>--config</string>
          <string>#{etc}/swarm-bee/bee.yaml</string>
        </array>
        <key>RunAtLoad</key>
        <true/>
        <key>WorkingDirectory</key>
        <string>/usr/local</string>
        <key>StandardOutPath</key>
        <string>#{var}/log/swarm-bee/bee.log</string>
        <key>StandardErrorPath</key>
        <string>#{var}/log/swarm-bee/bee.log</string>
      </dict>
      </plist>

dockers:
- image_templates:
  - "ethersphere/bee:{{ .Version }}-amd64"
  - "quay.io/ethersphere/bee:{{ .Version }}-amd64"
  use_buildx: true
  ids:
    - linux
  goarch: amd64
  dockerfile: Dockerfile.goreleaser
  build_flag_templates:
  - "--platform=linux/amd64"
  - "--pull"
  - "--label=org.opencontainers.image.created={{.Date}}"
  - "--label=org.opencontainers.image.title={{.ProjectName}}"
  - "--label=org.opencontainers.image.revision={{.FullCommit}}"
  - "--label=org.opencontainers.image.version={{.Version}}"
- image_templates:
  - "ethersphere/bee:{{ .Version }}-armv7"
  - "quay.io/ethersphere/bee:{{ .Version }}-armv7"
  use_buildx: true
  ids:
    - linux
  goarch: arm
  goarm: 7
  dockerfile: Dockerfile.goreleaser
  build_flag_templates:
  - "--platform=linux/arm/v7"
  - "--pull"
  - "--label=org.opencontainers.image.created={{.Date}}"
  - "--label=org.opencontainers.image.title={{.ProjectName}}"
  - "--label=org.opencontainers.image.revision={{.FullCommit}}"
  - "--label=org.opencontainers.image.version={{.Version}}"
- image_templates:
  - "ethersphere/bee:{{ .Version }}-arm64v8"
  - "quay.io/ethersphere/bee:{{ .Version }}-arm64v8"
  use_buildx: true
  ids:
    - linux
  goarch: arm64
  dockerfile: Dockerfile.goreleaser
  build_flag_templates:
  - "--platform=linux/arm64/v8"
  - "--pull"
  - "--label=org.opencontainers.image.created={{.Date}}"
  - "--label=org.opencontainers.image.title={{.ProjectName}}"
  - "--label=org.opencontainers.image.revision={{.FullCommit}}"
  - "--label=org.opencontainers.image.version={{.Version}}"
docker_manifests:
- name_template: ethersphere/bee:{{ .Major }}
  image_templates:
  - ethersphere/bee:{{ .Version }}-amd64
  - ethersphere/bee:{{ .Version }}-armv7
  - ethersphere/bee:{{ .Version }}-arm64v8
- name_template: ethersphere/bee:{{ .Major }}.{{ .Minor }}
  image_templates:
  - ethersphere/bee:{{ .Version }}-amd64
  - ethersphere/bee:{{ .Version }}-armv7
  - ethersphere/bee:{{ .Version }}-arm64v8
- name_template: ethersphere/bee:{{ .Major }}.{{ .Minor }}.{{ .Patch }}
  image_templates:
  - ethersphere/bee:{{ .Version }}-amd64
  - ethersphere/bee:{{ .Version }}-armv7
  - ethersphere/bee:{{ .Version }}-arm64v8
- name_template: ethersphere/bee:latest
  image_templates:
  - ethersphere/bee:{{ .Version }}-amd64
  - ethersphere/bee:{{ .Version }}-armv7
  - ethersphere/bee:{{ .Version }}-arm64v8
- name_template: ethersphere/bee:beta
  image_templates:
  - ethersphere/bee:{{ .Version }}-amd64
  - ethersphere/bee:{{ .Version }}-armv7
  - ethersphere/bee:{{ .Version }}-arm64v8
- name_template: quay.io/ethersphere/bee:{{ .Major }}
  image_templates:
  - quay.io/ethersphere/bee:{{ .Version }}-amd64
  - quay.io/ethersphere/bee:{{ .Version }}-armv7
  - quay.io/ethersphere/bee:{{ .Version }}-arm64v8
- name_template: quay.io/ethersphere/bee:{{ .Major }}.{{ .Minor }}
  image_templates:
  - quay.io/ethersphere/bee:{{ .Version }}-amd64
  - quay.io/ethersphere/bee:{{ .Version }}-armv7
  - quay.io/ethersphere/bee:{{ .Version }}-arm64v8
- name_template: quay.io/ethersphere/bee:{{ .Major }}.{{ .Minor }}.{{ .Patch }}
  image_templates:
  - quay.io/ethersphere/bee:{{ .Version }}-amd64
  - quay.io/ethersphere/bee:{{ .Version }}-armv7
  - quay.io/ethersphere/bee:{{ .Version }}-arm64v8
- name_template: quay.io/ethersphere/bee:latest
  image_templates:
  - quay.io/ethersphere/bee:{{ .Version }}-amd64
  - quay.io/ethersphere/bee:{{ .Version }}-armv7
  - quay.io/ethersphere/bee:{{ .Version }}-arm64v8
- name_template: quay.io/ethersphere/bee:beta
  image_templates:
  - quay.io/ethersphere/bee:{{ .Version }}-amd64
  - quay.io/ethersphere/bee:{{ .Version }}-armv7
  - quay.io/ethersphere/bee:{{ .Version }}-arm64v8<|MERGE_RESOLUTION|>--- conflicted
+++ resolved
@@ -174,12 +174,8 @@
     - "(Get-Content -path $persist_dir\\bee.yaml -Raw) -replace './password',\"$persist_dir\\password\" | Set-Content -Path $persist_dir\\bee.yaml"
     - "if(!(Test-Path $persist_dir\\password)){[System.Web.Security.Membership]::GeneratePassword(32,5) | Set-Content -Path $persist_dir\\password}"
     - "if(sc.exe query SwarmBeeSvc | Select-String FAILED){sc.exe create SwarmBeeSvc binPath= \"$dir\\bee.exe start --config=$persist_dir\\bee.yaml\" type= share start= auto displayName= \"Bee\"; sc.exe description SwarmBeeSvc \"Swarm client implemented in Go.\"}"
-<<<<<<< HEAD
-    - "if($global){$ETH_ADDRESS = (((C:\\ProgramData\\scoop\\shims\\bee.exe init --config=$persist_dir\\bee.yaml | Select-String ethereum) -split ' ‘)[-1]).Trim('\"')} else {$ETH_ADDRESS = (((bee.exe init --config=$persist_dir\\bee.yaml | Select-String ethereum) -split ' ‘)[-1]).Trim('\"')}; Write-Host \"Please make sure there is sufficient eth and bzz available on $ETH_ADDRESS address.\nYou can get both goerli eth and goerli bzz from https://bzz.ethswarm.org/?transaction=buy&amount=10&slippage=30&receiver=0x$ETH_ADDRESS\""
+    - "if($global){$ETH_ADDRESS = (((C:\\ProgramData\\scoop\\shims\\bee.exe init --config=$persist_dir\\bee.yaml | Select-String ethereum) -split ' ‘)[-1]).Trim('\"')} else {$ETH_ADDRESS = (((bee.exe init --config=$persist_dir\\bee.yaml | Select-String ethereum) -split ' ‘)[-1]).Trim('\"')}; Write-Host \"Please make sure there is sufficient eth and bzz available on $ETH_ADDRESS address.\nLearn how to fund your node by visiting our docs at https://docs.ethswarm.org/docs/installation/fund-your-node\""
     - "Write-Host \"Obtain free Infura account and set: swap-endpoint: wss://goerli.infura.io/ws/v3/xxxxxxxxxxxxxxxxxxxxxxxxxxxxxxxx inside $persist_dir\\bee.yaml\""
-=======
-    - "if($global){$ETH_ADDRESS = (((C:\\ProgramData\\scoop\\shims\\bee.exe init --config=$persist_dir\\bee.yaml | Select-String ethereum) -split ' ‘)[-1]).Trim('\"')} else {$ETH_ADDRESS = (((bee.exe init --config=$persist_dir\\bee.yaml | Select-String ethereum) -split ' ‘)[-1]).Trim('\"')}; Write-Host \"Please make sure there is sufficient eth and bzz available on $ETH_ADDRESS address.\nLearn how to fund your node by visiting our docs at https://docs.ethswarm.org/docs/installation/fund-your-node\""
->>>>>>> f0a50905
     - "Write-Host \"After the initial fund deploy Bee chequebook with [sudo] $dir\\bee.exe deploy --config=$persist_dir\\bee.yaml\""
     - "Write-Host 'Start Bee service with [sudo] sc.exe start SwarmBeeSvc'" 
 
