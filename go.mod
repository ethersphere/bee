--- conflicted
+++ resolved
@@ -47,27 +47,17 @@
 	gitlab.com/nolash/go-mockbytes v0.0.7
 	go.uber.org/atomic v1.11.0
 	go.uber.org/goleak v1.3.0
-<<<<<<< HEAD
-	golang.org/x/crypto v0.41.0
-	golang.org/x/sync v0.16.0
-	golang.org/x/sys v0.35.0
-	golang.org/x/term v0.34.0
-	golang.org/x/time v0.12.0
-=======
 	golang.org/x/crypto v0.45.0
 	golang.org/x/sync v0.18.0
 	golang.org/x/sys v0.38.0
 	golang.org/x/term v0.37.0
-	golang.org/x/time v0.9.0
->>>>>>> 7a72d9f9
+	golang.org/x/time v0.12.0
 	gopkg.in/yaml.v2 v2.4.0
 	resenje.org/feed v0.1.2
 	resenje.org/multex v0.1.0
 	resenje.org/singleflight v0.4.0
 	resenje.org/web v0.4.3
 )
-
-require golang.org/x/telemetry v0.0.0-20251008203120-078029d740a8 // indirect
 
 require (
 	github.com/BurntSushi/toml v1.1.0 // indirect
@@ -190,24 +180,15 @@
 	go.uber.org/fx v1.24.0 // indirect
 	go.uber.org/mock v0.5.2 // indirect
 	go.uber.org/multierr v1.11.0 // indirect
-<<<<<<< HEAD
 	go.uber.org/zap v1.27.0
 	go.uber.org/zap/exp v0.3.0 // indirect
 	golang.org/x/exp v0.0.0-20250606033433-dcc06ee1d476 // indirect
-	golang.org/x/mod v0.27.0 // indirect
-	golang.org/x/net v0.43.0 // indirect
-	golang.org/x/text v0.28.0 // indirect
-	golang.org/x/tools v0.36.0 // indirect
-	google.golang.org/protobuf v1.36.6 // indirect
-=======
-	go.uber.org/zap v1.27.0 // indirect
-	golang.org/x/exp v0.0.0-20240213143201-ec583247a57a // indirect
 	golang.org/x/mod v0.29.0 // indirect
 	golang.org/x/net v0.47.0 // indirect
+	golang.org/x/telemetry v0.0.0-20251008203120-078029d740a8 // indirect
 	golang.org/x/text v0.31.0 // indirect
 	golang.org/x/tools v0.38.0 // indirect
-	google.golang.org/protobuf v1.36.1 // indirect
->>>>>>> 7a72d9f9
+	google.golang.org/protobuf v1.36.6 // indirect
 	gopkg.in/ini.v1 v1.57.0 // indirect
 	gopkg.in/yaml.v3 v3.0.1 // indirect
 	lukechampine.com/blake3 v1.4.1 // indirect
