--- conflicted
+++ resolved
@@ -2,11 +2,8 @@
 
 go 1.25
 
-<<<<<<< HEAD
-=======
 toolchain go1.25.2
 
->>>>>>> 0cc0e519
 require (
 	contrib.go.opencensus.io/exporter/prometheus v0.4.2
 	github.com/armon/go-radix v1.0.0
