--- conflicted
+++ resolved
@@ -30,11 +30,7 @@
 	github.com/multiformats/go-multihash v0.2.3
 	github.com/multiformats/go-multistream v0.6.0
 	github.com/opentracing/opentracing-go v1.2.0
-<<<<<<< HEAD
-	github.com/prometheus/client_golang v1.21.0
-=======
 	github.com/prometheus/client_golang v1.21.1
->>>>>>> 6dfa847a
 	github.com/spf13/afero v1.6.0
 	github.com/spf13/cobra v1.5.0
 	github.com/spf13/viper v1.7.0
@@ -46,19 +42,11 @@
 	gitlab.com/nolash/go-mockbytes v0.0.7
 	go.uber.org/atomic v1.11.0
 	go.uber.org/goleak v1.3.0
-<<<<<<< HEAD
 	golang.org/x/crypto v0.35.0
 	golang.org/x/net v0.35.0
 	golang.org/x/sync v0.11.0
 	golang.org/x/sys v0.30.0
 	golang.org/x/term v0.29.0
-=======
-	golang.org/x/crypto v0.31.0
-	golang.org/x/net v0.33.0
-	golang.org/x/sync v0.10.0
-	golang.org/x/sys v0.28.0
-	golang.org/x/term v0.27.0
->>>>>>> 6dfa847a
 	golang.org/x/time v0.5.0
 	gopkg.in/yaml.v2 v2.4.0
 	resenje.org/multex v0.1.0
@@ -112,15 +100,9 @@
 	github.com/ipfs/go-log/v2 v2.5.1 // indirect
 	github.com/jackpal/go-nat-pmp v1.0.2 // indirect
 	github.com/jbenet/go-temp-err-catcher v0.1.0 // indirect
-<<<<<<< HEAD
 	github.com/klauspost/compress v1.18.0 // indirect
 	github.com/klauspost/cpuid/v2 v2.2.10 // indirect
 	github.com/koron/go-ssdp v0.0.5 // indirect
-=======
-	github.com/klauspost/compress v1.17.11 // indirect
-	github.com/klauspost/cpuid/v2 v2.2.7 // indirect
-	github.com/koron/go-ssdp v0.0.4 // indirect
->>>>>>> 6dfa847a
 	github.com/leodido/go-urn v1.2.1 // indirect
 	github.com/libp2p/go-buffer-pool v0.1.0 // indirect
 	github.com/libp2p/go-flow-metrics v0.2.0 // indirect
@@ -146,12 +128,7 @@
 	github.com/multiformats/go-multicodec v0.9.0 // indirect
 	github.com/multiformats/go-varint v0.0.7 // indirect
 	github.com/munnerz/goautoneg v0.0.0-20191010083416-a7dc8b61c822 // indirect
-<<<<<<< HEAD
 	github.com/onsi/ginkgo/v2 v2.22.2 // indirect
-=======
-	github.com/nxadm/tail v1.4.8 // indirect
-	github.com/onsi/ginkgo/v2 v2.15.0 // indirect
->>>>>>> 6dfa847a
 	github.com/opencontainers/runtime-spec v1.2.0 // indirect
 	github.com/pbnjay/memory v0.0.0-20210728143218-7b4eea64cf58 // indirect
 	github.com/pelletier/go-toml v1.8.0 // indirect
@@ -177,11 +154,7 @@
 	github.com/pkg/errors v0.9.1 // indirect
 	github.com/pmezard/go-difflib v1.0.0 // indirect
 	github.com/prometheus/client_model v0.6.1 // indirect
-<<<<<<< HEAD
 	github.com/prometheus/common v0.62.0 // indirect
-=======
-	github.com/prometheus/common v0.62.0
->>>>>>> 6dfa847a
 	github.com/prometheus/procfs v0.15.1 // indirect
 	github.com/prometheus/statsd_exporter v0.22.7 // indirect
 	github.com/quic-go/qpack v0.5.1 // indirect
@@ -208,19 +181,11 @@
 	go.uber.org/mock v0.5.0 // indirect
 	go.uber.org/multierr v1.11.0 // indirect
 	go.uber.org/zap v1.27.0 // indirect
-<<<<<<< HEAD
 	golang.org/x/exp v0.0.0-20250218142911-aa4b98e5adaa // indirect
 	golang.org/x/mod v0.23.0 // indirect
 	golang.org/x/text v0.22.0 // indirect
 	golang.org/x/tools v0.30.0 // indirect
 	google.golang.org/protobuf v1.36.5 // indirect
-=======
-	golang.org/x/exp v0.0.0-20240213143201-ec583247a57a // indirect
-	golang.org/x/mod v0.17.0 // indirect
-	golang.org/x/text v0.21.0 // indirect
-	golang.org/x/tools v0.21.1-0.20240508182429-e35e4ccd0d2d // indirect
-	google.golang.org/protobuf v1.36.1 // indirect
->>>>>>> 6dfa847a
 	gopkg.in/ini.v1 v1.57.0 // indirect
 	gopkg.in/yaml.v3 v3.0.1 // indirect
 	lukechampine.com/blake3 v1.4.0 // indirect
