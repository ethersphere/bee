--- conflicted
+++ resolved
@@ -74,15 +74,8 @@
     - linters: 
         - paralleltest
       path: pkg/postage
-<<<<<<< HEAD
     - linters: 
         - paralleltest
-      path: pkg/bmt
-    - linters: 
-        - paralleltest
-=======
-    - linters: paralleltest
->>>>>>> 354bd964
       path: pkg/pushsync
     - linters: 
         - paralleltest
