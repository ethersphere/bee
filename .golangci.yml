run:
  timeout: 10m
linters:
  enable:
    - asciicheck
    - bidichk
    - deadcode
    - depguard
    - errcheck
<<<<<<< HEAD
    - forbidigo
=======
    - exportloopref
>>>>>>> 2f72e632
    - goconst
    - gofmt
    - goheader
    - gomoddirectives
    - goprintffuncname
    - gosimple
    - govet
    - importas
    - ineffassign
    - misspell
    - nakedret
    - nilerr
    - prealloc
    - promlinter
    - staticcheck
    - structcheck
    - thelper
    - typecheck
    - unconvert
    - unused
    - varcheck
    - wastedassign

linters-settings:
  goheader:
    values:
      regexp:
        date: "20[1-2][0-9]"
    template: |-
      Copyright {{date}} The Swarm Authors. All rights reserved.
      Use of this source code is governed by a BSD-style
      license that can be found in the LICENSE file.
issues:
  exclude-rules:
    - linters:
        - goheader
      text: "go-ethereum Authors" ## disable check for other authors
    - path: _test\.go
      linters:
        - goconst ## temporally disable goconst in test
    - linters:
        - forbidigo
      path: cmd/bee/cmd
      text: "use of `fmt.Print"   ## allow fmt.Print in cmd directory<|MERGE_RESOLUTION|>--- conflicted
+++ resolved
@@ -7,11 +7,8 @@
     - deadcode
     - depguard
     - errcheck
-<<<<<<< HEAD
+    - exportloopref
     - forbidigo
-=======
-    - exportloopref
->>>>>>> 2f72e632
     - goconst
     - gofmt
     - goheader
