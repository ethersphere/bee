run:
  timeout: 10m
linters:
  enable:
    - asciicheck
    - bidichk
    - deadcode
    - depguard
    - errcheck
<<<<<<< HEAD
    - errname
=======
    - goconst
>>>>>>> 97c8e227
    - gofmt
    - goheader
    - gomoddirectives
    - goprintffuncname
    - gosimple
    - govet
    - importas
    - ineffassign
    - misspell
    - nakedret
    - nilerr
    - prealloc
    - promlinter
    - staticcheck
    - structcheck
    - thelper
    - typecheck
    - unconvert
    - unused
    - varcheck
    - wastedassign

linters-settings:
  goheader:
    values:
      regexp:
        date: "20[1-2][0-9]"
    template: |-
      Copyright {{date}} The Swarm Authors. All rights reserved.
      Use of this source code is governed by a BSD-style
      license that can be found in the LICENSE file.
issues:
  exclude-rules:
    - linters:
        - goheader
      text: "go-ethereum Authors" ## disable check for other authors
    - path: _test\.go
      linters:
        - goconst ## temporally disable goconst in test<|MERGE_RESOLUTION|>--- conflicted
+++ resolved
@@ -7,11 +7,8 @@
     - deadcode
     - depguard
     - errcheck
-<<<<<<< HEAD
     - errname
-=======
     - goconst
->>>>>>> 97c8e227
     - gofmt
     - goheader
     - gomoddirectives
