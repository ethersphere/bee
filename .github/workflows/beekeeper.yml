--- conflicted
+++ resolved
@@ -59,11 +59,7 @@
         run: |
           echo -e "127.0.0.10\tregistry.localhost" | sudo tee -a /etc/hosts
           for ((i=0; i<REPLICA; i++)); do echo -e "127.0.1.$((i+1))\tbee-${i}.localhost bee-${i}-debug.localhost"; done | sudo tee -a /etc/hosts
-<<<<<<< HEAD
-          timeout 30m ./beeinfra.sh install --local -r "${REPLICA}" --bootnode /dnsaddr/localhost --geth --k3s --pay-threshold 1000000000000
-=======
-          ./beeinfra.sh install --local -r "${REPLICA}" --bootnode /dnsaddr/localhost --geth --k3s
->>>>>>> 988ace32
+          timeout 30m ./beeinfra.sh install --local -r "${REPLICA}" --bootnode /dnsaddr/localhost --geth --k3s
       - name: Test pingpong
         id: pingpong-1
         run: until ./beekeeper check pingpong --api-scheme http --debug-api-scheme http --disable-namespace --debug-api-domain localhost --api-domain localhost --node-count "${REPLICA}"; do echo "waiting for pingpong..."; sleep .3; done
@@ -109,11 +105,7 @@
           cp /etc/rancher/k3s/k3s.yaml ~/.kube/config
       - name: Set testing cluster (Node connection and clef enabled)
         run: |
-<<<<<<< HEAD
-          timeout 30m ./beeinfra.sh install --local -r "${REPLICA}" --geth --clef --k3s --pay-threshold 1000000000000
-=======
-          ./beeinfra.sh install --local -r "${REPLICA}" --geth --clef --k3s 
->>>>>>> 988ace32
+          timeout 30m ./beeinfra.sh install --local -r "${REPLICA}" --geth --clef --k3s
       - name: Test pingpong
         id: pingpong-2
         run: until ./beekeeper check pingpong --api-scheme http --debug-api-scheme http --disable-namespace --debug-api-domain localhost --api-domain localhost --node-count "${REPLICA}"; do echo "waiting for pingpong..."; sleep .3; done
