name: Beekeeper

on:
<<<<<<< HEAD
  # repository_dispatch:
  #   types: [trigger-beekeeper]
  pull_request:
    branches:
      - '**'
=======
  repository_dispatch:
    types: [trigger-beekeeper]
  pull_request:
    types: [ready_for_review]
>>>>>>> 96734961

jobs:
  beekeeper:
    env:
      REPLICA: 3
    runs-on: ubuntu-latest
    steps:
      - name: Checkout
        uses: actions/checkout@v2
        with:
          fetch-depth: 1
      - name: Cache
        uses: actions/cache@v2
        with:
          path: |
            /tmp/k3s-v1.19.5+k3s2
          key: k3s-v1.19.5+k3s2
      - name: Install bee-local
        run: |
          # sudo mv $(command -v brew){,_disable}
          export URL=$(curl -s https://api.github.com/repos/ethersphere/bee-local/releases/latest | jq -r .tarball_url)
          curl -Ls ${URL} -o bee-local.tar.gz
          tar --strip-components=1 --wildcards -xzf bee-local.tar.gz ethersphere-bee-local-*/{beeinfra.sh,helm-values,hack}
      - name: Install latest beekeeper
        run: |
          export TAG=$(curl -s https://api.github.com/repos/ethersphere/beekeeper/releases/latest | jq -r .tag_name)
          curl -Ls https://github.com/ethersphere/beekeeper/releases/download/${TAG}/beekeeper-linux-amd64 -o beekeeper
          chmod +x beekeeper
      - name: Prepare testing cluster (DNS discovery)
        run: |
          printf ${{ secrets.CR_PAT }} | docker login ghcr.io -u bee-worker --password-stdin
          ./beeinfra.sh prepare --geth --k3s
      - name: Set kube config
        run: |
          mkdir -p ~/.kube
          cp /etc/rancher/k3s/k3s.yaml ~/.kube/config
          echo "kubeconfig: ${HOME}/.kube/config" > ~/.beekeeper.yaml
      - name: Set testing cluster (DNS discovery)
        run: |
          echo -e "127.0.0.10\tregistry.localhost" | sudo tee -a /etc/hosts
          for ((i=0; i<REPLICA; i++)); do echo -e "127.0.1.$((i+1))\tbee-${i}.localhost bee-${i}-debug.localhost"; done | sudo tee -a /etc/hosts
<<<<<<< HEAD
          ./beeinfra.sh install --local -r "${REPLICA}" --bootnode /dnsaddr/localhost --geth --k3s
=======
          ./beeinfra.sh install --dns-disco --local -r "${REPLICA}" --bootnode /dnsaddr/localhost --geth
>>>>>>> 96734961
      - name: Test fullconnectivity
        id: fullconnectivity-1
        run: ./beekeeper check fullconnectivity --api-scheme http --debug-api-scheme http --disable-namespace --debug-api-domain localhost --api-domain localhost --node-count "${REPLICA}"
      - name: Test pingpong
        id: pingpong-1
        run: ./beekeeper check pingpong --api-scheme http --debug-api-scheme http --disable-namespace --debug-api-domain localhost --api-domain localhost --node-count "${REPLICA}"
      - name: Test settlements
        id: settlements-1
        run: ./beekeeper check settlements --api-scheme http --debug-api-scheme http --disable-namespace --debug-api-domain localhost --api-domain localhost --node-count "${REPLICA}" --upload-node-count "${REPLICA}" -t 100000
<<<<<<< HEAD
      - name: Test balances
        id: balances-1
        run: ./beekeeper check balances --api-scheme http --debug-api-scheme http --disable-namespace --debug-api-domain localhost --api-domain localhost --node-count "${REPLICA}" --upload-node-count "${REPLICA}"
=======
>>>>>>> 96734961
      - name: Test pushsync (bytes)
        id: pushsync-bytes-1
        run: ./beekeeper check pushsync --api-scheme http --debug-api-scheme http --disable-namespace --debug-api-domain localhost --api-domain localhost --node-count "${REPLICA}" --upload-node-count "${REPLICA}" --chunks-per-node 3
      - name: Test pushsync (chunks)
        id: pushsync-chunks-1
        run: ./beekeeper check pushsync --api-scheme http --debug-api-scheme http --disable-namespace --debug-api-domain localhost --api-domain localhost --node-count "${REPLICA}" --upload-node-count "${REPLICA}" --chunks-per-node 3 --upload-chunks
      - name: Test retrieval
        id: retrieval-1
        run: ./beekeeper check retrieval --api-scheme http --debug-api-scheme http --disable-namespace --debug-api-domain localhost --api-domain localhost --node-count "${REPLICA}" --upload-node-count "${REPLICA}" --chunks-per-node 3
      # - name: Test chunkrepair
      #   id: chunkrepair-1
      #   run: ./beekeeper check chunkrepair --api-scheme http --debug-api-scheme http --disable-namespace --debug-api-domain localhost --api-domain localhost --node-count "${REPLICA}"
      - name: Test manifest
        id: manifest-1
        run: ./beekeeper check manifest --api-scheme http --debug-api-scheme http --disable-namespace --debug-api-domain localhost --api-domain localhost --node-count "${REPLICA}"
      - name: Test gc
        id: gc-chunk-1
        run: ./beekeeper check gc --db-capacity 2000 --api-scheme http --debug-api-scheme http --disable-namespace --debug-api-domain localhost --api-domain localhost --node-count "${REPLICA}"
      - name: Test pin chunk
        id: pin-chunk-1
        run: ./beekeeper check pin-chunk --db-capacity 2000 --api-scheme http --debug-api-scheme http --disable-namespace --debug-api-domain localhost --api-domain localhost --node-count "${REPLICA}"
      - name: Test pin bytes
        id: pin-bytes-1
        run: ./beekeeper check pin-bytes --db-capacity 2000 --api-scheme http --debug-api-scheme http --disable-namespace --debug-api-domain localhost --api-domain localhost --node-count "${REPLICA}"
      - name: Test pin remote chunks
        id: pin-remote-1
        run: ./beekeeper check pin-remote --api-scheme http --debug-api-scheme http --disable-namespace --debug-api-domain localhost --api-domain localhost --node-count "${REPLICA}"
      - name: Destroy the cluster
        run: |
<<<<<<< HEAD
          ./beeinfra.sh destroy --k3s
      - name: Prepare testing cluster (Node connection and clef enabled)
        run: |
          ./beeinfra.sh prepare --geth --clef --k3s
      - name: Set kube config
        run: |
          mkdir -p ~/.kube
          cp /etc/rancher/k3s/k3s.yaml ~/.kube/config
      - name: Set testing cluster (Node connection and clef enabled)
        run: |
          ./beeinfra.sh install --local -r "${REPLICA}" --geth --clef --k3s
=======
          ./beeinfra.sh destroy
      - name: Prepare testing cluster (Node connection and clef enabled)
        run: |
          ./beeinfra.sh prepare --geth --clef
      - name: Set kube config
        run: |
          mkdir -p ~/.kube
          cp $(k3d get-kubeconfig --name='k3s-default') ~/.kube/config
      - name: Set testing cluster (Node connection and clef enabled)
        run: |
          ./beeinfra.sh install --local -r "${REPLICA}" --geth --clef
>>>>>>> 96734961
      - name: Test fullconnectivity
        id: fullconnectivity-2
        run: ./beekeeper check fullconnectivity --api-scheme http --debug-api-scheme http --disable-namespace --debug-api-domain localhost --api-domain localhost --node-count "${REPLICA}"
      - name: Test pingpong
        id: pingpong-2
        run: ./beekeeper check pingpong --api-scheme http --debug-api-scheme http --disable-namespace --debug-api-domain localhost --api-domain localhost --node-count "${REPLICA}"
      - name: Test settlements
        id: settlements-2
        run: ./beekeeper check settlements --api-scheme http --debug-api-scheme http --disable-namespace --debug-api-domain localhost --api-domain localhost --node-count "${REPLICA}" --upload-node-count "${REPLICA}" -t 100000
<<<<<<< HEAD
      - name: Test balances
        id: balances-2
        run: ./beekeeper check balances --api-scheme http --debug-api-scheme http --disable-namespace --debug-api-domain localhost --api-domain localhost --node-count "${REPLICA}" --upload-node-count "${REPLICA}"
=======
>>>>>>> 96734961
      - name: Test pushsync (bytes)
        id: pushsync-bytes-2
        run: ./beekeeper check pushsync --api-scheme http --debug-api-scheme http --disable-namespace --debug-api-domain localhost --api-domain localhost --node-count "${REPLICA}" --upload-node-count "${REPLICA}" --chunks-per-node 3
      - name: Test pushsync (chunks)
        id: pushsync-chunks-2
        run: ./beekeeper check pushsync --api-scheme http --debug-api-scheme http --disable-namespace --debug-api-domain localhost --api-domain localhost --node-count "${REPLICA}" --upload-node-count "${REPLICA}" --chunks-per-node 3 --upload-chunks
      - name: Test retrieval
        id: retrieval-2
        run: ./beekeeper check retrieval --api-scheme http --debug-api-scheme http --disable-namespace --debug-api-domain localhost --api-domain localhost --node-count "${REPLICA}" --upload-node-count "${REPLICA}" --chunks-per-node 3
      # - name: Test chunkrepair
      #   id: chunkrepair-2
      #   run: ./beekeeper check chunkrepair --api-scheme http --debug-api-scheme http --disable-namespace --debug-api-domain localhost --api-domain localhost --node-count "${REPLICA}"
      - name: Retag Docker image and push
        if: github.ref == 'refs/heads/master' && success()
        run: |
          docker tag registry.localhost:5000/ethersphere/bee:build ghcr.io/ethersphere/bee:build
          docker tag registry.localhost:5000/ethersphere/bee:latest ghcr.io/ethersphere/bee:runtime
          docker push ghcr.io/ethersphere/bee:build
          docker push ghcr.io/ethersphere/bee:runtime
          docker tag registry.localhost:5000/ethersphere/bee:latest ethersphere/bee:latest
          printf ${{ secrets.DOCKERHUB_PASSWORD }} | docker login --username ${{ secrets.DOCKERHUB_USERNAME }} --password-stdin
<<<<<<< HEAD
          # docker push ethersphere/bee:latest
      # - name: Set IMAGE_DIGEST variable
      #   if: success()
      #   run: echo "IMAGE_DIGEST=$(docker inspect --format='{{index .RepoDigests 0}}' ethersphere/bee:latest | cut -d'@' -f 2 | tr -d '\n')" >> $GITHUB_ENV
      # - name: Trigger ArgoCD
      #   if: success()
      #   uses: peter-evans/repository-dispatch@v1
      #   with:
      #     token: ${{ secrets.REPO_GHA_PAT }}
      #     repository: ethersphere/bee-argo
      #     event-type: trigger-argo
      #     client-payload: '{"ref": "${{ github.ref }}", "sha": "${{ github.sha }}", "digest": "${{ env.IMAGE_DIGEST }}"}'
=======
          docker push ethersphere/bee:latest
      - name: Set IMAGE_DIGEST variable
        if: github.ref == 'refs/heads/master' && success()
        run: echo "IMAGE_DIGEST=$(docker inspect --format='{{index .RepoDigests 0}}' ethersphere/bee:latest | cut -d'@' -f 2 | tr -d '\n')" >> $GITHUB_ENV
      - name: Trigger ArgoCD
        if: github.ref == 'refs/heads/master' && success()
        uses: peter-evans/repository-dispatch@v1
        with:
          token: ${{ secrets.REPO_GHA_PAT }}
          repository: ethersphere/bee-argo
          event-type: trigger-argo
          client-payload: '{"ref": "${{ github.ref }}", "sha": "${{ github.sha }}", "digest": "${{ env.IMAGE_DIGEST }}"}'
>>>>>>> 96734961
      - name: Debug workflow if failed
        if: failure()
        run: |
          export FAILED='no-test'
          if ${{ steps.fullconnectivity-1.outcome=='failure' }}; then FAILED=fullconnectivity-1; fi
          if ${{ steps.pingpong-1.outcome=='failure' }}; then FAILED=pingpong-1; fi
          if ${{ steps.settlements-1.outcome=='failure' }}; then FAILED=settlements-1; fi
<<<<<<< HEAD
          if ${{ steps.balances-1.outcome=='failure' }}; then FAILED=balances-1; fi
=======
>>>>>>> 96734961
          if ${{ steps.pushsync-bytes-1.outcome=='failure' }}; then FAILED=pushsync-bytes-1; fi
          if ${{ steps.pushsync-chunks-1.outcome=='failure' }}; then FAILED=pushsync-chunks-1; fi
          if ${{ steps.retrieval-1.outcome=='failure' }}; then FAILED=retrieval-1; fi
          # if ${{ steps.chunkrepair-1.outcome=='failure' }}; then FAILED=chunkrepair-1; fi
          if ${{ steps.manifest-1.outcome=='failure' }}; then FAILED=manifest-1; fi
          if ${{ steps.gc-chunk-1.outcome=='failure' }}; then FAILED=gc-chunk-1; fi
          if ${{ steps.pin-chunk-1.outcome=='failure' }}; then FAILED=pin-chunk-1; fi
          if ${{ steps.pin-bytes-1.outcome=='failure' }}; then FAILED=pin-bytes-1; fi
<<<<<<< HEAD
          if ${{ steps.fullconnectivity-2.outcome=='failure' }}; then FAILED=fullconnectivity-2; fi
          if ${{ steps.pingpong-2.outcome=='failure' }}; then FAILED=pingpong-2; fi
          if ${{ steps.settlements-2.outcome=='failure' }}; then FAILED=settlements-2; fi
          if ${{ steps.balances-2.outcome=='failure' }}; then FAILED=balances-2; fi
=======
          if ${{ steps.pin-remote-1.outcome=='failure' }}; then FAILED=pin-remote-1; fi
          if ${{ steps.fullconnectivity-2.outcome=='failure' }}; then FAILED=fullconnectivity-2; fi
          if ${{ steps.pingpong-2.outcome=='failure' }}; then FAILED=pingpong-2; fi
          if ${{ steps.settlements-2.outcome=='failure' }}; then FAILED=settlements-2; fi
>>>>>>> 96734961
          if ${{ steps.pushsync-bytes-2.outcome=='failure' }}; then FAILED=pushsync-bytes-2; fi
          if ${{ steps.pushsync-chunks-2.outcome=='failure' }}; then FAILED=pushsync-chunks-2; fi
          if ${{ steps.retrieval-2.outcome=='failure' }}; then FAILED=retrieval-2; fi
          # if ${{ steps.chunkrepair-2.outcome=='failure' }}; then FAILED=chunkrepair-2; fi
          KEYS=$(curl -sSf -X POST https://eu.relay.tunshell.com/api/sessions)
          curl -sSf -X POST -H "Content-Type: application/json" -d "{\"text\": \"**Merge run**\nFailed -> \`${FAILED}\`\nDebug -> \`sh <(curl -sSf https://lets.tunshell.com/init.sh) L $(echo $KEYS | jq -r .peer2_key) \${TUNSHELL_SECRET} eu.relay.tunshell.com\`\"}" https://beehive.ethswarm.org/hooks/${{ secrets.WEBHOOK_KEY }}
          echo "Failed test: ${FAILED}"
          echo "Connect to github actions node using"
          echo "sh <(curl -sSf https://lets.tunshell.com/init.sh) L $(echo $KEYS | jq -r .peer2_key) \${TUNSHELL_SECRET} eu.relay.tunshell.com"
          curl -sSf https://lets.tunshell.com/init.sh | sh /dev/stdin T $(echo $KEYS | jq -r .peer1_key) ${{ secrets.TUNSHELL_SECRET }} eu.relay.tunshell.com<|MERGE_RESOLUTION|>--- conflicted
+++ resolved
@@ -1,18 +1,13 @@
 name: Beekeeper
 
 on:
-<<<<<<< HEAD
-  # repository_dispatch:
-  #   types: [trigger-beekeeper]
   pull_request:
     branches:
       - '**'
-=======
-  repository_dispatch:
-    types: [trigger-beekeeper]
-  pull_request:
-    types: [ready_for_review]
->>>>>>> 96734961
+#   repository_dispatch:
+#     types: [trigger-beekeeper]
+#   pull_request:
+#     types: [ready_for_review]
 
 jobs:
   beekeeper:
@@ -54,11 +49,7 @@
         run: |
           echo -e "127.0.0.10\tregistry.localhost" | sudo tee -a /etc/hosts
           for ((i=0; i<REPLICA; i++)); do echo -e "127.0.1.$((i+1))\tbee-${i}.localhost bee-${i}-debug.localhost"; done | sudo tee -a /etc/hosts
-<<<<<<< HEAD
           ./beeinfra.sh install --local -r "${REPLICA}" --bootnode /dnsaddr/localhost --geth --k3s
-=======
-          ./beeinfra.sh install --dns-disco --local -r "${REPLICA}" --bootnode /dnsaddr/localhost --geth
->>>>>>> 96734961
       - name: Test fullconnectivity
         id: fullconnectivity-1
         run: ./beekeeper check fullconnectivity --api-scheme http --debug-api-scheme http --disable-namespace --debug-api-domain localhost --api-domain localhost --node-count "${REPLICA}"
@@ -68,12 +59,9 @@
       - name: Test settlements
         id: settlements-1
         run: ./beekeeper check settlements --api-scheme http --debug-api-scheme http --disable-namespace --debug-api-domain localhost --api-domain localhost --node-count "${REPLICA}" --upload-node-count "${REPLICA}" -t 100000
-<<<<<<< HEAD
       - name: Test balances
         id: balances-1
         run: ./beekeeper check balances --api-scheme http --debug-api-scheme http --disable-namespace --debug-api-domain localhost --api-domain localhost --node-count "${REPLICA}" --upload-node-count "${REPLICA}"
-=======
->>>>>>> 96734961
       - name: Test pushsync (bytes)
         id: pushsync-bytes-1
         run: ./beekeeper check pushsync --api-scheme http --debug-api-scheme http --disable-namespace --debug-api-domain localhost --api-domain localhost --node-count "${REPLICA}" --upload-node-count "${REPLICA}" --chunks-per-node 3
@@ -103,7 +91,6 @@
         run: ./beekeeper check pin-remote --api-scheme http --debug-api-scheme http --disable-namespace --debug-api-domain localhost --api-domain localhost --node-count "${REPLICA}"
       - name: Destroy the cluster
         run: |
-<<<<<<< HEAD
           ./beeinfra.sh destroy --k3s
       - name: Prepare testing cluster (Node connection and clef enabled)
         run: |
@@ -115,19 +102,6 @@
       - name: Set testing cluster (Node connection and clef enabled)
         run: |
           ./beeinfra.sh install --local -r "${REPLICA}" --geth --clef --k3s
-=======
-          ./beeinfra.sh destroy
-      - name: Prepare testing cluster (Node connection and clef enabled)
-        run: |
-          ./beeinfra.sh prepare --geth --clef
-      - name: Set kube config
-        run: |
-          mkdir -p ~/.kube
-          cp $(k3d get-kubeconfig --name='k3s-default') ~/.kube/config
-      - name: Set testing cluster (Node connection and clef enabled)
-        run: |
-          ./beeinfra.sh install --local -r "${REPLICA}" --geth --clef
->>>>>>> 96734961
       - name: Test fullconnectivity
         id: fullconnectivity-2
         run: ./beekeeper check fullconnectivity --api-scheme http --debug-api-scheme http --disable-namespace --debug-api-domain localhost --api-domain localhost --node-count "${REPLICA}"
@@ -137,12 +111,9 @@
       - name: Test settlements
         id: settlements-2
         run: ./beekeeper check settlements --api-scheme http --debug-api-scheme http --disable-namespace --debug-api-domain localhost --api-domain localhost --node-count "${REPLICA}" --upload-node-count "${REPLICA}" -t 100000
-<<<<<<< HEAD
       - name: Test balances
         id: balances-2
         run: ./beekeeper check balances --api-scheme http --debug-api-scheme http --disable-namespace --debug-api-domain localhost --api-domain localhost --node-count "${REPLICA}" --upload-node-count "${REPLICA}"
-=======
->>>>>>> 96734961
       - name: Test pushsync (bytes)
         id: pushsync-bytes-2
         run: ./beekeeper check pushsync --api-scheme http --debug-api-scheme http --disable-namespace --debug-api-domain localhost --api-domain localhost --node-count "${REPLICA}" --upload-node-count "${REPLICA}" --chunks-per-node 3
@@ -164,7 +135,6 @@
           docker push ghcr.io/ethersphere/bee:runtime
           docker tag registry.localhost:5000/ethersphere/bee:latest ethersphere/bee:latest
           printf ${{ secrets.DOCKERHUB_PASSWORD }} | docker login --username ${{ secrets.DOCKERHUB_USERNAME }} --password-stdin
-<<<<<<< HEAD
           # docker push ethersphere/bee:latest
       # - name: Set IMAGE_DIGEST variable
       #   if: success()
@@ -177,20 +147,6 @@
       #     repository: ethersphere/bee-argo
       #     event-type: trigger-argo
       #     client-payload: '{"ref": "${{ github.ref }}", "sha": "${{ github.sha }}", "digest": "${{ env.IMAGE_DIGEST }}"}'
-=======
-          docker push ethersphere/bee:latest
-      - name: Set IMAGE_DIGEST variable
-        if: github.ref == 'refs/heads/master' && success()
-        run: echo "IMAGE_DIGEST=$(docker inspect --format='{{index .RepoDigests 0}}' ethersphere/bee:latest | cut -d'@' -f 2 | tr -d '\n')" >> $GITHUB_ENV
-      - name: Trigger ArgoCD
-        if: github.ref == 'refs/heads/master' && success()
-        uses: peter-evans/repository-dispatch@v1
-        with:
-          token: ${{ secrets.REPO_GHA_PAT }}
-          repository: ethersphere/bee-argo
-          event-type: trigger-argo
-          client-payload: '{"ref": "${{ github.ref }}", "sha": "${{ github.sha }}", "digest": "${{ env.IMAGE_DIGEST }}"}'
->>>>>>> 96734961
       - name: Debug workflow if failed
         if: failure()
         run: |
@@ -198,10 +154,7 @@
           if ${{ steps.fullconnectivity-1.outcome=='failure' }}; then FAILED=fullconnectivity-1; fi
           if ${{ steps.pingpong-1.outcome=='failure' }}; then FAILED=pingpong-1; fi
           if ${{ steps.settlements-1.outcome=='failure' }}; then FAILED=settlements-1; fi
-<<<<<<< HEAD
           if ${{ steps.balances-1.outcome=='failure' }}; then FAILED=balances-1; fi
-=======
->>>>>>> 96734961
           if ${{ steps.pushsync-bytes-1.outcome=='failure' }}; then FAILED=pushsync-bytes-1; fi
           if ${{ steps.pushsync-chunks-1.outcome=='failure' }}; then FAILED=pushsync-chunks-1; fi
           if ${{ steps.retrieval-1.outcome=='failure' }}; then FAILED=retrieval-1; fi
@@ -210,17 +163,10 @@
           if ${{ steps.gc-chunk-1.outcome=='failure' }}; then FAILED=gc-chunk-1; fi
           if ${{ steps.pin-chunk-1.outcome=='failure' }}; then FAILED=pin-chunk-1; fi
           if ${{ steps.pin-bytes-1.outcome=='failure' }}; then FAILED=pin-bytes-1; fi
-<<<<<<< HEAD
           if ${{ steps.fullconnectivity-2.outcome=='failure' }}; then FAILED=fullconnectivity-2; fi
           if ${{ steps.pingpong-2.outcome=='failure' }}; then FAILED=pingpong-2; fi
           if ${{ steps.settlements-2.outcome=='failure' }}; then FAILED=settlements-2; fi
           if ${{ steps.balances-2.outcome=='failure' }}; then FAILED=balances-2; fi
-=======
-          if ${{ steps.pin-remote-1.outcome=='failure' }}; then FAILED=pin-remote-1; fi
-          if ${{ steps.fullconnectivity-2.outcome=='failure' }}; then FAILED=fullconnectivity-2; fi
-          if ${{ steps.pingpong-2.outcome=='failure' }}; then FAILED=pingpong-2; fi
-          if ${{ steps.settlements-2.outcome=='failure' }}; then FAILED=settlements-2; fi
->>>>>>> 96734961
           if ${{ steps.pushsync-bytes-2.outcome=='failure' }}; then FAILED=pushsync-bytes-2; fi
           if ${{ steps.pushsync-chunks-2.outcome=='failure' }}; then FAILED=pushsync-chunks-2; fi
           if ${{ steps.retrieval-2.outcome=='failure' }}; then FAILED=retrieval-2; fi
