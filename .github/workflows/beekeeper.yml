--- conflicted
+++ resolved
@@ -62,11 +62,7 @@
         run: until beekeeper check --cluster-name local-dns --checks ci-pingpong; do echo "waiting for pingpong..."; sleep .3; done
       - name: Exit 1
         run: exit 1
-<<<<<<< HEAD
       - name: Test fullconnectivity
-=======
-        - name: Test fullconnectivity
->>>>>>> 436df578
         id: fullconnectivity-1
         run: beekeeper check --cluster-name local-dns --checks=ci-full-connectivity
       - name: Test settlements
@@ -179,10 +175,7 @@
           export AWS_SECRET_ACCESS_KEY=${{ secrets.DO_AWS_SECRET_ACCESS_KEY }}
           export AWS_EC2_METADATA_DISABLED=true
           export AWS_ENDPOINT=fra1.digitaloceanspaces.com
-<<<<<<< HEAD
-=======
           export VERTAG=$(< /dev/urandom tr -dc A-Z-a-z-0-9 2> /dev/null | head -c15)
->>>>>>> 436df578
           bash .github/bin/beekeeper_artifacts.sh
           export FAILED='no-test'
           if ${{ steps.pingpong-1.outcome=='failure' }}; then FAILED=pingpong-1; fi
