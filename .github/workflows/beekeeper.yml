--- conflicted
+++ resolved
@@ -13,11 +13,7 @@
   RUN_TYPE: "PR RUN"
   SETUP_CONTRACT_IMAGE_TAG: "0.9.9"
   BEELOCAL_BRANCH: "main"
-<<<<<<< HEAD
-  BEEKEEPER_BRANCH: "fix_timeout"
-=======
-  BEEKEEPER_BRANCH: "delay-download"
->>>>>>> 04641489
+  BEEKEEPER_BRANCH: "k8s-client-options"
   BEEKEEPER_METRICS_ENABLED: false
   REACHABILITY_OVERRIDE_PUBLIC: true
   BATCHFACTOR_OVERRIDE_PUBLIC: 2
