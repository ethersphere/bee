#!/bin/bash

nodes="bootnode-0 bee-0 bee-1 light-0 light-1"

for i in $nodes
do
  mkdir -p dump/"$i"
  curl -s -o dump/"$i"/addresses.json "$i"-debug.localhost/addresses
  curl -s -o dump/"$i"/metrics "$i"-debug.localhost/metrics
  curl -s -o dump/"$i"/topology.json "$i"-debug.localhost/topology
  curl -s -o dump/"$i"/settlements.json "$i"-debug.localhost/settlements
  curl -s -o dump/"$i"/balances.json "$i"-debug.localhost/balances
  curl -s -o dump/"$i"/timesettlements.json "$i"-debug.localhost/timesettlements
  curl -s -o dump/"$i"/stamps.json "$i"-debug.localhost/stamps
done
kubectl -n local get pods > dump/kubectl_get_pods
kubectl -n local logs -l app.kubernetes.io/part-of=bee --tail -1 --prefix -c bee > dump/kubectl_logs
<<<<<<< HEAD
vertag=$(< /dev/urandom tr -dc A-Z-a-z-0-9 2> /dev/null | head -c15)
=======
>>>>>>> 436df578
endpoint=$AWS_ENDPOINT
if [[ "$endpoint" != http* ]]
then
  endpoint=https://$endpoint
fi
fname=artifacts_${VERTAG}.tar.gz
tar -cz dump | aws --endpoint-url "$endpoint" s3 cp - s3://"$BUCKET_NAME"/"$fname"
aws --endpoint-url "$endpoint" s3api put-object-acl --bucket "$BUCKET_NAME" --acl public-read --key "$fname"
out="== Uploaded debugging artifacts to https://${BUCKET_NAME}.${AWS_ENDPOINT}/$fname =="
ln=${#out}
while [ "$ln" -gt 0 ]; do printf '=%.0s' '='; ((ln--));done;
echo ""
echo "$out"
ln=${#out}
while [ "$ln" -gt 0 ]; do printf '=%.0s' '='; ((ln--));done;
echo ""<|MERGE_RESOLUTION|>--- conflicted
+++ resolved
@@ -15,10 +15,6 @@
 done
 kubectl -n local get pods > dump/kubectl_get_pods
 kubectl -n local logs -l app.kubernetes.io/part-of=bee --tail -1 --prefix -c bee > dump/kubectl_logs
-<<<<<<< HEAD
-vertag=$(< /dev/urandom tr -dc A-Z-a-z-0-9 2> /dev/null | head -c15)
-=======
->>>>>>> 436df578
 endpoint=$AWS_ENDPOINT
 if [[ "$endpoint" != http* ]]
 then
