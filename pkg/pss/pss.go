--- conflicted
+++ resolved
@@ -94,13 +94,8 @@
 	p.handlers[topic] = hndlr
 }
 
-<<<<<<< HEAD
-// Deliver allows unwrapping a chunk as a trojan message and calling its handler func based on its topic
-func (p *Pss) Deliver(ctx context.Context, c swarm.Chunk) error {
-=======
 // TryUnwrap allows unwrapping a chunk as a trojan message and calling its handler func based on its topic
 func (p *pss) TryUnwrap(ctx context.Context, c swarm.Chunk) error {
->>>>>>> 486c3047
 	if trojan.IsPotential(c) {
 		m, err := trojan.Unwrap(c) // if err occurs unwrapping, there will be no handler
 		if err != nil {
@@ -108,21 +103,12 @@
 		}
 		h := p.GetHandler(m.Topic)
 		if h != nil {
-<<<<<<< HEAD
-			p.logger.Debug("executing handler for trojan", "process", "global-pinning", "chunk", c.Address().ByteString())
-			return h(ctx, *m)
-		}
-	}
-	p.logger.Debug("chunk not trojan or no handler found", "process", "global-pinning", "chunk", c.Address().ByteString())
-	return nil
-=======
 			p.logger.Trace("executing handler for trojan process global-pinning chunk", c.Address().ByteString())
-			h(*m)
+			return h(*m)
 			return nil
 		}
 	}
 	return fmt.Errorf("chunk not trojan or no handler found process global-pinning chunk %v", c.Address().ByteString())
->>>>>>> 486c3047
 }
 
 // GetHandler returns the Handler func registered in pss for the given topic
