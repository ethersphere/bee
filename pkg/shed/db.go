// Copyright 2018 The go-ethereum Authors
// This file is part of the go-ethereum library.
//
// The go-ethereum library is free software: you can redistribute it and/or modify
// it under the terms of the GNU Lesser General Public License as published by
// the Free Software Foundation, either version 3 of the License, or
// (at your option) any later version.
//
// The go-ethereum library is distributed in the hope that it will be useful,
// but WITHOUT ANY WARRANTY; without even the implied warranty of
// MERCHANTABILITY or FITNESS FOR A PARTICULAR PURPOSE. See the
// GNU Lesser General Public License for more details.
//
// You should have received a copy of the GNU Lesser General Public License
// along with the go-ethereum library. If not, see <http://www.gnu.org/licenses/>.

// Package shed provides a simple abstraction components to compose
// more complex operations on storage data organized in fields and indexes.
//
// Only type which holds logical information about swarm storage chunks data
// and metadata is Item. This part is not generalized mostly for
// performance reasons.
package shed

import (
	"bytes"
	"context"
	"errors"

	"github.com/dgraph-io/badger/v2"
	"github.com/ethersphere/bee/pkg/logging"
)

const (
	DefaultSyncWrites         = false  // Dont sync the writes to disk, instead delay it as a batch
	DefaultValueThreshold     = 1024   // Anything less than 1K value will be store with the LSM key itself
	DefaultValueLogMaxEntries = 500000 // Max number of entries in a value log
)

var (
	ErrNotFound = errors.New("shed: not found")
)

// DB provides abstractions over badgerDB in order to
// implement complex structures using fields and ordered indexes.
// It provides a schema functionality to store fields and indexes
// information about naming and types.
type DB struct {
	path    string
	bdb     *badger.DB
	metrics metrics
	logger  logging.Logger
}

// NewDB opens the badger DB with options that make the DB useful for
// Chunk, State as well as Index stores
func NewDB(path string, logger logging.Logger) (db *DB, err error) {
	var o badger.Options
<<<<<<< HEAD
=======

	// an empty path is used for implicit in-memory badgerdb
>>>>>>> 4e95702e
	if path == "" {
		o = badger.DefaultOptions("").WithInMemory(true)
	} else {
		o = badger.DefaultOptions(path)
	}

	o.SyncWrites = DefaultSyncWrites
	o.ValueThreshold = DefaultValueThreshold
	o.ValueLogMaxEntries = DefaultValueLogMaxEntries
	o.Logger = nil // Dont enable the badger logs

	database, err := badger.Open(o)
	if err != nil {
		return nil, err
	}

	db = &DB{
		bdb:     database,
		metrics: newMetrics(),
		logger:  logger,
		path:    path,
	}

	if _, err = db.getSchema(); err != nil {
		if err == ErrNotFound {
			// save schema with initialized default fields
			if err = db.putSchema(schema{
				Fields:  make(map[string]fieldSpec),
				Indexes: make(map[byte]indexSpec),
			}); err != nil {
				return nil, err
			}
		} else {
			return nil, err
		}
	}
	return db, nil
}

// Put inserts the given key and value in to badger.
func (db *DB) Put(key []byte, value []byte) (err error) {
	return db.bdb.Update(func(txn *badger.Txn) (err error) {
		db.metrics.PutCount.Inc()
		err = txn.Set(key, value)
		if err != nil {
			db.metrics.PutFailCount.Inc()
			return err
		}
		return nil
	})

}

// Get retrieves the value given the key.
// if the key is not present a ErrNotFound is returned.
func (db *DB) Get(key []byte) (value []byte, err error) {
	err = db.bdb.View(func(txn *badger.Txn) (err error) {
		item, err := txn.Get(key)
		if err != nil {
			db.metrics.GetFailCount.Inc()
			if err == badger.ErrKeyNotFound {
				db.metrics.GetNotFoundCount.Inc()
				return ErrNotFound
			}
			db.metrics.GetFailCount.Inc()
			return err
		}
		return item.Value(func(val []byte) error {
			value = val
			return nil
		})
	})
	if err == nil {
		db.metrics.GetCount.Inc()
	}
	return value, err
}

// Has checks if the given key is present in the database.
// it returns a bool indicating true or false OR error if it encounters one during the operation.
func (db *DB) Has(key []byte) (yes bool, err error) {
	yes = false
	err = db.bdb.View(func(txn *badger.Txn) (err error) {
		item, err := txn.Get(key)
		if err != nil {
			if err == badger.ErrKeyNotFound {
				return nil
			}
			return err
		}
		return item.Value(func(val []byte) error {
			yes = true
			db.metrics.HasCount.Inc()
			return nil
		})
	})
	if err != nil {
		db.metrics.HasFailCount.Inc()
		return false, err
	}

	return yes, nil
}

// Delete removed the key and value if a given key is present in the DB.
func (db *DB) Delete(key []byte) (err error) {
	return db.bdb.Update(func(txn *badger.Txn) (err error) {
		db.metrics.DeleteCount.Inc()
		err = txn.Delete(key)
		if err != nil {
			db.metrics.DeleteFailCount.Inc()
		}
		return err
	})
}

// Count gives a count of all the keys present in the DB.
func (db *DB) Count(ctx context.Context) (count int, err error) {
	db.metrics.TotalCount.Inc()
	err = db.bdb.View(func(txn *badger.Txn) (err error) {
		o := badger.DefaultIteratorOptions
		o.PrefetchValues = false
		i := txn.NewIterator(o)
		defer i.Close()
		for i.Rewind(); i.Valid(); i.Next() {
			item := i.Item()
			k := item.KeySize()
			if k < 1 {
				continue
			}
			count++
		}
		return nil
	})
	return count, err
}

// CountPrefix gives a count of all the keys that starts with a given key prefix.
// a nil prefix acts like the total count of the DB
func (db *DB) CountPrefix(prefix []byte) (count int, err error) {
	db.metrics.CountPrefixCount.Inc()
	err = db.bdb.View(func(txn *badger.Txn) (err error) {
		o := badger.DefaultIteratorOptions
		o.PrefetchValues = false
		o.PrefetchSize = 1024
		i := txn.NewIterator(o)
		defer i.Close()

		// if prefix is nil, it is equivalent to counting from beginning
		for i.Seek(prefix); i.ValidForPrefix(prefix); i.Next() {
			item := i.Item()
			k := item.Key()
			if prefix != nil {
				if !bytes.HasPrefix(k, prefix) {
					break
				}
			}
			count++
		}
		return nil
	})
	if err != nil {
		db.metrics.CountPrefixFailCount.Inc()
	}
	return count, err
}

// CountFrom gives a count of all the keys that start from a given prefix till the end of the DB.
func (db *DB) CountFrom(prefix []byte) (count int, err error) {
	db.metrics.CountFromCount.Inc()
	err = db.bdb.View(func(txn *badger.Txn) (err error) {
		o := badger.DefaultIteratorOptions
		o.PrefetchValues = false
		o.PrefetchSize = 1024
		i := txn.NewIterator(o)
		defer i.Close()

		// if prefix is nil, it is equivalent to counting from beginning
		for i.Seek(prefix); i.Valid(); i.Next() {
			count++
		}
		return nil
	})
	if err != nil {
		db.metrics.CountPrefixFailCount.Inc()
	}
	return count, err
}

// Iterate goes through the entries in the DB starting from the startKey and executing a
// given function to see if it needs to stop the iteration or not. The skipStartKey indicates
// weather to skip the first key or not.
func (db *DB) Iterate(startKey []byte, skipStartKey bool, fn func(key []byte, value []byte) (stop bool, err error)) (err error) {
	db.metrics.IterationCount.Inc()
	err = db.bdb.View(func(txn *badger.Txn) (err error) {
		o := badger.DefaultIteratorOptions
		o.PrefetchValues = true
		o.PrefetchSize = 1024
		i := txn.NewIterator(o)
		defer i.Close()

		i.Seek(startKey)
		if !i.Valid() {
			return nil
		}

		if skipStartKey {
			i.Next()
		}

		for ; i.Valid(); i.Next() {
			item := i.Item()
			k := item.Key()
			v, err := item.ValueCopy(nil)
			if err != nil {

				return err
			}
			stop, err := fn(k, v)
			if err != nil {
				return err
			}
			if stop {
				return nil
			}
		}
		return nil
	})
	if err != nil {
		db.metrics.IterationFailCount.Inc()
	}
	return err
}

// First returns the first key which matches the given prefix.
func (db *DB) First(prefix []byte) (key []byte, value []byte, err error) {
	db.metrics.FirstCount.Inc()
	err = db.bdb.View(func(txn *badger.Txn) (err error) {
		o := badger.DefaultIteratorOptions
		o.PrefetchValues = true
		o.PrefetchSize = 1

		i := txn.NewIterator(o)
		defer i.Close()

		i.Seek(prefix)
		key = i.Item().Key()
		if !bytes.HasPrefix(key, prefix) {
			return ErrNotFound
		}
		value, err = i.Item().ValueCopy(value)
		if err != nil {
			return err
		}
		return nil
	})
	if err != nil {
		db.metrics.FirstFailCount.Inc()
	}
	return key, value, err
}

// Last retuns the last key matching the given prefix.
func (db *DB) Last(prefix []byte) (key []byte, value []byte, err error) {
	db.metrics.LastCount.Inc()
	err = db.bdb.View(func(txn *badger.Txn) (err error) {
		o := badger.DefaultIteratorOptions
		o.PrefetchValues = true
		o.PrefetchSize = 1024
		o.Reverse = true // iterate backwards

		i := txn.NewIterator(o)
		defer i.Close()

		// get the next prefix in line
		// since leveldb iterator Seek seeks to the
		// next key if the key that it seeks to is not found
		// and by getting the previous key, the last one for the
		// actual prefix is found
		nextPrefix := incByteSlice(prefix)
		l := len(prefix)

		if l > 0 && nextPrefix != nil {
			// If there is a no key which starts which nextPrefix, badger moves the
			// cursor to the previous key (which should be our key).
			i.Seek(nextPrefix)
			if bytes.HasPrefix(i.Item().Key(), prefix) {
				key = i.Item().Key()
				value, err = i.Item().ValueCopy(nil)
				if err != nil {
					return err
				}
			} else {
				// If there is a key which starts with nextPrefix, we do reverse Next() to
				// reach our key and pick that up.
				i.Next()
				if bytes.HasPrefix(i.Item().Key(), prefix) {
					key = i.Item().Key()
					value, err = i.Item().ValueCopy(nil)
					if err != nil {
						return err
					}
				}
			}
		}

		if key == nil {
			return ErrNotFound
		}
		return nil
	})
	if err != nil {
		db.metrics.LastFailCount.Inc()
	}
	return key, value, err
}

// GetBatch get a new badger transaction to be used for multiple atomic operations.
func (db *DB) GetBatch(update bool) (txn *badger.Txn) {
	db.metrics.GetBatchCount.Inc()
	// set update to true indicating that data will be added/changed in this transaction.
	return db.bdb.NewTransaction(update)
}

// WriteBatch commits the badger transaction after all the operations are over.
func (db *DB) WriteBatch(txn *badger.Txn) (err error) {
	db.metrics.WriteBatchCount.Inc()
	err = txn.Commit()
	if err != nil {
		db.metrics.WriteBatchFailCount.Inc()
		return err
	}
	return nil
}

// Close shuts down the badger DB.
func (db *DB) Close() (err error) {
	return db.bdb.Close()
}<|MERGE_RESOLUTION|>--- conflicted
+++ resolved
@@ -56,11 +56,8 @@
 // Chunk, State as well as Index stores
 func NewDB(path string, logger logging.Logger) (db *DB, err error) {
 	var o badger.Options
-<<<<<<< HEAD
-=======
 
 	// an empty path is used for implicit in-memory badgerdb
->>>>>>> 4e95702e
 	if path == "" {
 		o = badger.DefaultOptions("").WithInMemory(true)
 	} else {
