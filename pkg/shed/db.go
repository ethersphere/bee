--- conflicted
+++ resolved
@@ -386,9 +386,5 @@
 
 // Close shuts down the badger DB.
 func (db *DB) Close() (err error) {
-<<<<<<< HEAD
-	db.logger.Tracef("database closed with path %s", db.path)
-=======
->>>>>>> 898a3fda
 	return db.bdb.Close()
 }