// Copyright 2018 The go-ethereum Authors
// This file is part of the go-ethereum library.
//
// The go-ethereum library is free software: you can redistribute it and/or modify
// it under the terms of the GNU Lesser General Public License as published by
// the Free Software Foundation, either version 3 of the License, or
// (at your option) any later version.
//
// The go-ethereum library is distributed in the hope that it will be useful,
// but WITHOUT ANY WARRANTY; without even the implied warranty of
// MERCHANTABILITY or FITNESS FOR A PARTICULAR PURPOSE. See the
// GNU Lesser General Public License for more details.
//
// You should have received a copy of the GNU Lesser General Public License
// along with the go-ethereum library. If not, see <http://www.gnu.org/licenses/>.

package shed

import (
	"github.com/dgraph-io/badger/v2"
	"github.com/ethersphere/bee/pkg/logging"
)

// StringField is the most simple field implementation
// that stores an arbitrary string under a specific LevelDB key.
type StringField struct {
	db     *DB
	key    []byte
	logger logging.Logger
}

// NewStringField retruns a new Instance of StringField.
// It validates its name and type against the database schema.
func (db *DB) NewStringField(name string, logger logging.Logger) (f StringField, err error) {
	key, err := db.schemaFieldKey(name, "string")
	if err != nil {
		return f, err
	}
	return StringField{
		db:     db,
		key:    key,
		logger: logger,
	}, nil
}

// Get returns a string value from database.
// If the value is not found, an empty string is returned
// an no error.
func (f StringField) Get() (val string, err error) {
	b, err := f.db.Get(f.key)
	if err != nil {
<<<<<<< HEAD
		if err == ErrNotFound {
			f.logger.Errorf("key %s not found", string(f.key))
			return "", nil
		}
=======
>>>>>>> 898a3fda
		return "", err
	}
	return string(b), nil
}

// Put stores a string in the database.
func (f StringField) Put(val string) (err error) {
	return f.db.Put(f.key, []byte(val))
}

// PutInBatch stores a string in a batch that can be
// saved later in database.
func (f StringField) PutInBatch(batch *badger.Txn, val string) (err error) {
	return batch.Set(f.key, []byte(val))
}<|MERGE_RESOLUTION|>--- conflicted
+++ resolved
@@ -49,13 +49,6 @@
 func (f StringField) Get() (val string, err error) {
 	b, err := f.db.Get(f.key)
 	if err != nil {
-<<<<<<< HEAD
-		if err == ErrNotFound {
-			f.logger.Errorf("key %s not found", string(f.key))
-			return "", nil
-		}
-=======
->>>>>>> 898a3fda
 		return "", err
 	}
 	return string(b), nil
