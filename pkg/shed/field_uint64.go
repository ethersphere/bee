// Copyright 2018 The go-ethereum Authors
// This file is part of the go-ethereum library.
//
// The go-ethereum library is free software: you can redistribute it and/or modify
// it under the terms of the GNU Lesser General Public License as published by
// the Free Software Foundation, either version 3 of the License, or
// (at your option) any later version.
//
// The go-ethereum library is distributed in the hope that it will be useful,
// but WITHOUT ANY WARRANTY; without even the implied warranty of
// MERCHANTABILITY or FITNESS FOR A PARTICULAR PURPOSE. See the
// GNU Lesser General Public License for more details.
//
// You should have received a copy of the GNU Lesser General Public License
// along with the go-ethereum library. If not, see <http://www.gnu.org/licenses/>.

package shed

import (
	"encoding/binary"
	"github.com/dgraph-io/badger"

	"github.com/ethersphere/bee/pkg/logging"
<<<<<<< HEAD
=======
	"github.com/syndtr/goleveldb/leveldb"
>>>>>>> dfa4c0dc
)

// Uint64Field provides a way to have a simple counter in the database.
// It transparently encodes uint64 type value to bytes.
type Uint64Field struct {
	db     *DB
	key    []byte
	logger logging.Logger
}

// NewUint64Field returns a new Uint64Field.
// It validates its name and type against the database schema.
func (db *DB) NewUint64Field(name string, logger logging.Logger) (f Uint64Field, err error) {
	key, err := db.schemaFieldKey(name, "uint64")
	if err != nil {
		return f, err
	}
	return Uint64Field{
		db:     db,
		key:    key,
		logger: logger,
	}, nil
}

// Get retrieves a uint64 value from the database.
// If the value is not found in the database a 0 value
// is returned and no error.
func (f Uint64Field) Get() (val uint64, err error) {
	b, err := f.db.Get(f.key)
	if err != nil {
<<<<<<< HEAD
		if err == ErrNotFound {
=======
		if err == leveldb.ErrNotFound {
>>>>>>> dfa4c0dc
			f.logger.Errorf("key %s not found", string(f.key))
			return 0, nil
		}
		return 0, err
	}
	return binary.BigEndian.Uint64(b), nil
}

// Put encodes uin64 value and stores it in the database.
func (f Uint64Field) Put(val uint64) (err error) {
	return f.db.Put(f.key, encodeUint64(val))
}

// PutInBatch stores a uint64 value in a batch
// that can be saved later in the database.
func (f Uint64Field) PutInBatch(batch *badger.Txn, val uint64) {
	err := batch.Set(f.key, encodeUint64(val))
	if err != nil {
		f.logger.Debugf("could not set uint64 value in PutInBatch. Error : %s", err.Error())
	}
}

// Inc increments a uint64 value in the database.
// This operation is not goroutine save.
func (f Uint64Field) Inc() (val uint64, err error) {
	val, err = f.Get()
	if err != nil {
<<<<<<< HEAD
		if err == ErrNotFound {
=======
		if err == leveldb.ErrNotFound {
>>>>>>> dfa4c0dc
			f.logger.Debugf("key %s not found", string(f.key))
			val = 0
		} else {
			f.logger.Errorf("key %s not found. Error: %s", string(f.key), err.Error())
			return 0, err
		}
	}
	val++
	return val, f.Put(val)
}

// IncInBatch increments a uint64 value in the batch
// by retreiving a value from the database, not the same batch.
// This operation is not goroutine save.
func (f Uint64Field) IncInBatch(batch *badger.Txn) (val uint64, err error) {
	val, err = f.Get()
	if err != nil {
<<<<<<< HEAD
		if err == ErrNotFound {
=======
		if err == leveldb.ErrNotFound {
>>>>>>> dfa4c0dc
			f.logger.Debugf("key %s not found", string(f.key))
			val = 0
		} else {
			f.logger.Errorf("key %s not found. Error: %s", string(f.key), err.Error())
			return 0, err
		}
	}
	val++
	f.PutInBatch(batch, val)
	return val, nil
}

// Dec decrements a uint64 value in the database.
// This operation is not goroutine save.
// The field is protected from overflow to a negative value.
func (f Uint64Field) Dec() (val uint64, err error) {
	val, err = f.Get()
	if err != nil {
<<<<<<< HEAD
		if err == ErrNotFound {
=======
		if err == leveldb.ErrNotFound {
>>>>>>> dfa4c0dc
			f.logger.Debugf("key %s not found", string(f.key))
			val = 0
		} else {
			f.logger.Errorf("key %s not found. Error: %s", string(f.key), err.Error())
			return 0, err
		}
	}
	if val != 0 {
		val--
	}
	return val, f.Put(val)
}

// DecInBatch decrements a uint64 value in the batch
// by retreiving a value from the database, not the same batch.
// This operation is not goroutine save.
// The field is protected from overflow to a negative value.
func (f Uint64Field) DecInBatch(batch *badger.Txn) (val uint64, err error) {
	val, err = f.Get()
	if err != nil {
<<<<<<< HEAD
		if err == ErrNotFound {
=======
		if err == leveldb.ErrNotFound {
>>>>>>> dfa4c0dc
			f.logger.Debugf("key %s not found", string(f.key))
			val = 0
		} else {
			f.logger.Errorf("key %s not found. Error: %s", string(f.key), err.Error())
			return 0, err
		}
	}
	if val != 0 {
		val--
	}
	f.PutInBatch(batch, val)
	return val, nil
}

// encode transforms uint64 to 8 byte long
// slice in big endian encoding.
func encodeUint64(val uint64) (b []byte) {
	b = make([]byte, 8)
	binary.BigEndian.PutUint64(b, val)
	return b
}<|MERGE_RESOLUTION|>--- conflicted
+++ resolved
@@ -18,13 +18,9 @@
 
 import (
 	"encoding/binary"
+
 	"github.com/dgraph-io/badger"
-
 	"github.com/ethersphere/bee/pkg/logging"
-<<<<<<< HEAD
-=======
-	"github.com/syndtr/goleveldb/leveldb"
->>>>>>> dfa4c0dc
 )
 
 // Uint64Field provides a way to have a simple counter in the database.
@@ -55,11 +51,7 @@
 func (f Uint64Field) Get() (val uint64, err error) {
 	b, err := f.db.Get(f.key)
 	if err != nil {
-<<<<<<< HEAD
 		if err == ErrNotFound {
-=======
-		if err == leveldb.ErrNotFound {
->>>>>>> dfa4c0dc
 			f.logger.Errorf("key %s not found", string(f.key))
 			return 0, nil
 		}
@@ -87,11 +79,7 @@
 func (f Uint64Field) Inc() (val uint64, err error) {
 	val, err = f.Get()
 	if err != nil {
-<<<<<<< HEAD
 		if err == ErrNotFound {
-=======
-		if err == leveldb.ErrNotFound {
->>>>>>> dfa4c0dc
 			f.logger.Debugf("key %s not found", string(f.key))
 			val = 0
 		} else {
@@ -109,11 +97,7 @@
 func (f Uint64Field) IncInBatch(batch *badger.Txn) (val uint64, err error) {
 	val, err = f.Get()
 	if err != nil {
-<<<<<<< HEAD
 		if err == ErrNotFound {
-=======
-		if err == leveldb.ErrNotFound {
->>>>>>> dfa4c0dc
 			f.logger.Debugf("key %s not found", string(f.key))
 			val = 0
 		} else {
@@ -132,11 +116,7 @@
 func (f Uint64Field) Dec() (val uint64, err error) {
 	val, err = f.Get()
 	if err != nil {
-<<<<<<< HEAD
 		if err == ErrNotFound {
-=======
-		if err == leveldb.ErrNotFound {
->>>>>>> dfa4c0dc
 			f.logger.Debugf("key %s not found", string(f.key))
 			val = 0
 		} else {
@@ -157,11 +137,7 @@
 func (f Uint64Field) DecInBatch(batch *badger.Txn) (val uint64, err error) {
 	val, err = f.Get()
 	if err != nil {
-<<<<<<< HEAD
 		if err == ErrNotFound {
-=======
-		if err == leveldb.ErrNotFound {
->>>>>>> dfa4c0dc
 			f.logger.Debugf("key %s not found", string(f.key))
 			val = 0
 		} else {
