// Copyright 2018 The go-ethereum Authors
// This file is part of the go-ethereum library.
//
// The go-ethereum library is free software: you can redistribute it and/or modify
// it under the terms of the GNU Lesser General Public License as published by
// the Free Software Foundation, either version 3 of the License, or
// (at your option) any later version.
//
// The go-ethereum library is distributed in the hope that it will be useful,
// but WITHOUT ANY WARRANTY; without even the implied warranty of
// MERCHANTABILITY or FITNESS FOR A PARTICULAR PURPOSE. See the
// GNU Lesser General Public License for more details.
//
// You should have received a copy of the GNU Lesser General Public License
// along with the go-ethereum library. If not, see <http://www.gnu.org/licenses/>.

package shed

import (
	"encoding/binary"

	"github.com/dgraph-io/badger/v2"
	"github.com/ethersphere/bee/pkg/logging"
)

// Uint64Field provides a way to have a simple counter in the database.
// It transparently encodes uint64 type value to bytes.
type Uint64Field struct {
	db     *DB
	key    []byte
	logger logging.Logger
}

// NewUint64Field returns a new Uint64Field.
// It validates its name and type against the database schema.
func (db *DB) NewUint64Field(name string, logger logging.Logger) (f Uint64Field, err error) {
	key, err := db.schemaFieldKey(name, "uint64")
	if err != nil {
		return f, err
	}
	return Uint64Field{
		db:     db,
		key:    key,
		logger: logger,
	}, nil
}

// Get retrieves a uint64 value from the database.
// If the value is not found in the database a 0 value
// is returned and no error.
func (f Uint64Field) Get() (val uint64, err error) {
	b, err := f.db.Get(f.key)
	if err != nil {
		if err == ErrNotFound {
			f.logger.Errorf("key %s not found", string(f.key))
			return 0, nil
		}
		return 0, err
	}
	return binary.BigEndian.Uint64(b), nil
}

// Put encodes uin64 value and stores it in the database.
func (f Uint64Field) Put(val uint64) (err error) {
	return f.db.Put(f.key, encodeUint64(val))
}

// PutInBatch stores a uint64 value in a batch
// that can be saved later in the database.
func (f Uint64Field) PutInBatch(batch *badger.Txn, val uint64) (err error){
	return batch.Set(f.key, encodeUint64(val))
}

// Inc increments a uint64 value in the database.
// This operation is not goroutine save.
func (f Uint64Field) Inc() (val uint64, err error) {
	val, err = f.Get()
	if err != nil {
<<<<<<< HEAD
		if err == ErrNotFound {
			f.logger.Debugf("key %s not found", string(f.key))
			val = 0
		} else {
			return 0, err
		}
=======
		return 0, err
>>>>>>> 898a3fda
	}
	val++
	return val, f.Put(val)
}

// IncInBatch increments a uint64 value in the batch
// by retreiving a value from the database, not the same batch.
// This operation is not goroutine save.
func (f Uint64Field) IncInBatch(batch *badger.Txn) (val uint64, err error) {
	val, err = f.Get()
	if err != nil {
<<<<<<< HEAD
		if err == ErrNotFound {
			f.logger.Debugf("key %s not found", string(f.key))
			val = 0
		} else {
			f.logger.Errorf("key %s not found. Error: %s", string(f.key), err.Error())
			return 0, err
		}
=======
		return 0, err
>>>>>>> 898a3fda
	}
	val++
	err = f.PutInBatch(batch, val)
	if err != nil {
		return 0, err
	}
	return val, nil
}

// Dec decrements a uint64 value in the database.
// This operation is not goroutine save.
// The field is protected from overflow to a negative value.
func (f Uint64Field) Dec() (val uint64, err error) {
	val, err = f.Get()
	if err != nil {
<<<<<<< HEAD
		if err == ErrNotFound {
			f.logger.Debugf("key %s not found", string(f.key))
			val = 0
		} else {
			f.logger.Errorf("key %s not found. Error: %s", string(f.key), err.Error())
			return 0, err
		}
=======
		return 0, err
>>>>>>> 898a3fda
	}
	if val != 0 {
		val--
	}
	return val, f.Put(val)
}

// DecInBatch decrements a uint64 value in the batch
// by retreiving a value from the database, not the same batch.
// This operation is not goroutine save.
// The field is protected from overflow to a negative value.
func (f Uint64Field) DecInBatch(batch *badger.Txn) (val uint64, err error) {
	val, err = f.Get()
	if err != nil {
<<<<<<< HEAD
		if err == ErrNotFound {
			f.logger.Debugf("key %s not found", string(f.key))
			val = 0
		} else {
			f.logger.Errorf("key %s not found. Error: %s", string(f.key), err.Error())
			return 0, err
		}
=======
		return 0, err
>>>>>>> 898a3fda
	}
	if val != 0 {
		val--
	}
	err = f.PutInBatch(batch, val)
	if err != nil {
		return 0, err
	}
	return val, nil
}

// encode transforms uint64 to 8 byte long
// slice in big endian encoding.
func encodeUint64(val uint64) (b []byte) {
	b = make([]byte, 8)
	binary.BigEndian.PutUint64(b, val)
	return b
}<|MERGE_RESOLUTION|>--- conflicted
+++ resolved
@@ -76,16 +76,7 @@
 func (f Uint64Field) Inc() (val uint64, err error) {
 	val, err = f.Get()
 	if err != nil {
-<<<<<<< HEAD
-		if err == ErrNotFound {
-			f.logger.Debugf("key %s not found", string(f.key))
-			val = 0
-		} else {
-			return 0, err
-		}
-=======
 		return 0, err
->>>>>>> 898a3fda
 	}
 	val++
 	return val, f.Put(val)
@@ -97,17 +88,7 @@
 func (f Uint64Field) IncInBatch(batch *badger.Txn) (val uint64, err error) {
 	val, err = f.Get()
 	if err != nil {
-<<<<<<< HEAD
-		if err == ErrNotFound {
-			f.logger.Debugf("key %s not found", string(f.key))
-			val = 0
-		} else {
-			f.logger.Errorf("key %s not found. Error: %s", string(f.key), err.Error())
-			return 0, err
-		}
-=======
 		return 0, err
->>>>>>> 898a3fda
 	}
 	val++
 	err = f.PutInBatch(batch, val)
@@ -123,17 +104,7 @@
 func (f Uint64Field) Dec() (val uint64, err error) {
 	val, err = f.Get()
 	if err != nil {
-<<<<<<< HEAD
-		if err == ErrNotFound {
-			f.logger.Debugf("key %s not found", string(f.key))
-			val = 0
-		} else {
-			f.logger.Errorf("key %s not found. Error: %s", string(f.key), err.Error())
-			return 0, err
-		}
-=======
 		return 0, err
->>>>>>> 898a3fda
 	}
 	if val != 0 {
 		val--
@@ -148,17 +119,7 @@
 func (f Uint64Field) DecInBatch(batch *badger.Txn) (val uint64, err error) {
 	val, err = f.Get()
 	if err != nil {
-<<<<<<< HEAD
-		if err == ErrNotFound {
-			f.logger.Debugf("key %s not found", string(f.key))
-			val = 0
-		} else {
-			f.logger.Errorf("key %s not found. Error: %s", string(f.key), err.Error())
-			return 0, err
-		}
-=======
 		return 0, err
->>>>>>> 898a3fda
 	}
 	if val != 0 {
 		val--
