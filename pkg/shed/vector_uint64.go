--- conflicted
+++ resolved
@@ -75,16 +75,7 @@
 func (f Uint64Vector) Inc(i uint64) (val uint64, err error) {
 	val, err = f.Get(i)
 	if err != nil {
-<<<<<<< HEAD
-		if err == ErrNotFound {
-			val = 0
-		} else {
-			f.logger.Debugf("error getiing value while doing Inc. Error: %s", err.Error())
-			return 0, err
-		}
-=======
 		return 0, err
->>>>>>> 898a3fda
 	}
 	val++
 	return val, f.Put(i, val)
@@ -96,16 +87,7 @@
 func (f Uint64Vector) IncInBatch(batch *badger.Txn, i uint64) (val uint64, err error) {
 	val, err = f.Get(i)
 	if err != nil {
-<<<<<<< HEAD
-		if err == ErrNotFound {
-			val = 0
-		} else {
-			f.logger.Debugf("error getiing value while doing IncInBatch. Error: %s", err.Error())
-			return 0, err
-		}
-=======
 		return 0, err
->>>>>>> 898a3fda
 	}
 	val++
 	err = f.PutInBatch(batch, i, val)
@@ -141,16 +123,7 @@
 func (f Uint64Vector) DecInBatch(batch *badger.Txn, i uint64) (val uint64, err error) {
 	val, err = f.Get(i)
 	if err != nil {
-<<<<<<< HEAD
-		if err == ErrNotFound {
-			val = 0
-		} else {
-			f.logger.Debugf("error getiing value while doing DecInBatch. Error: %s", err.Error())
-			return 0, err
-		}
-=======
 		return 0, err
->>>>>>> 898a3fda
 	}
 	if val != 0 {
 		val--
