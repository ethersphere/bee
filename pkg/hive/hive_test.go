// Copyright 2020 The Swarm Authors. All rights reserved.
// Use of this source code is governed by a BSD-style
// license that can be found in the LICENSE file.

package hive_test

import (
	"bytes"
	"context"
	"errors"
	"fmt"
	"math/rand"
	"strconv"
	"testing"
	"time"

	"github.com/ethereum/go-ethereum/common"
	ma "github.com/multiformats/go-multiaddr"

	ab "github.com/ethersphere/bee/pkg/addressbook"
	"github.com/ethersphere/bee/pkg/bzz"
	"github.com/ethersphere/bee/pkg/crypto"
	"github.com/ethersphere/bee/pkg/hive"
	"github.com/ethersphere/bee/pkg/hive/pb"
	"github.com/ethersphere/bee/pkg/log"
	"github.com/ethersphere/bee/pkg/p2p/protobuf"
	"github.com/ethersphere/bee/pkg/p2p/streamtest"
	"github.com/ethersphere/bee/pkg/spinlock"
	"github.com/ethersphere/bee/pkg/statestore/mock"
	"github.com/ethersphere/bee/pkg/swarm"
	"github.com/ethersphere/bee/pkg/swarm/test"
)

var (
	tx    = common.HexToHash("0x2").Bytes()
	block = common.HexToHash("0x1").Bytes()
)

const spinTimeout = time.Second * 5

func TestHandlerRateLimit(t *testing.T) {
	t.Parallel()

	logger := log.Noop
	statestore := mock.NewStateStore()
	addressbook := ab.New(statestore)
	networkID := uint64(1)

	addressbookclean := ab.New(mock.NewStateStore())

	// new recorder for handling Ping
	streamer := streamtest.New()
	// create a hive server that handles the incoming stream
	server, _ := hive.New(streamer, addressbookclean, networkID, false, true, logger)

	serverAddress := test.RandomAddress()

	// setup the stream recorder to record stream data
	serverRecorder := streamtest.New(
		streamtest.WithProtocols(server.Protocol()),
		streamtest.WithBaseAddr(serverAddress),
	)

	peers := make([]swarm.Address, hive.LimitBurst+1)
	for i := range peers {

		underlay, err := ma.NewMultiaddr("/ip4/127.0.0.1/udp/" + strconv.Itoa(i))
		if err != nil {
			t.Fatal(err)
		}
		pk, err := crypto.GenerateSecp256k1Key()
		if err != nil {
			t.Fatal(err)
		}
		signer := crypto.NewDefaultSigner(pk)
		overlay, err := crypto.NewOverlayAddress(pk.PublicKey, networkID, block)
		if err != nil {
			t.Fatal(err)
		}
		bzzAddr, err := bzz.NewAddress(signer, underlay, overlay, networkID, tx)
		if err != nil {
			t.Fatal(err)
		}

		err = addressbook.Put(bzzAddr.Overlay, *bzzAddr)
		if err != nil {
			t.Fatal(err)
		}
		peers[i] = bzzAddr.Overlay
	}

	// create a hive client that will do broadcast
	client, _ := hive.New(serverRecorder, addressbook, networkID, false, true, logger)
	err := client.BroadcastPeers(context.Background(), serverAddress, peers...)
	if err != nil {
		t.Fatal(err)
	}

	rec, err := serverRecorder.Records(serverAddress, "hive", "1.0.0", "peers")
	if err != nil {
		t.Fatal(err)
	}

	lastRec := rec[len(rec)-1]

	if lastRec.Err() != nil {
		t.Fatal("want nil error")
	}
}

func TestBroadcastPeers(t *testing.T) {
	t.Parallel()

	logger := log.Noop
	rand.Seed(time.Now().UnixNano())
	statestore := mock.NewStateStore()
	addressbook := ab.New(statestore)
	networkID := uint64(1)

	// populate all expected and needed random resources for 2 full batches
	// tests cases that uses fewer resources can use sub-slices of this data
	var bzzAddresses []bzz.Address
	var overlays []swarm.Address
	var wantMsgs []pb.Peers

	for i := 0; i < 2; i++ {
		wantMsgs = append(wantMsgs, pb.Peers{Peers: []*pb.BzzAddress{}})
	}

	for i := 0; i < 2*hive.MaxBatchSize; i++ {
		base := "/ip4/127.0.0.1/udp/"
		if i == 2*hive.MaxBatchSize-1 {
			base = "/ip4/1.1.1.1/udp/" // The last underlay has public address.
		}
		underlay, err := ma.NewMultiaddr(base + strconv.Itoa(i))
		if err != nil {
			t.Fatal(err)
		}
		pk, err := crypto.GenerateSecp256k1Key()
		if err != nil {
			t.Fatal(err)
		}
		signer := crypto.NewDefaultSigner(pk)
		overlay, err := crypto.NewOverlayAddress(pk.PublicKey, networkID, block)
		if err != nil {
			t.Fatal(err)
		}
		bzzAddr, err := bzz.NewAddress(signer, underlay, overlay, networkID, tx)
		if err != nil {
			t.Fatal(err)
		}

		bzzAddresses = append(bzzAddresses, *bzzAddr)
		overlays = append(overlays, bzzAddr.Overlay)
		err = addressbook.Put(bzzAddr.Overlay, *bzzAddr)
		if err != nil {
			t.Fatal(err)
		}

		wantMsgs[i/hive.MaxBatchSize].Peers = append(wantMsgs[i/hive.MaxBatchSize].Peers, &pb.BzzAddress{
			Overlay:     bzzAddresses[i].Overlay.Bytes(),
			Underlay:    bzzAddresses[i].Underlay.Bytes(),
			Signature:   bzzAddresses[i].Signature,
			Transaction: tx,
		})
	}

	testCases := map[string]struct {
		addresee          swarm.Address
		peers             []swarm.Address
		wantMsgs          []pb.Peers
		wantOverlays      []swarm.Address
		wantBzzAddresses  []bzz.Address
		allowPrivateCIDRs bool
		pingErr           func(addr ma.Multiaddr) (time.Duration, error)
	}{
		"OK - single record": {
			addresee:          swarm.MustParseHexAddress("ca1e9f3938cc1425c6061b96ad9eb93e134dfe8734ad490164ef20af9d1cf59c"),
			peers:             []swarm.Address{overlays[0]},
			wantMsgs:          []pb.Peers{{Peers: wantMsgs[0].Peers[:1]}},
			wantOverlays:      []swarm.Address{overlays[0]},
			wantBzzAddresses:  []bzz.Address{bzzAddresses[0]},
			allowPrivateCIDRs: true,
		},
		"OK - single batch - multiple records": {
			addresee:          swarm.MustParseHexAddress("ca1e9f3938cc1425c6061b96ad9eb93e134dfe8734ad490164ef20af9d1cf59c"),
			peers:             overlays[:15],
			wantMsgs:          []pb.Peers{{Peers: wantMsgs[0].Peers[:15]}},
			wantOverlays:      overlays[:15],
			wantBzzAddresses:  bzzAddresses[:15],
			allowPrivateCIDRs: true,
		},
		"OK - single batch - max number of records": {
			addresee:          swarm.MustParseHexAddress("ca1e9f3938cc1425c6061b96ad9eb93e134dfe8734ad490164ef20af9d1cf59c"),
			peers:             overlays[:hive.MaxBatchSize],
			wantMsgs:          []pb.Peers{{Peers: wantMsgs[0].Peers[:hive.MaxBatchSize]}},
			wantOverlays:      overlays[:hive.MaxBatchSize],
			wantBzzAddresses:  bzzAddresses[:hive.MaxBatchSize],
			allowPrivateCIDRs: true,
		},
		"OK - multiple batches": {
			addresee:          swarm.MustParseHexAddress("ca1e9f3938cc1425c6061b96ad9eb93e134dfe8734ad490164ef20af9d1cf59c"),
			peers:             overlays[:hive.MaxBatchSize+10],
			wantMsgs:          []pb.Peers{{Peers: wantMsgs[0].Peers}, {Peers: wantMsgs[1].Peers[:10]}},
			wantOverlays:      overlays[:hive.MaxBatchSize+10],
			wantBzzAddresses:  bzzAddresses[:hive.MaxBatchSize+10],
			allowPrivateCIDRs: true,
		},
		"OK - multiple batches - max number of records": {
			addresee:          swarm.MustParseHexAddress("ca1e9f3938cc1425c6061b96ad9eb93e134dfe8734ad490164ef20af9d1cf59c"),
			peers:             overlays[:2*hive.MaxBatchSize],
			wantMsgs:          []pb.Peers{{Peers: wantMsgs[0].Peers}, {Peers: wantMsgs[1].Peers}},
			wantOverlays:      overlays[:2*hive.MaxBatchSize],
			wantBzzAddresses:  bzzAddresses[:2*hive.MaxBatchSize],
			allowPrivateCIDRs: true,
		},
		"OK - single batch - skip ping failures": {
			addresee:          swarm.MustParseHexAddress("ca1e9f3938cc1425c6061b96ad9eb93e134dfe8734ad490164ef20af9d1cf59c"),
			peers:             overlays[:15],
			wantMsgs:          []pb.Peers{{Peers: wantMsgs[0].Peers[:15]}},
			wantOverlays:      overlays[:10],
			wantBzzAddresses:  bzzAddresses[:10],
			allowPrivateCIDRs: true,
			pingErr: func(addr ma.Multiaddr) (rtt time.Duration, err error) {
				for _, v := range bzzAddresses[10:15] {
					if v.Underlay.Equal(addr) {
						return rtt, errors.New("ping failure")
					}
				}
				return rtt, nil
			},
		},
		"Ok - don't advertise private CIDRs": {
			addresee:          overlays[len(overlays)-1],
			peers:             overlays[:15],
			wantMsgs:          []pb.Peers{{}},
			wantOverlays:      nil,
			wantBzzAddresses:  nil,
			allowPrivateCIDRs: false,
		},
	}

	for name, tc := range testCases {
		tc := tc
		t.Run(name, func(t *testing.T) {
			t.Parallel()

			addressbookclean := ab.New(mock.NewStateStore())

			// new recorder for handling Ping
			var streamer *streamtest.Recorder
			if tc.pingErr != nil {
				streamer = streamtest.New(streamtest.WithPingErr(tc.pingErr))
			} else {
				streamer = streamtest.New()
			}
			// create a hive server that handles the incoming stream
			server, _ := hive.New(streamer, addressbookclean, networkID, false, true, logger)

			// setup the stream recorder to record stream data
			recorder := streamtest.New(
				streamtest.WithProtocols(server.Protocol()),
			)

			// create a hive client that will do broadcast
			client, _ := hive.New(recorder, addressbook, networkID, false, tc.allowPrivateCIDRs, logger)
			if err := client.BroadcastPeers(context.Background(), tc.addresee, tc.peers...); err != nil {
				t.Fatal(err)
			}

			// get a record for this stream
			records, err := recorder.Records(tc.addresee, "hive", "1.0.0", "peers")
			if err != nil {
				t.Fatal(err)
			}
			if l := len(records); l != len(tc.wantMsgs) {
				t.Fatalf("got %v records, want %v", l, len(tc.wantMsgs))
			}

			// there is a one record per batch (wantMsg)
			for i, record := range records {
				messages, err := readAndAssertPeersMsgs(record.In(), 1)
				if err != nil {
					t.Fatal(err)
				}

				if fmt.Sprint(messages[0]) != fmt.Sprint(tc.wantMsgs[i]) {
					t.Errorf("Messages got %v, want %v", messages, tc.wantMsgs)
				}
			}

			expectOverlaysEventually(t, addressbookclean, tc.wantOverlays)
			expectBzzAddresessEventually(t, addressbookclean, tc.wantBzzAddresses)
		})
	}
}

func expectOverlaysEventually(t *testing.T, exporter ab.Interface, wantOverlays []swarm.Address) {
	t.Helper()

	var (
		overlays []swarm.Address
		err      error
	)

	err = spinlock.Wait(spinTimeout, func() bool {
		overlays, err = exporter.Overlays()
		if err != nil {
			t.Fatal(err)
		}

		return len(overlays) == len(wantOverlays)
	})
	if err != nil {
		t.Fatal("timed out waiting for overlays")
	}

	for _, v := range wantOverlays {
		if !swarm.AddressSliceContains(overlays, v) {
			t.Errorf("overlay %s expected but not found", v.String())
		}
	}

	if t.Failed() {
		t.Errorf("overlays got %v, want %v", overlays, wantOverlays)
	}
}

func expectBzzAddresessEventually(t *testing.T, exporter ab.Interface, wantBzzAddresses []bzz.Address) {
	t.Helper()

	var (
		addresses []bzz.Address
		err       error
<<<<<<< HEAD
=======
		isIn      = func(a bzz.Address, addrs []bzz.Address) bool {
			for _, v := range addrs {
				if a.Equal(&v) {
					return true
				}
			}
			return false
		}
>>>>>>> 0da4ad14
	)

	err = spinlock.Wait(spinTimeout, func() bool {
		addresses, err = exporter.Addresses()
		if err != nil {
			t.Fatal(err)
		}

		return len(addresses) == len(wantBzzAddresses)
	})
	if err != nil {
		t.Fatal("timed out waiting for bzz addresses")
	}

	for _, v := range wantBzzAddresses {
		if !bzz.AddressSliceContains(addresses, &v) {
			t.Errorf("address %s expected but not found", v.Overlay.String())
		}
	}

	if t.Failed() {
		t.Errorf("bzz addresses got %v, want %v", addresses, wantBzzAddresses)
	}
}

func readAndAssertPeersMsgs(in []byte, expectedLen int) ([]pb.Peers, error) {
	messages, err := protobuf.ReadMessages(
		bytes.NewReader(in),
		func() protobuf.Message {
			return new(pb.Peers)
		},
	)

	if err != nil {
		return nil, err
	}

	if len(messages) != expectedLen {
		return nil, fmt.Errorf("got %v messages, want %v", len(messages), expectedLen)
	}

	peers := make([]pb.Peers, len(messages))
	for i := range messages {
		peers[i] = *messages[i].(*pb.Peers)
	}

	return peers, nil
}<|MERGE_RESOLUTION|>--- conflicted
+++ resolved
@@ -332,17 +332,6 @@
 	var (
 		addresses []bzz.Address
 		err       error
-<<<<<<< HEAD
-=======
-		isIn      = func(a bzz.Address, addrs []bzz.Address) bool {
-			for _, v := range addrs {
-				if a.Equal(&v) {
-					return true
-				}
-			}
-			return false
-		}
->>>>>>> 0da4ad14
 	)
 
 	err = spinlock.Wait(spinTimeout, func() bool {
