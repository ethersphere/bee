--- conflicted
+++ resolved
@@ -6,13 +6,12 @@
 
 import (
 	"context"
-<<<<<<< HEAD
 
-	"github.com/ethersphere/bee/pkg/tags"
-=======
 	"encoding/hex"
 	"errors"
 	"strings"
+
+	"github.com/ethersphere/bee/pkg/tags"
 
 	"github.com/ethersphere/bee/pkg/trojan"
 )
@@ -20,7 +19,6 @@
 var (
 	// ErrTargetPrefix is returned when target prefix decoding fails.
 	ErrTargetPrefix = errors.New("error decoding prefix string")
->>>>>>> 8a59fd32
 )
 
 type (
@@ -55,10 +53,7 @@
 	if !ok {
 		return nil
 	}
-<<<<<<< HEAD
 	return v
-=======
-	return 0
 }
 
 // SetTargets set the target string in the context to be used downstream in netstore
@@ -88,5 +83,4 @@
 		return nil, ErrTargetPrefix
 	}
 	return targets, nil
->>>>>>> 8a59fd32
 }