// Copyright 2022 The Swarm Authors. All rights reserved.
// Use of this source code is governed by a BSD-style
// license that can be found in the LICENSE file.

package storageincentives

import (
	"context"
	"crypto/rand"
	"errors"
	"fmt"
	"io"
	"math/big"
	"sync"
	"sync/atomic"
	"time"

	"github.com/ethersphere/bee/pkg/settlement/swap/erc20"
	"github.com/ethersphere/bee/pkg/storageincentives/staking"
	"github.com/ethersphere/bee/pkg/transaction"

	"github.com/ethereum/go-ethereum/common"
	"github.com/ethereum/go-ethereum/core/types"
	"github.com/ethersphere/bee/pkg/crypto"
	"github.com/ethersphere/bee/pkg/log"
	"github.com/ethersphere/bee/pkg/postage"
	"github.com/ethersphere/bee/pkg/postage/postagecontract"
	"github.com/ethersphere/bee/pkg/storage"
	"github.com/ethersphere/bee/pkg/storageincentives/redistribution"
	"github.com/ethersphere/bee/pkg/swarm"
)

const loggerName = "storageincentives"

const (
	DefaultBlocksPerRound = 152
	DefaultBlocksPerPhase = DefaultBlocksPerRound / 4

	// min # of transactions our wallet should be able to cover
	minTxCountToCover = 25

	// average tx gas used by transactions issued from agent
	avgTxGas = 250_000
)

type ChainBackend interface {
	BlockNumber(context.Context) (uint64, error)
	HeaderByNumber(context.Context, *big.Int) (*types.Header, error)
	BalanceAt(ctx context.Context, address common.Address, block *big.Int) (*big.Int, error)
	SuggestGasPrice(ctx context.Context) (*big.Int, error)
}

type Monitor interface {
	IsFullySynced() bool
}

type sampleData struct {
	ReserveSample storage.Sample
	StorageRadius uint8
}

type Agent struct {
	logger                 log.Logger
	metrics                metrics
	backend                ChainBackend
	blocksPerRound         uint64
	monitor                Monitor
	contract               redistribution.Contract
	batchExpirer           postagecontract.PostageBatchExpirer
	redistributionStatuser staking.RedistributionStatuser
	radius                 postage.RadiusChecker
	sampler                storage.Sampler
	overlay                swarm.Address
	quit                   chan struct{}
	wg                     sync.WaitGroup
	state                  *RedistributionState
}

func New(overlay swarm.Address, ethAddress common.Address, backend ChainBackend, logger log.Logger, monitor Monitor, contract redistribution.Contract, batchExpirer postagecontract.PostageBatchExpirer, redistributionStatuser staking.RedistributionStatuser, radius postage.RadiusChecker, sampler storage.Sampler, blockTime time.Duration, blocksPerRound, blocksPerPhase uint64, stateStore storage.StateStorer, erc20Service erc20.Service, tranService transaction.Service) (*Agent, error) {
	a := &Agent{
		overlay:                overlay,
		metrics:                newMetrics(),
		backend:                backend,
		logger:                 logger.WithName(loggerName).Register(),
		contract:               contract,
		batchExpirer:           batchExpirer,
		radius:                 radius,
		monitor:                monitor,
		blocksPerRound:         blocksPerRound,
		sampler:                sampler,
		quit:                   make(chan struct{}),
		redistributionStatuser: redistributionStatuser,
	}

	state, err := NewRedistributionState(logger, ethAddress, stateStore, erc20Service, tranService)
	if err != nil {
		return nil, err
	}

	a.state = state

	a.wg.Add(1)
	go a.start(blockTime, a.blocksPerRound, blocksPerPhase)

	return a, nil
}

// start polls the current block number, calculates, and publishes only once the current phase.
// Each round is blocksPerRound long and is divided into three blocksPerPhase long phases: commit, reveal, claim.
// The sample phase is triggered upon entering the claim phase and may run until the end of the commit phase.
// If our neighborhood is selected to participate, a sample is created during the sample phase. In the commit phase,
// the sample is submitted, and in the reveal phase, the obfuscation key from the commit phase is submitted.
// Next, in the claim phase, we check if we've won, and the cycle repeats. The cycle must occur in the length of one round.
func (a *Agent) start(blockTime time.Duration, blocksPerRound, blocksPerPhase uint64) {

	defer a.wg.Done()

	var (
		currentRound atomic.Uint64
		phaseEvents  = newEvents()
	)
	// cancel all possible running phases
	defer phaseEvents.Close()

	logPhaseResult := func(phase PhaseType, round uint64, err error, isPhasePlayed bool) {
		if err != nil {
			a.logger.Error(err, "phase failed", "phase", phase, "round", round)
		} else if isPhasePlayed {
			a.logger.Info("phase played", "phase", phase, "round", round)
		} else {
			a.logger.Debug("phase skipped", "phase", phase, "round", round)
		}
	}

	// when the sample finishes, if we are in the commit phase, run commit
	phaseEvents.On(sampleEnd, func(ctx context.Context, previous PhaseType) {
		if previous == commit {
			phaseEvents.Cancel(claim)
			a.handleCommit(ctx, currentRound.Load())
		}
	})

	// when we enter the commit phase, if the sample is already finished, run commit
	phaseEvents.On(commit, func(ctx context.Context, previous PhaseType) {
		if previous == sampleEnd {
			phaseEvents.Cancel(claim)
			a.handleCommit(ctx, currentRound.Load())
		}
	})

	phaseEvents.On(reveal, func(ctx context.Context, _ PhaseType) {
		// cancel previous executions of the commit and sample phases
		phaseEvents.Cancel(commit, sample, sampleEnd)

		round := currentRound.Load()
		isPhasePlayed, err := a.handleReveal(ctx, round)
		logPhaseResult(reveal, round, err, isPhasePlayed)
	})

	phaseEvents.On(claim, func(ctx context.Context, _ PhaseType) {
		phaseEvents.Cancel(reveal)

		round := currentRound.Load()
		isPhasePlayed, err := a.handleClaim(ctx, round)
		logPhaseResult(claim, round, err, isPhasePlayed)
	})

	phaseEvents.On(sample, func(ctx context.Context, _ PhaseType) {
		round := currentRound.Load()
		isPhasePlayed, err := a.handleSample(ctx, round)
		logPhaseResult(sample, round, err, isPhasePlayed)

		phaseEvents.Publish(sampleEnd)
	})

	var (
		prevPhase    PhaseType = -1
		currentPhase PhaseType
	)

<<<<<<< HEAD
	doWork := func(ctx context.Context) {
=======
	phaseCheck := func(ctx context.Context) {
>>>>>>> 575f739e
		ctx, cancel := context.WithTimeout(ctx, blockTime*time.Duration(blocksPerRound))
		defer cancel()

		a.metrics.BackendCalls.Inc()
		block, err := a.backend.BlockNumber(ctx)
		if err != nil {
			a.metrics.BackendErrors.Inc()
			a.logger.Error(err, "getting block number")
			return
		}

		round := block / blocksPerRound
		currentRound.Store(round)

		a.metrics.Round.Set(float64(round))

		p := block % blocksPerRound
		if p < blocksPerPhase {
			currentPhase = commit // [0, 37]
		} else if p >= blocksPerPhase && p < 2*blocksPerPhase { // [38, 75]
			currentPhase = reveal
		} else if p >= 2*blocksPerPhase {
			currentPhase = claim // [76, 151]
		}

		// write the current phase only once
		if currentPhase == prevPhase {
			return
		}

		prevPhase = currentPhase
		a.metrics.CurrentPhase.Set(float64(currentPhase))

		a.logger.Info("entered new phase", "phase", currentPhase.String(), "round", round, "block", block)

		a.state.SetCurrentEvent(currentPhase, round, block)
		a.state.IsFullySynced(a.monitor.IsFullySynced())

		isFrozen, err := a.redistributionStatuser.IsOverlayFrozen(ctx, block)
		if err != nil {
			a.logger.Error(err, "error checking if stake is frozen")
		} else {
			a.state.SetFrozen(isFrozen, round)
		}

		phaseEvents.Publish(currentPhase)
		if currentPhase == claim {
			phaseEvents.Publish(sample) // trigger sample along side the claim phase
		}
	}

	ctx, cancel := context.WithCancel(context.Background())
	go func() {
		<-a.quit
		cancel()
	}()

<<<<<<< HEAD
	// manually trigger doWork initially in order to set initial data asap
	doWork(ctx)

	checkInterval := blockTime
	// optimization, we do not need to check the phase change at every new block
	if blocksPerPhase > 10 {
		checkInterval = blockTime * 5
=======
	// manually invoke phaseCheck initially in order to set initial data asap
	phaseCheck(ctx)

	phaseCheckInterval := blockTime
	// optimization, we do not need to check the phase change at every new block
	if blocksPerPhase > 10 {
		phaseCheckInterval = blockTime * 5
>>>>>>> 575f739e
	}

	for {
		select {
		case <-ctx.Done():
			return
<<<<<<< HEAD
		case <-time.After(checkInterval):
			doWork(ctx)
=======
		case <-time.After(phaseCheckInterval):
			phaseCheck(ctx)
>>>>>>> 575f739e
		}
	}
}

func (a *Agent) handleCommit(ctx context.Context, round uint64) {
	// the sample has to come from previous round to be able to commit it
	sample, err := getSample(a.state.stateStore, round-1)
	if err != nil {
		if errors.Is(err, storage.ErrNotFound) {
			// In absence of sample, phase is skipped
			return
		}

		a.logger.Error(err, "getSample for commit phase")
		return
	}

	err = a.commit(ctx, sample, round)
	if err != nil {
		a.logger.Error(err, "commit")
	} else {
		a.logger.Debug("committed the reserve sample and radius")
	}
}

func (a *Agent) handleReveal(ctx context.Context, round uint64) (bool, error) {
	// reveal requires the commitKey from the same round
	commitKey, err := getCommitKey(a.state.stateStore, round)
	if err != nil {
		if errors.Is(err, storage.ErrNotFound) {
			// In absence of commitKey, phase is skipped
			return false, nil
		}

		a.logger.Error(err, "getCommitKey for reveal phase")
		return false, err
	}

	// reveal requires sample from previous round
	sample, err := getSample(a.state.stateStore, round-1)
	if err != nil {
		// Sample must have been saved so far
		a.logger.Error(err, "getSample for reveal phase")
		return false, err
	}

	a.metrics.RevealPhase.Inc()
	sampleBytes := sample.ReserveSample.Hash.Bytes()
	txHash, err := a.contract.Reveal(ctx, sample.StorageRadius, sampleBytes, commitKey)
	if err != nil {
		a.metrics.ErrReveal.Inc()
		return false, err
	}
	a.state.AddFee(ctx, txHash)

	if err := saveRevealRound(a.state.stateStore, round); err != nil {
		return false, fmt.Errorf("failed to save reveal round: %w", err)
	}

	return true, nil
}

func (a *Agent) handleClaim(ctx context.Context, round uint64) (bool, error) {
	err := getRevealRound(a.state.stateStore, round)
	if err != nil {
		if errors.Is(err, storage.ErrNotFound) {
			// In absence of reval round, phase is skipped
			return false, nil
		}

		a.logger.Error(err, "getRevealRound for claim phase")
		return false, err
	}

	a.metrics.ClaimPhase.Inc()
	// event claimPhase was processed

	err = a.batchExpirer.ExpireBatches(ctx)
	if err != nil {
		return false, err
	}

	isWinner, err := a.contract.IsWinner(ctx)
	if err != nil {
		a.metrics.ErrWinner.Inc()
		return false, err
	}

	if isWinner {
		a.state.SetLastWonRound(round)
		a.metrics.Winner.Inc()
		errBalance := a.state.SetBalance(ctx)
		if errBalance != nil {
			a.logger.Info("could not set balance", "err", err)
		}

		txHash, err := a.contract.Claim(ctx)
		if err != nil {
			a.metrics.ErrClaim.Inc()
			a.logger.Info("error claiming win", "err", err)
			return false, fmt.Errorf("error claiming win: %w", err)
		}
		a.logger.Info("claimed win")
		if errBalance == nil {
			errReward := a.state.CalculateWinnerReward(ctx)
			if errReward != nil {
				a.logger.Info("calculate winner reward", "err", err)
			}
		}
		a.state.AddFee(ctx, txHash)

	} else {
		a.logger.Info("claim made, lost round")
	}

	return true, nil
}

func (a *Agent) handleSample(ctx context.Context, round uint64) (bool, error) {
	status, err := a.state.Status()
	if err != nil {
		return false, err
	}

	if !status.IsFullySynced {
		a.logger.Info("skipping round because node is not fully synced", "round", round)
		return false, nil
	}

	if status.IsFrozen {
		a.logger.Info("skipping round because node is frozen", "round", round)
		return false, nil
	}

	storageRadius := a.radius.StorageRadius()

	isPlaying, err := a.contract.IsPlaying(ctx, storageRadius)
	if err != nil {
		a.metrics.ErrCheckIsPlaying.Inc()
		return false, err
	}
	if !isPlaying {
		return false, nil
	}

	hasFunds, err := a.HasEnoughFundsToPlay(ctx)
	if err != nil {
		a.logger.Error(err, "agent HasEnoughFundsToPlay failed")
		return false, err
	}

	if !hasFunds {
		a.logger.Info("insufficient funds to participate in next round", "round", round)
		a.metrics.InsufficientFundsToPlay.Inc()
		return false, nil
	}

	a.state.SetLastPlayedRound(round)
	a.logger.Info("neighbourhood chosen", "round", round)
	a.metrics.NeighborhoodSelected.Inc()

	sample, err := a.makeSample(ctx, round, storageRadius)
	if err != nil {
		return false, err
	}

	err = saveSample(a.state.stateStore, sample, round)
	if err != nil {
		return false, fmt.Errorf("failed to save sample: %w", err)
	}

	return true, nil
}

func (a *Agent) makeSample(ctx context.Context, round uint64, storageRadius uint8) (sampleData, error) {
	salt, err := a.contract.ReserveSalt(ctx)
	if err != nil {
		return sampleData{}, err
	}

	timeLimiter, err := a.getPreviousRoundTime(ctx)
	if err != nil {
		return sampleData{}, err
	}

	t := time.Now()
	rSample, err := a.sampler.ReserveSample(ctx, salt, storageRadius, uint64(timeLimiter))
	if err != nil {
		return sampleData{}, err
	}
	a.metrics.SampleDuration.Set(time.Since(t).Seconds())

	sample := sampleData{
		ReserveSample: rSample,
		StorageRadius: storageRadius,
	}

	return sample, nil
}

func (a *Agent) getPreviousRoundTime(ctx context.Context) (time.Duration, error) {

	a.metrics.BackendCalls.Inc()
	block, err := a.backend.BlockNumber(ctx)
	if err != nil {
		a.metrics.BackendErrors.Inc()
		return 0, err
	}

	previousRoundBlockNumber := ((block / a.blocksPerRound) - 1) * a.blocksPerRound

	a.metrics.BackendCalls.Inc()
	timeLimiterBlock, err := a.backend.HeaderByNumber(ctx, new(big.Int).SetUint64(previousRoundBlockNumber))
	if err != nil {
		a.metrics.BackendErrors.Inc()
		return 0, err
	}

	return time.Duration(timeLimiterBlock.Time) * time.Second / time.Nanosecond, nil
}

func (a *Agent) commit(ctx context.Context, sample sampleData, round uint64) error {
	a.metrics.CommitPhase.Inc()

	key := make([]byte, swarm.HashSize)
	if _, err := io.ReadFull(rand.Reader, key); err != nil {
		return err
	}

	sampleBytes := sample.ReserveSample.Hash.Bytes()
	obfuscatedHash, err := a.wrapCommit(sample.StorageRadius, sampleBytes, key)
	if err != nil {
		return err
	}

	txHash, err := a.contract.Commit(ctx, obfuscatedHash, big.NewInt(int64(round)))
	if err != nil {
		a.metrics.ErrCommit.Inc()
		return err
	}
	a.state.AddFee(ctx, txHash)

	err = saveCommitKey(a.state.stateStore, key, round)
	if err != nil {
		return fmt.Errorf("failed to save commit key: %w", err)
	}

	return nil
}

func (a *Agent) Close() error {

	close(a.quit)

	stopped := make(chan struct{})
	go func() {
		a.wg.Wait()
		close(stopped)
	}()

	select {
	case <-stopped:
		return nil
	case <-time.After(5 * time.Second):
		return errors.New("stopping incentives with ongoing worker goroutine")
	}
}

func (a *Agent) wrapCommit(storageRadius uint8, sample []byte, key []byte) ([]byte, error) {

	storageRadiusByte := []byte{storageRadius}

	data := append(a.overlay.Bytes(), storageRadiusByte...)
	data = append(data, sample...)
	data = append(data, key...)

	return crypto.LegacyKeccak256(data)
}

// Status returns the node status
func (a *Agent) Status() (*Status, error) {
	return a.state.Status()
}

func (a *Agent) HasEnoughFundsToPlay(ctx context.Context) (bool, error) {
	balance, err := a.backend.BalanceAt(ctx, a.state.ethAddress, nil)
	if err != nil {
		return false, err
	}

	price, err := a.backend.SuggestGasPrice(ctx)
	if err != nil {
		return false, err
	}

	avgTxFee := new(big.Int).Mul(big.NewInt(avgTxGas), price)
	minBalance := new(big.Int).Mul(avgTxFee, big.NewInt(minTxCountToCover))

	return balance.Cmp(minBalance) >= 1, nil
}<|MERGE_RESOLUTION|>--- conflicted
+++ resolved
@@ -178,11 +178,7 @@
 		currentPhase PhaseType
 	)
 
-<<<<<<< HEAD
-	doWork := func(ctx context.Context) {
-=======
 	phaseCheck := func(ctx context.Context) {
->>>>>>> 575f739e
 		ctx, cancel := context.WithTimeout(ctx, blockTime*time.Duration(blocksPerRound))
 		defer cancel()
 
@@ -240,15 +236,6 @@
 		cancel()
 	}()
 
-<<<<<<< HEAD
-	// manually trigger doWork initially in order to set initial data asap
-	doWork(ctx)
-
-	checkInterval := blockTime
-	// optimization, we do not need to check the phase change at every new block
-	if blocksPerPhase > 10 {
-		checkInterval = blockTime * 5
-=======
 	// manually invoke phaseCheck initially in order to set initial data asap
 	phaseCheck(ctx)
 
@@ -256,20 +243,14 @@
 	// optimization, we do not need to check the phase change at every new block
 	if blocksPerPhase > 10 {
 		phaseCheckInterval = blockTime * 5
->>>>>>> 575f739e
 	}
 
 	for {
 		select {
 		case <-ctx.Done():
 			return
-<<<<<<< HEAD
-		case <-time.After(checkInterval):
-			doWork(ctx)
-=======
 		case <-time.After(phaseCheckInterval):
 			phaseCheck(ctx)
->>>>>>> 575f739e
 		}
 	}
 }
