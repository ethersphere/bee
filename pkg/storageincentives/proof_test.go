--- conflicted
+++ resolved
@@ -43,13 +43,9 @@
 
 // Test asserts that MakeInclusionProofs will generate the same
 // output for given sample.
-<<<<<<< HEAD
-func TestMakeInclusionProofsRegression(t *testing.T) {
-=======
 func TestMakeInclusionProofsRegression_FLAKY(t *testing.T) {
 	t.Parallel()
 
->>>>>>> d3029897
 	const sampleSize = 16
 
 	keyRaw := `00000000000000000000000000000000`
