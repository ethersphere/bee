// Copyright 2023 The Swarm Authors. All rights reserved.
// Use of this source code is governed by a BSD-style
// license that can be found in the LICENSE file.

package storageincentives_test

import (
	"context"
	"encoding/binary"
	"encoding/hex"
	"fmt"
	"hash"
	"math/big"
	"os"
	"sync"
	"testing"

	"github.com/ethersphere/bee/v2/pkg/bmt"
	"github.com/ethersphere/bee/v2/pkg/cac"
	"github.com/ethersphere/bee/v2/pkg/crypto"
	"github.com/ethersphere/bee/v2/pkg/soc"
	"github.com/ethersphere/bee/v2/pkg/swarm"
	"golang.org/x/sync/errgroup"
)

// TestSocMine dumps a sample made out SOCs to upload for storage incestives

// dump chunks

// go test -v ./pkg/storageincentives/ -run TestSocMine -count 1 > socs.txt

// to generate uploads using the input
// cat socs.txt | tail 19 | head 16 | perl -pne 's/([a-f0-9]+)\t([a-f0-9]+)\t([a-f0-9]+)\t([a-f0-9]+)/echo -n $4 | xxd -r -p | curl -X POST \"http:\/\/localhost:1633\/soc\/$1\/$2?sig=$3\" -H \"accept: application\/json, text\/plain, \/\" -H \"content-type: application\/octet-stream\" -H \"swarm-postage-batch-id: 14b26beca257e763609143c6b04c2c487f01a051798c535c2f542ce75a97c05f\" --data-binary \@-/'
func TestSocMine(t *testing.T) {
	t.Parallel()
	// the anchor used in neighbourhood selection and reserve salt for sampling
	prefix, err := hex.DecodeString("3617319a054d772f909f7c479a2cebe5066e836a939412e32403c99029b92eff")
	if err != nil {
		t.Fatal(err)
	}
	// the transformed address hasher factory function
	prefixhasher := func() hash.Hash { return swarm.NewPrefixHasher(prefix) }
	// Create a pool for efficient hasher reuse
	trHasherPool := bmt.NewPool(bmt.NewConf(prefixhasher, swarm.BmtBranches, 8))
	// the bignum cast of the maximum sample value (upper bound on transformed addresses as a 256-bit article)
	// this constant is for a minimum reserve size of 2 million chunks with sample size of 16
	// = 1.284401 * 10^71 = 1284401 + 66 0-s
	mstring := "1284401"
	for i := 0; i < 66; i++ {
		mstring = mstring + "0"
	}
	n, ok := new(big.Int).SetString(mstring, 10)
	if !ok {
		t.Fatalf("SetString: error setting to '%s'", mstring)
	}
	// the filter function on the SOC address
	// meant to make sure we pass check for proof of retrievability for
	// a node of overlay 0x65xxx with a reserve depth of 1, i.e.,
	// SOC address must start with zero bit
	filterSOCAddr := func(a swarm.Address) bool {
		return a.Bytes()[0]&0x80 != 0x00
	}
	// the filter function on the transformed address using the density estimation constant
	filterTrAddr := func(a swarm.Address) (bool, error) {
		m := new(big.Int).SetBytes(a.Bytes())
		return m.Cmp(n) < 0, nil
	}
	// setup the signer with a private key from a fixture
	data, err := hex.DecodeString("634fb5a872396d9693e5c9f9d7233cfa93f395c093371017ff44aa9ae6564cdd")
	if err != nil {
		t.Fatal(err)
	}
	privKey, err := crypto.DecodeSecp256k1PrivateKey(data)
	if err != nil {
		t.Fatal(err)
	}
	signer := crypto.NewDefaultSigner(privKey)

	sampleSize := 16
	// for sanity check: given a filterSOCAddr requiring a 0 leading bit (chance of 1/2)
	// we expect an overall rough 4 million chunks to be mined to create this sample
	// for 8 workers that is half a million round on average per worker
	err = makeChunks(t, signer, sampleSize, filterSOCAddr, filterTrAddr, trHasherPool)
	if err != nil {
		t.Fatal(err)
	}
}

func makeChunks(t *testing.T, signer crypto.Signer, sampleSize int, filterSOCAddr func(swarm.Address) bool, filterTrAddr func(swarm.Address) (bool, error), trHasherPool *bmt.Pool) error {
	t.Helper()

	// set owner address from signer
	ethAddress, err := signer.EthereumAddress()
	if err != nil {
		return err
	}
	ownerAddressBytes := ethAddress.Bytes()

	// use the same wrapped chunk for all mined SOCs
	payload := []byte("foo")
	ch, err := cac.New(payload)
	if err != nil {
		return err
	}

	var done bool                          // to signal sampleSize number of chunks found
	sampleC := make(chan *soc.SOC, 1)      // channel to push results on
	sample := make([]*soc.SOC, sampleSize) // to collect the sample
	ctx, cancel := context.WithCancel(context.Background())
	eg, ectx := errgroup.WithContext(ctx)
	// the main loop terminating after sampleSize SOCs have been generated
	eg.Go(func() error {
		defer cancel()
		for i := 0; i < sampleSize; i++ {
			select {
			case sample[i] = <-sampleC:
			case <-ectx.Done():
				return ectx.Err()
			}
		}
		done = true
		return nil
	})

	// loop to start mining workers
	count := 8 // number of parallel workers
	wg := sync.WaitGroup{}
	for i := 0; i < count; i++ {
		wg.Add(1)
		eg.Go(func() (err error) {
			offset := i * 4
			found := 0
<<<<<<< HEAD
			hasher := trHasher()
			standardHasher := swarm.NewHasher()
=======
			// Get one hasher per goroutine from the pool to avoid race conditions
			hasher := trHasherPool.Get()
>>>>>>> 059c7714
			for seed := uint32(1); ; seed++ {
				select {
				case <-ectx.Done():
					defer wg.Done()
					t.Logf("LOG quit worker: %d, rounds: %d, found: %d\n", i, seed, found)
					return ectx.Err()
				default:
				}
				id := make([]byte, 32)
				binary.BigEndian.PutUint32(id[offset:], seed)
				s := soc.New(id, ch)
				addr, err := soc.CreateAddress(id, ownerAddressBytes)
				if err != nil {
					return err
				}
				// continue if mined SOC addr is not good
				if !filterSOCAddr(addr) {
					continue
				}
<<<<<<< HEAD
				hasher.Reset()
=======
>>>>>>> 059c7714
				data := s.WrappedChunk().Data()
				hasher.Reset()
				hasher.SetHeader(data[:8])
				_, err = hasher.Write(data[8:])
				if err != nil {
					return err
				}
				trAddr := hasher.Sum(nil)
				// hashing the transformed wrapped chunk address with the SOC address
				// to arrive at a unique transformed SOC address despite identical payloads
				standardHasher.Reset()
				if _, err := standardHasher.Write(addr.Bytes()); err != nil {
					return err
				}
				if _, err := standardHasher.Write(trAddr); err != nil {
					return err
				}

				trSocAddr := swarm.NewAddress(standardHasher.Sum(nil))
				ok, err := filterTrAddr(trSocAddr)
				if err != nil {
					return err
				}
				if ok {
					select {
					case sampleC <- s:
						found++
						t.Logf("LOG worker: %d, rounds: %d, found: %d, id:%x\n", i, seed, found, id)
					case <-ectx.Done():
						defer wg.Done()
						t.Logf("LOG quit worker: %d, rounds: %d, found: %d\n", i, seed, found)
						return ectx.Err()
					}
				}
			}
		})
	}
	if err := eg.Wait(); !done && err != nil {
		return err
	}
	wg.Wait()
	for _, s := range sample {

		// signs the chunk
		sch, err := s.Sign(signer)
		if err != nil {
			return err
		}
		data := sch.Data()
		id, sig, payload := data[:32], data[32:97], data[97:]
		fmt.Fprintf(os.Stdout, "%x\t%x\t%x\t%x\n", ownerAddressBytes, id, sig, payload)

	}
	return nil
}<|MERGE_RESOLUTION|>--- conflicted
+++ resolved
@@ -88,6 +88,8 @@
 
 func makeChunks(t *testing.T, signer crypto.Signer, sampleSize int, filterSOCAddr func(swarm.Address) bool, filterTrAddr func(swarm.Address) (bool, error), trHasherPool *bmt.Pool) error {
 	t.Helper()
+	// Create a pool for efficient hasher reuse
+	hasherPool := bmt.NewPool(bmt.NewConf(swarm.NewHasher, swarm.BmtBranches, 8))
 
 	// set owner address from signer
 	ethAddress, err := signer.EthereumAddress()
@@ -130,13 +132,9 @@
 		eg.Go(func() (err error) {
 			offset := i * 4
 			found := 0
-<<<<<<< HEAD
-			hasher := trHasher()
-			standardHasher := swarm.NewHasher()
-=======
 			// Get one hasher per goroutine from the pool to avoid race conditions
 			hasher := trHasherPool.Get()
->>>>>>> 059c7714
+			standardHasher := hasherPool.Get()
 			for seed := uint32(1); ; seed++ {
 				select {
 				case <-ectx.Done():
@@ -156,12 +154,8 @@
 				if !filterSOCAddr(addr) {
 					continue
 				}
-<<<<<<< HEAD
 				hasher.Reset()
-=======
->>>>>>> 059c7714
 				data := s.WrappedChunk().Data()
-				hasher.Reset()
 				hasher.SetHeader(data[:8])
 				_, err = hasher.Write(data[8:])
 				if err != nil {
