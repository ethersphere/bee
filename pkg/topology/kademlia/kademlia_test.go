--- conflicted
+++ resolved
@@ -1017,13 +1017,7 @@
 	if err := kad.Start(context.Background()); err != nil {
 		t.Fatal(err)
 	}
-<<<<<<< HEAD
 	t.Cleanup(closeHandler(t, kad.Close))
-=======
-	t.Cleanup(func() {
-		kad.Close()
-	})
->>>>>>> 910af13e
 
 	pk, _ := beeCrypto.GenerateSecp256k1Key()
 	for _, v := range connectedPeers {
@@ -1442,13 +1436,8 @@
 	if err := kad.Start(context.Background()); err != nil {
 		t.Fatal(err)
 	}
-<<<<<<< HEAD
 	t.Cleanup(closeHandler(t, kad.Close))
-=======
-	t.Cleanup(func() {
-		kad.Close()
-	})
->>>>>>> 910af13e
+
 
 	pk, _ := beeCrypto.GenerateSecp256k1Key()
 	signer := beeCrypto.NewDefaultSigner(pk)
@@ -1873,14 +1862,8 @@
 	if err != nil {
 		t.Fatal(err)
 	}
-<<<<<<< HEAD
 	t.Cleanup(closeHandler(t, kad.Close))
 
-=======
-	t.Cleanup(func() {
-		kad.Close()
-	})
->>>>>>> 910af13e
 
 	p2p.SetPickyNotifier(kad)
 
