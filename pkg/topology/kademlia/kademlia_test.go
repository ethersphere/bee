// Copyright 2020 The Swarm Authors. All rights reserved.
// Use of this source code is governed by a BSD-style
// license that can be found in the LICENSE file.

package kademlia_test

import (
	"context"
	"errors"
	"fmt"
	"math"
	"math/rand"
	"reflect"
	"sync"
	"sync/atomic"
	"testing"
	"time"

	"github.com/ethersphere/bee/pkg/shed"
	ma "github.com/multiformats/go-multiaddr"

	"github.com/ethersphere/bee/pkg/addressbook"
	"github.com/ethersphere/bee/pkg/bzz"
	beeCrypto "github.com/ethersphere/bee/pkg/crypto"
	"github.com/ethersphere/bee/pkg/discovery/mock"
	"github.com/ethersphere/bee/pkg/log"
	"github.com/ethersphere/bee/pkg/p2p"
	p2pmock "github.com/ethersphere/bee/pkg/p2p/mock"
	pingpongmock "github.com/ethersphere/bee/pkg/pingpong/mock"
	mockstate "github.com/ethersphere/bee/pkg/statestore/mock"
	"github.com/ethersphere/bee/pkg/swarm"
	"github.com/ethersphere/bee/pkg/swarm/test"
	"github.com/ethersphere/bee/pkg/topology"
	"github.com/ethersphere/bee/pkg/topology/kademlia"
	"github.com/ethersphere/bee/pkg/topology/pslice"
)

// nolint:gochecknoinits
func init() {
	rand.Seed(time.Now().UnixNano())
}

var nonConnectableAddress, _ = ma.NewMultiaddr(underlayBase + "16Uiu2HAkx8ULY8cTXhdVAcMmLcH9AsTKz6uBQ7DPLKRjMLgBVYkA")

// TestNeighborhoodDepth tests that the kademlia depth changes correctly
// according to the change to known peers slice. This inadvertently tests
// the functionality in `manage()` method, however this is not the main aim of the
// test, since depth calculation happens there and in the disconnect method.
// A more in depth testing of the functionality in `manage()` is explicitly
// tested in TestManage below.
func TestNeighborhoodDepth(t *testing.T) {
	t.Parallel()

	var (
		conns                    int32 // how many connect calls were made to the p2p mock
		base, kad, ab, _, signer = newTestKademlia(t, &conns, nil, kademlia.Options{
			SaturationPeers:  ptrInt(4),
			ReachabilityFunc: func(_ swarm.Address) bool { return false },
		})
	)

	if err := kad.Start(context.Background()); err != nil {
		t.Fatal(err)
	}
	defer kad.Close()

	// add 2 peers in bin 8
	for i := 0; i < 2; i++ {
		addr := test.RandomAddressAt(base, 8)
		addOne(t, signer, kad, ab, addr)

		// wait for one connection
		waitConn(t, &conns)
	}
	// depth is 0
	kDepth(t, kad, 0)

	var shallowPeers []swarm.Address
	// add two first peers (po0,po1)
	for i := 0; i < 2; i++ {
		addr := test.RandomAddressAt(base, i)
		addOne(t, signer, kad, ab, addr)
		shallowPeers = append(shallowPeers, addr)

		// wait for one connection
		waitConn(t, &conns)
	}

	for _, a := range shallowPeers {
		if !kad.IsWithinDepth(a) {
			t.Fatal("expected address to be within depth")
		}
	}

	// depth 0 - bin 0 is unsaturated
	kDepth(t, kad, 0)

	for i := 2; i < 8; i++ {
		addr := test.RandomAddressAt(base, i)
		addOne(t, signer, kad, ab, addr)

		// wait for one connection
		waitConn(t, &conns)
	}
	// still zero
	kDepth(t, kad, 0)

	// now add peers from bin 0 and expect the depth
	// to shift. the depth will be that of the shallowest
	// unsaturated bin.
	for i := 0; i < 7; i++ {
		for j := 0; j < 3; j++ {
			addr := test.RandomAddressAt(base, i)
			addOne(t, signer, kad, ab, addr)
			waitConn(t, &conns)
		}
		kDepth(t, kad, i+1)
	}

	// depth is 7 because bin 7 is unsaturated (1 peer)
	kDepth(t, kad, 7)

	// set the radius to be lower than unsaturated, expect radius as depth
	kad.SetStorageRadius(6)
	kDepth(t, kad, 6)

	// set the radius to MaxPO again so that intermediate checks can run
	kad.SetStorageRadius(swarm.MaxPO)

	// expect shallow peers not in depth
	for _, a := range shallowPeers {
		if kad.IsWithinDepth(a) {
			t.Fatal("expected address to outside of depth")
		}
	}

	// now add another ONE peer at depth, and expect the depth to still
	// stay 8, because the counter for nnLowWatermark would be reached only at the next
	// depth iteration when calculating depth
	addr := test.RandomAddressAt(base, 8)
	addOne(t, signer, kad, ab, addr)
	waitConn(t, &conns)
	kDepth(t, kad, 7)

	// now fill bin 7 so that it is saturated, expect depth 8
	for i := 0; i < 3; i++ {
		addr := test.RandomAddressAt(base, 7)
		addOne(t, signer, kad, ab, addr)
		waitConn(t, &conns)
	}
	kDepth(t, kad, 8)

	// saturate bin 8
	addr = test.RandomAddressAt(base, 8)
	addOne(t, signer, kad, ab, addr)
	waitConn(t, &conns)
	kDepth(t, kad, 8)

	// again set radius to lower value, expect that as depth
	kad.SetStorageRadius(5)
	kDepth(t, kad, 5)

	// reset radius to MaxPO for the rest of the checks
	kad.SetStorageRadius(swarm.MaxPO)

	var addrs []swarm.Address
	// fill the rest up to the bin before last and check that everything works at the edges
	for i := 9; i < int(swarm.MaxBins); i++ {
		for j := 0; j < 4; j++ {
			addr := test.RandomAddressAt(base, i)
			addOne(t, signer, kad, ab, addr)
			waitConn(t, &conns)
			addrs = append(addrs, addr)
		}
		kDepth(t, kad, i)
	}

	// add a whole bunch of peers in the last bin, expect depth to stay at 31
	for i := 0; i < 15; i++ {
		addr = test.RandomAddressAt(base, int(swarm.MaxPO))
		addOne(t, signer, kad, ab, addr)
	}

	waitCounter(t, &conns, 15)
	kDepth(t, kad, 31)

	// remove one at 14, depth should be 14
	removeOne(kad, addrs[len(addrs)-5])
	kDepth(t, kad, 30)

	// empty bin 9 and expect depth 9
	for i := 0; i < 4; i++ {
		removeOne(kad, addrs[i])
	}
	kDepth(t, kad, 9)

	if !kad.IsWithinDepth(addrs[0]) {
		t.Fatal("expected address to be within depth")
	}

}

// Run the same test with reachability filter and setting the peers are reachable
func TestNeighborhoodDepthWithReachability(t *testing.T) {
	t.Parallel()

	var (
		conns                    int32 // how many connect calls were made to the p2p mock
		base, kad, ab, _, signer = newTestKademlia(t, &conns, nil, kademlia.Options{
			SaturationPeers: ptrInt(4),
		})
	)

	if err := kad.Start(context.Background()); err != nil {
		t.Fatal(err)
	}
	defer kad.Close()

	// add 2 peers in bin 8
	for i := 0; i < 2; i++ {
		addr := test.RandomAddressAt(base, 8)
		addOne(t, signer, kad, ab, addr)
		kad.Reachable(addr, p2p.ReachabilityStatusPublic)

		// wait for one connection
		waitConn(t, &conns)
	}
	// depth is 0
	kDepth(t, kad, 0)

	var shallowPeers []swarm.Address
	// add two first peers (po0,po1)
	for i := 0; i < 2; i++ {
		addr := test.RandomAddressAt(base, i)
		addOne(t, signer, kad, ab, addr)
		kad.Reachable(addr, p2p.ReachabilityStatusPublic)
		shallowPeers = append(shallowPeers, addr)

		// wait for one connection
		waitConn(t, &conns)
	}

	for _, a := range shallowPeers {
		if !kad.IsWithinDepth(a) {
			t.Fatal("expected address to be within depth")
		}
	}

	// depth 0 - bin 0 is unsaturated
	kDepth(t, kad, 0)

	for i := 2; i < 8; i++ {
		addr := test.RandomAddressAt(base, i)
		addOne(t, signer, kad, ab, addr)
		kad.Reachable(addr, p2p.ReachabilityStatusPublic)

		// wait for one connection
		waitConn(t, &conns)
	}
	// still zero
	kDepth(t, kad, 0)

	// now add peers from bin 0 and expect the depth
	// to shift. the depth will be that of the shallowest
	// unsaturated bin.
	for i := 0; i < 7; i++ {
		for j := 0; j < 3; j++ {
			addr := test.RandomAddressAt(base, i)
			addOne(t, signer, kad, ab, addr)
			kad.Reachable(addr, p2p.ReachabilityStatusPublic)
			waitConn(t, &conns)
		}
		kDepth(t, kad, i+1)
	}

	// depth is 7 because bin 7 is unsaturated (1 peer)
	kDepth(t, kad, 7)

	// set the radius to be lower than unsaturated, expect radius as depth
	kad.SetStorageRadius(6)
	kDepth(t, kad, 6)

	// set the radius to MaxPO again so that intermediate checks can run
	kad.SetStorageRadius(swarm.MaxPO)

	// expect shallow peers not in depth
	for _, a := range shallowPeers {
		if kad.IsWithinDepth(a) {
			t.Fatal("expected address to outside of depth")
		}
	}

	// now add another ONE peer at depth, and expect the depth to still
	// stay 8, because the counter for nnLowWatermark would be reached only at the next
	// depth iteration when calculating depth
	addr := test.RandomAddressAt(base, 8)
	addOne(t, signer, kad, ab, addr)
	kad.Reachable(addr, p2p.ReachabilityStatusPublic)
	waitConn(t, &conns)
	kDepth(t, kad, 7)

	// now fill bin 7 so that it is saturated, expect depth 8
	for i := 0; i < 3; i++ {
		addr := test.RandomAddressAt(base, 7)
		addOne(t, signer, kad, ab, addr)
		kad.Reachable(addr, p2p.ReachabilityStatusPublic)
		waitConn(t, &conns)
	}
	kDepth(t, kad, 8)

	// saturate bin 8
	addr = test.RandomAddressAt(base, 8)
	addOne(t, signer, kad, ab, addr)
	kad.Reachable(addr, p2p.ReachabilityStatusPublic)
	waitConn(t, &conns)
	kDepth(t, kad, 8)

	// again set radius to lower value, expect that as depth
	kad.SetStorageRadius(5)
	kDepth(t, kad, 5)

	// reset radius to MaxPO for the rest of the checks
	kad.SetStorageRadius(swarm.MaxPO)

	var addrs []swarm.Address
	// fill the rest up to the bin before last and check that everything works at the edges
	for i := 9; i < int(swarm.MaxBins); i++ {
		for j := 0; j < 4; j++ {
			addr := test.RandomAddressAt(base, i)
			addOne(t, signer, kad, ab, addr)
			kad.Reachable(addr, p2p.ReachabilityStatusPublic)
			waitConn(t, &conns)
			addrs = append(addrs, addr)
		}
		kDepth(t, kad, i)
	}

	// add a whole bunch of peers in the last bin, expect depth to stay at 31
	for i := 0; i < 15; i++ {
		addr = test.RandomAddressAt(base, int(swarm.MaxPO))
		addOne(t, signer, kad, ab, addr)
		kad.Reachable(addr, p2p.ReachabilityStatusPublic)
	}

	waitCounter(t, &conns, 15)
	kDepth(t, kad, 31)

	// remove one at 14, depth should be 14
	removeOne(kad, addrs[len(addrs)-5])
	kDepth(t, kad, 30)

	// empty bin 9 and expect depth 9
	for i := 0; i < 4; i++ {
		removeOne(kad, addrs[i])
	}
	kDepth(t, kad, 9)

	if !kad.IsWithinDepth(addrs[0]) {
		t.Fatal("expected address to be within depth")
	}
}

func TestEachNeighbor(t *testing.T) {
	t.Parallel()

	var (
		conns                    int32 // how many connect calls were made to the p2p mock
		base, kad, ab, _, signer = newTestKademlia(t, &conns, nil, kademlia.Options{
			ReachabilityFunc: func(_ swarm.Address) bool { return false },
		})
		peers []swarm.Address
	)

	if err := kad.Start(context.Background()); err != nil {
		t.Fatal(err)
	}
	defer kad.Close()

	for i := 0; i < 15; i++ {
		addr := test.RandomAddressAt(base, i)
		peers = append(peers, addr)
	}

	add(t, signer, kad, ab, peers, 0, 15)
	waitCounter(t, &conns, 15)

	var depth uint8 = 15

	err := kad.EachNeighbor(func(adr swarm.Address, po uint8) (stop, jumpToNext bool, err error) {

		if po < depth {
			depth = po
		}
		return false, false, nil
	})
	if err != nil {
		t.Fatal(err)
	}

	if depth < kad.NeighborhoodDepth() {
		t.Fatalf("incorrect depth argument pass to iterator function: expected >= %d (neighbourhood depth), got %d", kad.NeighborhoodDepth(), depth)
	}

	depth = 15
	err = kad.EachNeighborRev(func(adr swarm.Address, po uint8) (stop, jumpToNext bool, err error) {

		if po < depth {
			depth = po
		}
		return false, false, nil
	})
	if err != nil {
		t.Fatal(err)
	}

	if depth < kad.NeighborhoodDepth() {
		t.Fatalf("incorrect depth argument pass to iterator function: expected >= %d (neighbourhood depth), got %d", kad.NeighborhoodDepth(), depth)
	}
}

// TestManage explicitly tests that new connections are made according to
// the addition or subtraction of peers to the knownPeers and connectedPeers
// data structures. It tests that kademlia will try to initiate (emphesis on _initiate_,
// since right now this test does not test for a mark-and-sweep behaviour of kademlia
// that will prune or disconnect old or less performent nodes when a certain condition
// in a bin has been met - these are future optimizations that still need be sketched out)
// connections when a certain bin is _not_ saturated, and that kademlia does _not_ try
// to initiate connections on a saturated bin.
// Saturation from the local node's perspective means whether a bin has enough connections
// on a given bin.
// What Saturation does _not_ mean: that all nodes are performent, that all nodes we know of
// in a given bin are connected (since some of them might be offline)
func TestManage(t *testing.T) {
	t.Parallel()

	var (
		conns                    int32 // how many connect calls were made to the p2p mock
		saturation               = kademlia.DefaultSaturationPeers
		base, kad, ab, _, signer = newTestKademlia(t, &conns, nil, kademlia.Options{
			BitSuffixLength:  ptrInt(-1),
			ReachabilityFunc: func(_ swarm.Address) bool { return false },
		})
	)

	if err := kad.Start(context.Background()); err != nil {
		t.Fatal(err)
	}
	defer kad.Close()

	// first, we add peers to bin 0
	for i := 0; i < saturation; i++ {
		addr := test.RandomAddressAt(base, 0)
		addOne(t, signer, kad, ab, addr)
	}

	waitCounter(t, &conns, int32(saturation))

	// next, we add peers to the next bin
	for i := 0; i < saturation; i++ {
		addr := test.RandomAddressAt(base, 1)
		addOne(t, signer, kad, ab, addr)
	}

	waitCounter(t, &conns, int32(saturation))

	// here, we attempt to add to bin 0, but bin is saturated, so no new peers should connect to it
	for i := 0; i < saturation; i++ {
		addr := test.RandomAddressAt(base, 0)
		addOne(t, signer, kad, ab, addr)
	}

	waitCounter(t, &conns, 0)
}

func TestManageWithBalancing(t *testing.T) {
<<<<<<< HEAD
	t.Parallel()
=======
	// use "fixed" seed for this
	rand.Seed(2)
>>>>>>> 9f93ee8f

	var (
		conns int32 // how many connect calls were made to the p2p mock

		saturationFuncImpl *func(bin uint8, peers, connected *pslice.PSlice, _ kademlia.PeerFilterFunc) bool
		saturationFunc     = func(bin uint8, peers, connected *pslice.PSlice, filter kademlia.PeerFilterFunc) bool {
			f := *saturationFuncImpl
			return f(bin, peers, connected, filter)
		}
		base, kad, ab, _, signer = newTestKademlia(t, &conns, nil, kademlia.Options{
			SaturationFunc:   saturationFunc,
			SaturationPeers:  ptrInt(4),
			BitSuffixLength:  ptrInt(2),
			ReachabilityFunc: func(_ swarm.Address) bool { return false },
		})
	)

	// implement saturation function (while having access to Kademlia instance)
	sfImpl := func(bin uint8, peers, connected *pslice.PSlice, _ kademlia.PeerFilterFunc) bool {
		return false
	}
	saturationFuncImpl = &sfImpl

	if err := kad.Start(context.Background()); err != nil {
		t.Fatal(err)
	}
	defer kad.Close()

	// add peers for bin '0', enough to have balanced connections
	for i := 0; i < 20; i++ {
		addr := test.RandomAddressAt(base, 0)
		addOne(t, signer, kad, ab, addr)
	}

	waitBalanced(t, kad, 0)

	// add peers for other bins, enough to have balanced connections
	for i := 1; i <= int(swarm.MaxPO); i++ {
		for j := 0; j < 20; j++ {
			addr := test.RandomAddressAt(base, i)
			addOne(t, signer, kad, ab, addr)
		}
		// sanity check depth
		kDepth(t, kad, i)
	}

	// Without introducing ExtendedPO / ExtendedProximity, we could only have balanced connections until a depth of 12
	// That is because, the proximity expected for a balanced connection is Bin + 1 + suffix length
	// But, Proximity(one, other) is limited to return MaxPO.
	// So, when we get to 1 + suffix length near MaxPO, our expected proximity is not returned,
	// even if the addresses match in the expected number of bits, because of the MaxPO limiting
	// Without extendedPO, suffix length is 2, + 1 = 3, MaxPO is 15,
	// so we could only have balanced connections for up until bin 12, but not bin 13,
	// as we would be expecting proximity of pseudoaddress-balancedConnection as 16 and get 15 only

	for i := 1; i <= int(swarm.MaxPO); i++ {
		waitBalanced(t, kad, uint8(i))
	}
}

// TestBinSaturation tests the builtin binSaturated function.
// the test must have two phases of adding peers so that the section
// beyond the first flow control statement gets hit (if po >= depth),
// meaning, on the first iteration we add peer and this condition will always
// be true since depth is increasingly moving deeper, but then we add more peers
// in shallower depth for the rest of the function to be executed
func TestBinSaturation(t *testing.T) {
	t.Parallel()

	var (
		conns                    int32 // how many connect calls were made to the p2p mock
		base, kad, ab, _, signer = newTestKademlia(t, &conns, nil, kademlia.Options{
			SaturationPeers:  ptrInt(2),
			BitSuffixLength:  ptrInt(-1),
			ReachabilityFunc: func(_ swarm.Address) bool { return false },
		})
	)

	if err := kad.Start(context.Background()); err != nil {
		t.Fatal(err)
	}
	defer kad.Close()

	// add two peers in a few bins to generate some depth >= 0, this will
	// make the next iteration result in binSaturated==true, causing no new
	// connections to be made
	for i := 0; i < 5; i++ {
		for j := 0; j < 2; j++ {
			addr := test.RandomAddressAt(base, i)
			addOne(t, signer, kad, ab, addr)
		}
	}
	waitCounter(t, &conns, 10)

	// add one more peer in each bin shallower than depth and
	// expect no connections due to saturation. if we add a peer within
	// depth, the short circuit will be hit and we will connect to the peer
	for i := 0; i < 3; i++ {
		addr := test.RandomAddressAt(base, i)
		addOne(t, signer, kad, ab, addr)
	}
	waitCounter(t, &conns, 0)

	// add one peer in a bin higher (unsaturated) and expect one connection
	addr := test.RandomAddressAt(base, 6)
	addOne(t, signer, kad, ab, addr)

	waitCounter(t, &conns, 1)

	// again, one bin higher
	addr = test.RandomAddressAt(base, 7)
	addOne(t, signer, kad, ab, addr)

	waitCounter(t, &conns, 1)

}

func TestOversaturation(t *testing.T) {
	t.Parallel()

	var (
		conns                    int32 // how many connect calls were made to the p2p mock
		base, kad, ab, _, signer = newTestKademlia(t, &conns, nil, kademlia.Options{
			ReachabilityFunc: func(_ swarm.Address) bool { return false },
		})
	)

	if err := kad.Start(context.Background()); err != nil {
		t.Fatal(err)
	}
	defer kad.Close()

	// Add maximum accepted number of peers up until bin 5 without problems
	for i := 0; i < 6; i++ {
		for j := 0; j < kademlia.DefaultOverSaturationPeers; j++ {
			addr := test.RandomAddressAt(base, i)
			// if error is not nil as specified, connectOne goes fatal
			connectOne(t, signer, kad, ab, addr, nil)
		}
		// see depth is limited to currently added peers proximity
		kDepth(t, kad, i)
	}

	// see depth is 5
	kDepth(t, kad, 5)

	for k := 0; k < 5; k++ {
		// no further connections can be made
		for l := 0; l < 3; l++ {
			addr := test.RandomAddressAt(base, k)
			// if error is not as specified, connectOne goes fatal
			connectOne(t, signer, kad, ab, addr, topology.ErrOversaturated)
			// check that pick works correctly
			if kad.Pick(p2p.Peer{Address: addr}) {
				t.Fatal("should not pick the peer")
			}
		}
		// see depth is still as expected
		kDepth(t, kad, 5)
	}
}

func TestOversaturationBootnode(t *testing.T) {
	t.Parallel()

	var (
		overSaturationPeers      = 4
		conns                    int32 // how many connect calls were made to the p2p mock
		base, kad, ab, _, signer = newTestKademlia(t, &conns, nil, kademlia.Options{
			OverSaturationPeers: ptrInt(overSaturationPeers),
			SaturationPeers:     ptrInt(4),
			BootnodeMode:        true,
			ReachabilityFunc:    func(_ swarm.Address) bool { return false },
		})
	)

	if err := kad.Start(context.Background()); err != nil {
		t.Fatal(err)
	}
	defer kad.Close()

	// Add maximum accepted number of peers up until bin 5 without problems
	for i := 0; i < 6; i++ {
		for j := 0; j < overSaturationPeers; j++ {
			addr := test.RandomAddressAt(base, i)
			// if error is not nil as specified, connectOne goes fatal
			connectOne(t, signer, kad, ab, addr, nil)
		}
		// see depth is limited to currently added peers proximity
		kDepth(t, kad, i)
	}

	// see depth is 5
	kDepth(t, kad, 5)

	for k := 0; k < 5; k++ {
		// further connections should succeed outside of depth
		for l := 0; l < 3; l++ {
			addr := test.RandomAddressAt(base, k)
			// if error is not as specified, connectOne goes fatal
			connectOne(t, signer, kad, ab, addr, nil)
			// check that pick works correctly
			if !kad.Pick(p2p.Peer{Address: addr}) {
				t.Fatal("should pick the peer but didnt")
			}
		}
		// see depth is still as expected
		kDepth(t, kad, 5)
	}

	// see we can still add / not limiting more peers in neighborhood depth
	for m := 0; m < 12; m++ {
		addr := test.RandomAddressAt(base, 5)
		// if error is not nil as specified, connectOne goes fatal
		connectOne(t, signer, kad, ab, addr, nil)
		// see depth is still as expected
		kDepth(t, kad, 5)
	}
}

func TestBootnodeMaxConnections(t *testing.T) {
	t.Parallel()

	var (
		bootnodeOverSaturationPeers = 4
		conns                       int32 // how many connect calls were made to the p2p mock
		base, kad, ab, _, signer    = newTestKademlia(t, &conns, nil, kademlia.Options{
			BootnodeOverSaturationPeers: ptrInt(bootnodeOverSaturationPeers),
			SaturationPeers:             ptrInt(4),
			BootnodeMode:                true,
			ReachabilityFunc:            func(_ swarm.Address) bool { return false },
		})
	)

	if err := kad.Start(context.Background()); err != nil {
		t.Fatal(err)
	}
	defer kad.Close()

	// Add maximum accepted number of peers up until bin 5 without problems
	for i := 0; i < 6; i++ {
		for j := 0; j < bootnodeOverSaturationPeers; j++ {
			addr := test.RandomAddressAt(base, i)
			// if error is not nil as specified, connectOne goes fatal
			connectOne(t, signer, kad, ab, addr, nil)
		}
		// see depth is limited to currently added peers proximity
		kDepth(t, kad, i)
	}

	// see depth is 5
	kDepth(t, kad, 5)

	depth := 5
	outSideDepthPeers := 5

	for k := 0; k < depth; k++ {
		// further connections should succeed outside of depth
		for l := 0; l < outSideDepthPeers; l++ {
			addr := test.RandomAddressAt(base, k)
			// if error is not as specified, connectOne goes fatal
			connectOne(t, signer, kad, ab, addr, nil)
			// check that pick works correctly
			if !kad.Pick(p2p.Peer{Address: addr}) {
				t.Fatal("should pick the peer but didnt")
			}
		}
	}

	got := atomic.LoadInt32(&conns)
	want := -int32(depth * outSideDepthPeers)
	if got != want {
		t.Fatalf("got %d, want %d", got, want)
	}
}

// TestNotifierHooks tests that the Connected/Disconnected hooks
// result in the correct behavior once called.
func TestNotifierHooks(t *testing.T) {
	t.Parallel()
	t.Skip("disabled due to kademlia inconsistencies hotfix")
	var (
		base, kad, ab, _, signer = newTestKademlia(t, nil, nil, kademlia.Options{})
		peer                     = test.RandomAddressAt(base, 3)
		addr                     = test.RandomAddressAt(peer, 4) // address which is closer to peer
	)

	if err := kad.Start(context.Background()); err != nil {
		t.Fatal(err)
	}
	defer kad.Close()

	connectOne(t, signer, kad, ab, peer, nil)

	p, err := kad.ClosestPeer(addr, true, topology.Filter{})
	if err != nil {
		t.Fatal(err)
	}

	if !p.Equal(peer) {
		t.Fatal("got wrong peer address")
	}

	// disconnect the peer, expect error
	kad.Disconnected(p2p.Peer{Address: peer})
	_, err = kad.ClosestPeer(addr, true, topology.Filter{})
	if !errors.Is(err, topology.ErrNotFound) {
		t.Fatalf("expected topology.ErrNotFound but got %v", err)
	}
}

// TestDiscoveryHooks check that a peer is gossiped to other peers
// once we establish a connection to this peer. This could be as a result of
// us proactively dialing in to a peer, or when a peer dials in.
func TestDiscoveryHooks(t *testing.T) {
	t.Parallel()

	var (
		conns                    int32
		_, kad, ab, disc, signer = newTestKademlia(t, &conns, nil, kademlia.Options{
			ReachabilityFunc: func(peer swarm.Address) bool { return false },
		})
		p1, p2, p3 = test.RandomAddress(), test.RandomAddress(), test.RandomAddress()
	)

	if err := kad.Start(context.Background()); err != nil {
		t.Fatal(err)
	}
	defer kad.Close()

	// first add a peer from AddPeers, wait for the connection
	addOne(t, signer, kad, ab, p1)
	waitConn(t, &conns)
	// add another peer from AddPeers, wait for the connection
	// then check that peers are gossiped to each other via discovery
	addOne(t, signer, kad, ab, p2)
	waitConn(t, &conns)
	waitBcast(t, disc, p1, p2)
	waitBcast(t, disc, p2, p1)

	disc.Reset()

	// add another peer that dialed in, check that all peers gossiped
	// correctly to each other
	connectOne(t, signer, kad, ab, p3, nil)
	waitBcast(t, disc, p1, p3)
	waitBcast(t, disc, p2, p3)
	waitBcast(t, disc, p3, p1, p2)
}

func TestAnnounceTo(t *testing.T) {
	t.Parallel()

	var (
		conns                    int32
		_, kad, ab, disc, signer = newTestKademlia(t, &conns, nil, kademlia.Options{})
		p1, p2                   = test.RandomAddress(), test.RandomAddress()
	)

	if err := kad.Start(context.Background()); err != nil {
		t.Fatal(err)
	}
	defer kad.Close()

	// first add a peer from AddPeers, wait for the connection
	addOne(t, signer, kad, ab, p1)
	waitConn(t, &conns)

	if err := kad.AnnounceTo(context.Background(), p1, p2, true); err != nil {
		t.Fatal(err)
	}
	waitBcast(t, disc, p1, p2)

	if err := kad.AnnounceTo(context.Background(), p1, p2, false); err == nil {
		t.Fatal("expected error")
	}
}

func TestBackoff(t *testing.T) {
	t.Parallel()

	var (
		conns                    int32 // how many connect calls were made to the p2p mock
		base, kad, ab, _, signer = newTestKademlia(t, &conns, nil, kademlia.Options{
			TimeToRetry: ptrDuration(500 * time.Millisecond),
		})
	)

	if err := kad.Start(context.Background()); err != nil {
		t.Fatal(err)
	}
	defer kad.Close()

	// add one peer, wait for connection
	addr := test.RandomAddressAt(base, 1)
	addOne(t, signer, kad, ab, addr)

	waitCounter(t, &conns, 1)

	// remove that peer
	removeOne(kad, addr)

	// wait for 100ms, add another peer, expect just one more connection
	time.Sleep(100 * time.Millisecond)
	addr = test.RandomAddressAt(base, 1)
	addOne(t, signer, kad, ab, addr)

	waitCounter(t, &conns, 1)

	// wait for another 400ms, add another, expect 2 connections
	time.Sleep(400 * time.Millisecond)
	addr = test.RandomAddressAt(base, 1)
	addOne(t, signer, kad, ab, addr)

	waitCounter(t, &conns, 2)
}

// test pruning addressbook after successive failed connect attempts
func TestAddressBookPrune(t *testing.T) {
	t.Parallel()

	var (
		conns, failedConns       int32 // how many connect calls were made to the p2p mock
		base, kad, ab, _, signer = newTestKademlia(t, &conns, &failedConns, kademlia.Options{
			TimeToRetry: ptrDuration(20 * time.Millisecond),
		})
	)

	if err := kad.Start(context.Background()); err != nil {
		t.Fatal(err)
	}
	defer kad.Close()

	nonConnPeer, err := bzz.NewAddress(signer, nonConnectableAddress, test.RandomAddressAt(base, 1), 0, nil)
	if err != nil {
		t.Fatal(err)
	}
	if err := ab.Put(nonConnPeer.Overlay, *nonConnPeer); err != nil {
		t.Fatal(err)
	}

	// add non connectable peer, check connection and failed connection counters
	kad.AddPeers(nonConnPeer.Overlay)
	waitCounter(t, &conns, 0)
	waitCounter(t, &failedConns, 1)

	_, err = ab.Get(nonConnPeer.Overlay)
	if !errors.Is(err, addressbook.ErrNotFound) {
		t.Fatal(err)
	}

	addr := test.RandomAddressAt(base, 1)
	addr1 := test.RandomAddressAt(base, 1)
	addr2 := test.RandomAddressAt(base, 1)

	// add one valid peer to initiate the retry, check connection and failed connection counters
	addOne(t, signer, kad, ab, addr)
	waitCounter(t, &conns, 1)
	waitCounter(t, &failedConns, 0)

	_, err = ab.Get(nonConnPeer.Overlay)
	if !errors.Is(err, addressbook.ErrNotFound) {
		t.Fatal(err)
	}

	time.Sleep(50 * time.Millisecond)
	// add one valid peer to initiate the retry, check connection and failed connection counters
	addOne(t, signer, kad, ab, addr1)
	waitCounter(t, &conns, 1)
	waitCounter(t, &failedConns, 0)

	_, err = ab.Get(nonConnPeer.Overlay)
	if !errors.Is(err, addressbook.ErrNotFound) {
		t.Fatal(err)
	}

	time.Sleep(50 * time.Millisecond)
	// add one valid peer to initiate the retry, check connection and failed connection counters
	addOne(t, signer, kad, ab, addr2)
	waitCounter(t, &conns, 1)
	waitCounter(t, &failedConns, 0)

	_, err = ab.Get(nonConnPeer.Overlay)
	if !errors.Is(err, addressbook.ErrNotFound) {
		t.Fatal(err)
	}
}

// test pruning addressbook after successive failed connect attempts
func TestAddressBookQuickPrune(t *testing.T) {
	t.Parallel()

	var (
		conns, failedConns       int32 // how many connect calls were made to the p2p mock
		base, kad, ab, _, signer = newTestKademlia(t, &conns, &failedConns, kademlia.Options{
			TimeToRetry: ptrDuration(50 * time.Millisecond),
		})
	)

	if err := kad.Start(context.Background()); err != nil {
		t.Fatal(err)
	}
	defer kad.Close()

	time.Sleep(100 * time.Millisecond)

	nonConnPeer, err := bzz.NewAddress(signer, nonConnectableAddress, test.RandomAddressAt(base, 1), 0, nil)
	if err != nil {
		t.Fatal(err)
	}
	if err := ab.Put(nonConnPeer.Overlay, *nonConnPeer); err != nil {
		t.Fatal(err)
	}

	addr := test.RandomAddressAt(base, 1)
	// add one valid peer
	addOne(t, signer, kad, ab, addr)
	waitCounter(t, &conns, 1)
	waitCounter(t, &failedConns, 0)

	// add non connectable peer, check connection and failed connection counters
	kad.AddPeers(nonConnPeer.Overlay)
	waitCounter(t, &conns, 0)
	waitCounter(t, &failedConns, 1)

	_, err = ab.Get(nonConnPeer.Overlay)
	if !errors.Is(err, addressbook.ErrNotFound) {
		t.Fatal(err)
	}
}

// TestClosestPeer tests that ClosestPeer method returns closest connected peer to a given address.
func TestClosestPeer(t *testing.T) {
	t.Parallel()

	metricsDB, err := shed.NewDB("", nil)
	if err != nil {
		t.Fatal(err)
	}
	t.Cleanup(func() {
		if err := metricsDB.Close(); err != nil {
			t.Fatal(err)
		}
	})

	_ = waitPeers
	t.Skip("disabled due to kademlia inconsistencies hotfix")

	logger := log.Noop
	base := swarm.MustParseHexAddress("0000000000000000000000000000000000000000000000000000000000000000") // base is 0000
	connectedPeers := []p2p.Peer{
		{
			Address: swarm.MustParseHexAddress("8000000000000000000000000000000000000000000000000000000000000000"), // binary 1000 -> po 0 to base
		},
		{
			Address: swarm.MustParseHexAddress("4000000000000000000000000000000000000000000000000000000000000000"), // binary 0100 -> po 1 to base
		},
		{
			Address: swarm.MustParseHexAddress("6000000000000000000000000000000000000000000000000000000000000000"), // binary 0110 -> po 1 to base
		},
	}

	disc := mock.NewDiscovery()
	ab := addressbook.New(mockstate.NewStateStore())
	ppm := pingpongmock.New(func(_ context.Context, _ swarm.Address, _ ...string) (time.Duration, error) {
		return 0, nil
	})

	kad, err := kademlia.New(base, ab, disc, p2pMock(ab, nil, nil, nil), ppm, metricsDB, logger, kademlia.Options{})
	if err != nil {
		t.Fatal(err)
	}
	if err := kad.Start(context.Background()); err != nil {
		t.Fatal(err)
	}
	defer kad.Close()

	pk, _ := beeCrypto.GenerateSecp256k1Key()
	for _, v := range connectedPeers {
		addOne(t, beeCrypto.NewDefaultSigner(pk), kad, ab, v.Address)
	}

	waitPeers(t, kad, 3)

	for _, tc := range []struct {
		chunkAddress swarm.Address // chunk address to test
		expectedPeer int           // points to the index of the connectedPeers slice. -1 means self (baseOverlay)
		includeSelf  bool
	}{
		{
			chunkAddress: swarm.MustParseHexAddress("7000000000000000000000000000000000000000000000000000000000000000"), // 0111, wants peer 2
			expectedPeer: 2,
			includeSelf:  true,
		},
		{
			chunkAddress: swarm.MustParseHexAddress("c000000000000000000000000000000000000000000000000000000000000000"), // 1100, want peer 0
			expectedPeer: 0,
			includeSelf:  true,
		},
		{
			chunkAddress: swarm.MustParseHexAddress("e000000000000000000000000000000000000000000000000000000000000000"), // 1110, want peer 0
			expectedPeer: 0,
			includeSelf:  true,
		},
		{
			chunkAddress: swarm.MustParseHexAddress("a000000000000000000000000000000000000000000000000000000000000000"), // 1010, want peer 0
			expectedPeer: 0,
			includeSelf:  true,
		},
		{
			chunkAddress: swarm.MustParseHexAddress("4000000000000000000000000000000000000000000000000000000000000000"), // 0100, want peer 1
			expectedPeer: 1,
			includeSelf:  true,
		},
		{
			chunkAddress: swarm.MustParseHexAddress("5000000000000000000000000000000000000000000000000000000000000000"), // 0101, want peer 1
			expectedPeer: 1,
			includeSelf:  true,
		},
		{
			chunkAddress: swarm.MustParseHexAddress("0000001000000000000000000000000000000000000000000000000000000000"), // 1000 want self
			expectedPeer: -1,
			includeSelf:  true,
		},
		{
			chunkAddress: swarm.MustParseHexAddress("0000001000000000000000000000000000000000000000000000000000000000"), // 1000 want peer 1
			expectedPeer: 1,                                                                                             // smallest distance: 2894...
			includeSelf:  false,
		},
	} {
		peer, err := kad.ClosestPeer(tc.chunkAddress, tc.includeSelf, topology.Filter{})
		if err != nil {
			if tc.expectedPeer == -1 && !errors.Is(err, topology.ErrWantSelf) {
				t.Fatalf("wanted %v but got %v", topology.ErrWantSelf, err)
			}
			continue
		}

		expected := connectedPeers[tc.expectedPeer].Address

		if !peer.Equal(expected) {
			t.Fatalf("peers not equal. got %s expected %s", peer, expected)
		}
	}
}

func TestKademlia_SubscribeTopologyChange(t *testing.T) {
	t.Parallel()

	testSignal := func(t *testing.T, k *kademlia.Kad, c <-chan struct{}) {
		t.Helper()

		select {
		case _, ok := <-c:
			if !ok {
				t.Error("closed signal channel")
			}
		case <-time.After(1 * time.Second):
			t.Error("timeout")
		}
	}

	t.Run("single subscription", func(t *testing.T) {
		t.Parallel()

		base, kad, ab, _, sg := newTestKademlia(t, nil, nil, kademlia.Options{})
		if err := kad.Start(context.Background()); err != nil {
			t.Fatal(err)
		}
		defer kad.Close()

		c, u := kad.SubscribeTopologyChange()
		defer u()

		addr := test.RandomAddressAt(base, 9)
		addOne(t, sg, kad, ab, addr)

		testSignal(t, kad, c)
	})

	t.Run("single subscription, remove peer", func(t *testing.T) {
		t.Parallel()

		base, kad, ab, _, sg := newTestKademlia(t, nil, nil, kademlia.Options{})
		if err := kad.Start(context.Background()); err != nil {
			t.Fatal(err)
		}
		defer kad.Close()

		c, u := kad.SubscribeTopologyChange()
		defer u()

		addr := test.RandomAddressAt(base, 9)
		addOne(t, sg, kad, ab, addr)

		testSignal(t, kad, c)

		removeOne(kad, addr)
		testSignal(t, kad, c)
	})

	t.Run("multiple subscriptions", func(t *testing.T) {
		t.Parallel()

		base, kad, ab, _, sg := newTestKademlia(t, nil, nil, kademlia.Options{})
		if err := kad.Start(context.Background()); err != nil {
			t.Fatal(err)
		}
		defer kad.Close()

		c1, u1 := kad.SubscribeTopologyChange()
		defer u1()

		c2, u2 := kad.SubscribeTopologyChange()
		defer u2()

		for i := 0; i < 4; i++ {
			addr := test.RandomAddressAt(base, i)
			addOne(t, sg, kad, ab, addr)
		}
		testSignal(t, kad, c1)
		testSignal(t, kad, c2)
	})

	t.Run("multiple changes", func(t *testing.T) {
		t.Parallel()

		base, kad, ab, _, sg := newTestKademlia(t, nil, nil, kademlia.Options{})
		if err := kad.Start(context.Background()); err != nil {
			t.Fatal(err)
		}
		defer kad.Close()

		c, u := kad.SubscribeTopologyChange()
		defer u()

		for i := 0; i < 4; i++ {
			addr := test.RandomAddressAt(base, i)
			addOne(t, sg, kad, ab, addr)
		}

		testSignal(t, kad, c)

		for i := 0; i < 4; i++ {
			addr := test.RandomAddressAt(base, i)
			addOne(t, sg, kad, ab, addr)
		}

		testSignal(t, kad, c)
	})

	t.Run("no depth change", func(t *testing.T) {
		t.Parallel()

		_, kad, _, _, _ := newTestKademlia(t, nil, nil, kademlia.Options{})
		if err := kad.Start(context.Background()); err != nil {
			t.Fatal(err)
		}
		defer kad.Close()

		c, u := kad.SubscribeTopologyChange()
		defer u()

		select {
		case _, ok := <-c:
			if !ok {
				t.Error("closed signal channel")
			}
			t.Error("signal received")
		case <-time.After(1 * time.Second):
			// all fine
		}
	})
}

func TestSnapshot(t *testing.T) {
	t.Parallel()

	var conns = new(int32)
	sa, kad, ab, _, signer := newTestKademlia(t, conns, nil, kademlia.Options{})
	if err := kad.Start(context.Background()); err != nil {
		t.Fatal(err)
	}
	defer kad.Close()

	a := test.RandomAddress()
	addOne(t, signer, kad, ab, a)

	waitConn(t, conns)

	snap := kad.Snapshot()

	if snap.Connected != 1 {
		t.Errorf("expected %d connected peers but got %d", 1, snap.Connected)
	}
	if snap.Population != 1 {
		t.Errorf("expected population %d but got %d", 1, snap.Population)
	}

	po := swarm.Proximity(sa.Bytes(), a.Bytes())

	if binP := getBinPopulation(&snap.Bins, po); binP != 1 {
		t.Errorf("expected bin(%d) to have population %d but got %d", po, 1, snap.Population)
	}
}

func getBinPopulation(bins *topology.KadBins, po uint8) uint64 {
	rv := reflect.ValueOf(bins)
	bin := fmt.Sprintf("Bin%d", po)
	b0 := reflect.Indirect(rv).FieldByName(bin)
	bp := b0.FieldByName("BinPopulation")
	return bp.Uint()
}

func TestStart(t *testing.T) {
	t.Parallel()

	var bootnodes []ma.Multiaddr
	for i := 0; i < 10; i++ {
		multiaddr, err := ma.NewMultiaddr(underlayBase + test.RandomAddress().String())
		if err != nil {
			t.Fatal(err)
		}

		bootnodes = append(bootnodes, multiaddr)
	}

	t.Run("non-empty addressbook", func(t *testing.T) {
		t.Parallel()
		t.Skip("test flakes")
		var conns, failedConns int32 // how many connect calls were made to the p2p mock
		_, kad, ab, _, signer := newTestKademlia(t, &conns, &failedConns, kademlia.Options{Bootnodes: bootnodes})
		defer kad.Close()

		for i := 0; i < 3; i++ {
			peer := test.RandomAddress()
			multiaddr, err := ma.NewMultiaddr(underlayBase + peer.String())
			if err != nil {
				t.Fatal(err)
			}
			bzzAddr, err := bzz.NewAddress(signer, multiaddr, peer, 0, nil)
			if err != nil {
				t.Fatal(err)
			}
			if err := ab.Put(peer, *bzzAddr); err != nil {
				t.Fatal(err)
			}
		}

		if err := kad.Start(context.Background()); err != nil {
			t.Fatal(err)
		}

		waitCounter(t, &conns, 3)
		waitCounter(t, &failedConns, 0)
	})

	t.Run("empty addressbook", func(t *testing.T) {
		t.Parallel()

		var conns, failedConns int32 // how many connect calls were made to the p2p mock
		_, kad, _, _, _ := newTestKademlia(t, &conns, &failedConns, kademlia.Options{Bootnodes: bootnodes})
		defer kad.Close()

		if err := kad.Start(context.Background()); err != nil {
			t.Fatal(err)
		}

		waitCounter(t, &conns, 3)
		waitCounter(t, &failedConns, 0)
	})
}

func TestOutofDepthPrune(t *testing.T) {
	t.Parallel()

	var (
		conns, failedConns int32 // how many connect calls were made to the p2p mock

		saturationPeers     = 4
		overSaturationPeers = 16
		pruneFuncImpl       *func(uint8)
		pruneMux            = sync.Mutex{}
		pruneFunc           = func(depth uint8) {
			pruneMux.Lock()
			defer pruneMux.Unlock()
			f := *pruneFuncImpl
			f(depth)
		}

		base, kad, ab, _, signer = newTestKademlia(t, &conns, &failedConns, kademlia.Options{
			SaturationPeers:     ptrInt(saturationPeers),
			OverSaturationPeers: ptrInt(overSaturationPeers),
			PruneFunc:           pruneFunc,
			ReachabilityFunc:    func(_ swarm.Address) bool { return false },
		})
	)

	// implement empty prune func
	pruneMux.Lock()
	pruneImpl := func(uint8) {}
	pruneFuncImpl = &(pruneImpl)
	pruneMux.Unlock()

	if err := kad.Start(context.Background()); err != nil {
		t.Fatal(err)
	}
	defer kad.Close()

	// bin 0,1 balanced, rest not
	for i := 0; i < 6; i++ {
		var peers []swarm.Address
		if i < 2 {
			peers = mineBin(t, base, i, 20, true)
		} else {
			peers = mineBin(t, base, i, 20, false)
		}
		for _, peer := range peers {
			addOne(t, signer, kad, ab, peer)
		}
		time.Sleep(time.Millisecond * 10)
		kDepth(t, kad, i)
	}

	// check that bin 0, 1 are balanced, but not 2
	waitBalanced(t, kad, 0)
	waitBalanced(t, kad, 1)
	if kad.IsBalanced(2) {
		t.Fatal("bin 2 should not be balanced")
	}

	// wait for kademlia connectors and pruning to finish
	time.Sleep(time.Millisecond * 100)

	// check that no pruning has happened
	bins := binSizes(kad)
	for i := 0; i < 6; i++ {
		if bins[i] <= overSaturationPeers {
			t.Fatalf("bin %d, got %d, want more than %d", i, bins[i], overSaturationPeers)
		}
	}

	// set prune func to the default
	pruneMux.Lock()
	pruneImpl = func(depth uint8) {
		kademlia.PruneOversaturatedBinsFunc(kad)(depth)
	}
	pruneFuncImpl = &(pruneImpl)
	pruneMux.Unlock()

	// add a peer to kick start pruning
	addr := test.RandomAddressAt(base, 6)
	addOne(t, signer, kad, ab, addr)

	// wait for kademlia connectors and pruning to finish
	time.Sleep(time.Millisecond * 100)

	// check bins have been pruned
	bins = binSizes(kad)
	for i := uint8(0); i < 5; i++ {
		if bins[i] != overSaturationPeers {
			t.Fatalf("bin %d, got %d, want %d", i, bins[i], overSaturationPeers)
		}
	}

	// check that bin 0,1 remains balanced after pruning
	waitBalanced(t, kad, 0)
	waitBalanced(t, kad, 1)
}

// TestLatency tests that kademlia polls peers for latency.
func TestLatency(t *testing.T) {
	t.Parallel()

	var (
		logger = log.Noop
		base   = swarm.MustParseHexAddress("0000000000000000000000000000000000000000000000000000000000000000") // base is 0000
		p1     = test.RandomAddress()

		disc  = mock.NewDiscovery()
		ab    = addressbook.New(mockstate.NewStateStore())
		doneC = make(chan struct{})
		once  sync.Once
		ppm   = pingpongmock.New(func(_ context.Context, _ swarm.Address, _ ...string) (time.Duration, error) {
			once.Do(func() { close(doneC) })
			return 0, nil
		})
	)
	metricsDB, err := shed.NewDB("", nil)
	if err != nil {
		t.Fatal(err)
	}
	t.Cleanup(func() {
		if err := metricsDB.Close(); err != nil {
			t.Fatal(err)
		}
	})

	kad, err := kademlia.New(base, ab, disc, p2pMock(ab, nil, nil, nil), ppm, metricsDB, logger, kademlia.Options{
		PeerPingPollTime: ptrDuration(1 * time.Second),
	})
	if err != nil {
		t.Fatal(err)
	}
	if err := kad.Start(context.Background()); err != nil {
		t.Fatal(err)
	}
	defer kad.Close()

	pk, _ := beeCrypto.GenerateSecp256k1Key()
	signer := beeCrypto.NewDefaultSigner(pk)
	addOne(t, signer, kad, ab, p1)

	waitPeers(t, kad, 1)
	select {
	case <-doneC:
	case <-time.After(5 * time.Second):
		t.Fatal("timed out waiting for ping")
	}
}

func TestBootnodeProtectedNodes(t *testing.T) {
	t.Parallel()

	// create base and protected nodes addresses
	base := test.RandomAddress()
	protected := make([]swarm.Address, 6)
	for i := 0; i < 6; i++ {
		addr := test.RandomAddressAt(base, i)
		protected[i] = addr
	}

	var (
		conns                 int32 // how many connect calls were made to the p2p mock
		overSaturationPeers   = 1
		_, kad, ab, _, signer = newTestKademliaWithAddr(t, base, &conns, nil, kademlia.Options{
			BootnodeOverSaturationPeers: ptrInt(1),
			OverSaturationPeers:         ptrInt(overSaturationPeers),
			SaturationPeers:             ptrInt(1),
			LowWaterMark:                ptrInt(0),
			BootnodeMode:                true,
			StaticNodes:                 protected,
			ReachabilityFunc:            func(_ swarm.Address) bool { return false },
		})
	)

	// Add maximum accepted number of peers up until bin 5 without problems
	for i := 0; i < 6; i++ {
		for j := 0; j < overSaturationPeers; j++ {
			// if error is not nil as specified, connectOne goes fatal
			connectOne(t, signer, kad, ab, protected[i], nil)
		}
		// see depth is limited to currently added peers proximity
		kDepth(t, kad, i)
	}

	// see depth is 5
	kDepth(t, kad, 5)

	for k := 0; k < 5; k++ {
		// further connections should succeed outside of depth
		addr := test.RandomAddressAt(base, k)
		// if error is not as specified, connectOne goes fatal
		connectOne(t, signer, kad, ab, addr, nil)
		// see depth is still as expected
		kDepth(t, kad, 5)
	}
	// ensure protected node was not kicked out and we have more than oversaturation
	// amount
	sizes := binSizes(kad)
	for k := 0; k < 5; k++ {
		if sizes[k] != 2 {
			t.Fatalf("invalid bin size expected 2 found %d", sizes[k])
		}
	}
	for k := 0; k < 5; k++ {
		// further connections should succeed outside of depth
		for l := 0; l < 3; l++ {
			addr := test.RandomAddressAt(base, k)
			// if error is not as specified, connectOne goes fatal
			connectOne(t, signer, kad, ab, addr, nil)
		}
		// see depth is still as expected
		kDepth(t, kad, 5)
	}
	// ensure unprotected nodes are kicked out to make room for new peers and protected
	// nodes are still present
	sizes = binSizes(kad)
	for k := 0; k < 5; k++ {
		if sizes[k] != 2 {
			t.Fatalf("invalid bin size expected 2 found %d", sizes[k])
		}
	}
	for _, pn := range protected {
		found := false
		_ = kad.EachPeer(func(addr swarm.Address, _ uint8) (bool, bool, error) {
			if addr.Equal(pn) {
				found = true
				return true, false, nil
			}
			return false, false, nil
		}, topology.Filter{})
		if !found {
			t.Fatalf("protected node %s not found in connected list", pn)
		}
	}
}

func TestAnnounceBgBroadcast(t *testing.T) {
	t.Parallel()

	var (
		conns  int32
		bgDone = make(chan struct{})
		p1, p2 = test.RandomAddress(), test.RandomAddress()
		disc   = mock.NewDiscovery(
			mock.WithBroadcastPeers(func(ctx context.Context, p swarm.Address, _ ...swarm.Address) error {
				// For the broadcast back to connected peer return early
				if p.Equal(p2) {
					return nil
				}
				defer close(bgDone)
				<-ctx.Done()
				return ctx.Err()
			}),
		)
		_, kad, ab, _, signer = newTestKademliaWithDiscovery(t, disc, &conns, nil, kademlia.Options{
			ReachabilityFunc: func(swarm.Address) bool { return false },
		})
	)

	if err := kad.Start(context.Background()); err != nil {
		t.Fatal(err)
	}

	// first add a peer from AddPeers, wait for the connection
	addOne(t, signer, kad, ab, p1)
	waitConn(t, &conns)

	// Create a context to cancel and call Announce manually. On the cancellation of
	// this context ensure that the BroadcastPeers call in the background is unaffected
	ctx, cancel := context.WithCancel(context.Background())

	if err := kad.Announce(ctx, p2, true); err != nil {
		t.Fatal(err)
	}

	// cancellation should not close background broadcast
	cancel()

	select {
	case <-bgDone:
		t.Fatal("background broadcast exited")
	case <-time.After(time.Millisecond * 100):
	}

	// All background broadcasts will be cancelled on Close. Ensure that the BroadcastPeers
	// call gets the context cancellation
	if err := kad.Close(); err != nil {
		t.Fatal(err)
	}

	select {
	case <-bgDone:
	case <-time.After(time.Millisecond * 100):
		t.Fatal("background broadcast did not exit on close")
	}
}

func TestAnnounceNeighborhoodToNeighbor(t *testing.T) {
	t.Parallel()

	done := make(chan struct{})

	mtx := sync.Mutex{}

	var neighborAddr swarm.Address
	const broadCastSize = 18

	var (
		conns int32
		disc  = mock.NewDiscovery(
			mock.WithBroadcastPeers(func(ctx context.Context, p swarm.Address, addrs ...swarm.Address) error {
				mtx.Lock()
				defer mtx.Unlock()
				if p.Equal(neighborAddr) {
					if len(addrs) == broadCastSize {
						close(done)
					} else {
						t.Fatal("broadcasted size did not match neighborhood size", "got", len(addrs), "want", broadCastSize)
					}
				}
				return nil
			}),
		)
		base, kad, ab, _, signer = newTestKademliaWithDiscovery(t, disc, &conns, nil, kademlia.Options{
			ReachabilityFunc:    func(swarm.Address) bool { return false },
			OverSaturationPeers: ptrInt(4),
			SaturationPeers:     ptrInt(4),
		})
	)

	neighborAddr = test.RandomAddressAt(base, 2)

	if err := kad.Start(context.Background()); err != nil {
		t.Fatal(err)
	}

	// add some peers
	for bin := 0; bin < 2; bin++ {
		for i := 0; i < 4; i++ {
			addr := test.RandomAddressAt(base, bin)
			addOne(t, signer, kad, ab, addr)
			waitCounter(t, &conns, 1)
		}
	}

	waitPeers(t, kad, 8)
	kDepth(t, kad, 1)

	// add many more neighbors
	for i := 0; i < 10; i++ {
		addr := test.RandomAddressAt(base, 2)
		addOne(t, signer, kad, ab, addr)
		waitCounter(t, &conns, 1)
	}

	waitPeers(t, kad, broadCastSize)
	kDepth(t, kad, 2)

	// add one neighbor to track how many peers are broadcasted to it
	addOne(t, signer, kad, ab, neighborAddr)

	waitCounter(t, &conns, 1)
	waitPeers(t, kad, broadCastSize+1)
	kDepth(t, kad, 2)

	if err := kad.Close(); err != nil {
		t.Fatal(err)
	}

	select {
	case <-done:
	case <-time.After(time.Second):
		t.Fatal("broadcast did not fire for broadcastTo peer")
	}
}

func TestIteratorOpts(t *testing.T) {
	t.Parallel()

	var (
		conns                    int32 // how many connect calls were made to the p2p mock
		base, kad, ab, _, signer = newTestKademlia(t, &conns, nil, kademlia.Options{})
		randBool                 = &boolgen{src: rand.NewSource(time.Now().UnixNano())}
	)

	for i := 0; i < 6; i++ {
		for j := 0; j < 4; j++ {
			addr := test.RandomAddressAt(base, i)
			// if error is not nil as specified, connectOne goes fatal
			connectOne(t, signer, kad, ab, addr, nil)
		}
	}

	// randomly mark some nodes as reachable
	totalReachable := 0
	reachable := make(map[string]struct{})
	_ = kad.EachPeer(func(addr swarm.Address, _ uint8) (bool, bool, error) {
		if randBool.Bool() {
			kad.Reachable(addr, p2p.ReachabilityStatusPublic)
			reachable[addr.ByteString()] = struct{}{}
			totalReachable++
		}
		return false, false, nil
	}, topology.Filter{})

	t.Run("EachPeer reachable", func(t *testing.T) {
		t.Parallel()

		count := 0
		err := kad.EachPeer(func(addr swarm.Address, _ uint8) (bool, bool, error) {
			if _, exists := reachable[addr.ByteString()]; !exists {
				t.Fatal("iterator returned incorrect peer")
			}
			count++
			return false, false, nil
		}, topology.Filter{Reachable: true})
		if err != nil {
			t.Fatal("iterator returned error")
		}
		if count != totalReachable {
			t.Fatal("iterator returned incorrect no of peers", count, "expected", totalReachable)
		}
	})

	t.Run("EachPeerRev reachable", func(t *testing.T) {
		t.Parallel()

		count := 0
		err := kad.EachPeerRev(func(addr swarm.Address, _ uint8) (bool, bool, error) {
			if _, exists := reachable[addr.ByteString()]; !exists {
				t.Fatal("iterator returned incorrect peer")
			}
			count++
			return false, false, nil
		}, topology.Filter{Reachable: true})
		if err != nil {
			t.Fatal("iterator returned error")
		}
		if count != totalReachable {
			t.Fatal("iterator returned incorrect no of peers", count, "expected", totalReachable)
		}
	})
}

type boolgen struct {
	src       rand.Source
	cache     int64
	remaining int
}

func (b *boolgen) Bool() bool {
	if b.remaining == 0 {
		b.cache, b.remaining = b.src.Int63(), 63
	}

	result := b.cache&0x01 == 1
	b.cache >>= 1
	b.remaining--

	return result
}

func mineBin(t *testing.T, base swarm.Address, bin, count int, isBalanced bool) []swarm.Address {
	t.Helper()

	var rndAddrs = make([]swarm.Address, count)

	if count < 8 && isBalanced {
		t.Fatal("peersCount must be greater than 8 for balanced bins")
	}

	for i := 0; i < count; i++ {
		rndAddrs[i] = test.RandomAddressAt(base, bin)
	}

	if isBalanced {
		prefixes := kademlia.GenerateCommonBinPrefixes(base, kademlia.DefaultBitSuffixLength)
		for i := 0; i < int(math.Pow(2, float64(kademlia.DefaultBitSuffixLength))); i++ {
			rndAddrs[i] = prefixes[bin][i]
		}
	} else {
		for i := range rndAddrs {
			bytes := rndAddrs[i].Bytes()
			setBits(bytes, bin+1, 3, 0) // set 3 bits to '000' to mess with balance
			rndAddrs[i] = swarm.NewAddress(bytes)
		}
	}

	return rndAddrs
}

func setBits(data []byte, startBit, bitCount int, b int) {

	index := startBit / 8
	bitPos := startBit % 8

	for bitCount > 0 {

		bitValue := b >> (bitCount - 1)

		if bitValue == 1 {
			data[index] = data[index] | (1 << (7 - bitPos)) // set bit to 1
		} else {
			data[index] = data[index] & (^(1 << (7 - bitPos))) // set bit to 0
		}

		bitCount--
		bitPos++

		if bitPos == 8 {
			bitPos = 0
			index++
		}
	}
}

func binSizes(kad *kademlia.Kad) []int {
	bins := make([]int, swarm.MaxBins)

	_ = kad.EachPeer(func(a swarm.Address, u uint8) (stop bool, jumpToNext bool, err error) {
		bins[u]++
		return false, false, nil
	}, topology.Filter{})

	return bins
}

func newTestKademliaWithAddrDiscovery(
	t *testing.T,
	base swarm.Address,
	disc *mock.Discovery,
	connCounter, failedConnCounter *int32,
	kadOpts kademlia.Options,
) (swarm.Address, *kademlia.Kad, addressbook.Interface, *mock.Discovery, beeCrypto.Signer) {
	t.Helper()

	metricsDB, err := shed.NewDB("", nil)
	if err != nil {
		t.Fatal(err)
	}
	t.Cleanup(func() {
		if err := metricsDB.Close(); err != nil {
			t.Fatal(err)
		}
	})
	var (
		pk, _  = beeCrypto.GenerateSecp256k1Key()                    // random private key
		signer = beeCrypto.NewDefaultSigner(pk)                      // signer
		ab     = addressbook.New(mockstate.NewStateStore())          // address book
		p2p    = p2pMock(ab, signer, connCounter, failedConnCounter) // p2p mock
		logger = log.Noop                                            // logger
		ppm    = pingpongmock.New(func(_ context.Context, _ swarm.Address, _ ...string) (time.Duration, error) {
			return 0, nil
		})
	)
	kad, err := kademlia.New(base, ab, disc, p2p, ppm, metricsDB, logger, kadOpts)
	if err != nil {
		t.Fatal(err)
	}

	p2p.SetPickyNotifier(kad)

	return base, kad, ab, disc, signer
}

func newTestKademlia(t *testing.T, connCounter, failedConnCounter *int32, kadOpts kademlia.Options) (swarm.Address, *kademlia.Kad, addressbook.Interface, *mock.Discovery, beeCrypto.Signer) {
	t.Helper()

	base := test.RandomAddress()
	disc := mock.NewDiscovery() // mock discovery protocol
	return newTestKademliaWithAddrDiscovery(t, base, disc, connCounter, failedConnCounter, kadOpts)
}

func newTestKademliaWithAddr(t *testing.T, base swarm.Address, connCounter, failedConnCounter *int32, kadOpts kademlia.Options) (swarm.Address, *kademlia.Kad, addressbook.Interface, *mock.Discovery, beeCrypto.Signer) {
	t.Helper()

	disc := mock.NewDiscovery() // mock discovery protocol
	return newTestKademliaWithAddrDiscovery(t, base, disc, connCounter, failedConnCounter, kadOpts)
}

func newTestKademliaWithDiscovery(
	t *testing.T,
	disc *mock.Discovery,
	connCounter, failedConnCounter *int32,
	kadOpts kademlia.Options,
) (swarm.Address, *kademlia.Kad, addressbook.Interface, *mock.Discovery, beeCrypto.Signer) {
	t.Helper()

	base := test.RandomAddress()
	return newTestKademliaWithAddrDiscovery(t, base, disc, connCounter, failedConnCounter, kadOpts)
}

func p2pMock(ab addressbook.Interface, signer beeCrypto.Signer, counter, failedCounter *int32) p2p.Service {
	p2ps := p2pmock.New(
		p2pmock.WithConnectFunc(func(ctx context.Context, addr ma.Multiaddr) (*bzz.Address, error) {
			if addr.Equal(nonConnectableAddress) {
				_ = atomic.AddInt32(failedCounter, 1)
				return nil, errors.New("non reachable node")
			}
			if counter != nil {
				_ = atomic.AddInt32(counter, 1)
			}

			addresses, err := ab.Addresses()
			if err != nil {
				return nil, errors.New("could not fetch addresbook addresses")
			}

			for _, a := range addresses {
				if a.Underlay.Equal(addr) {
					return &a, nil
				}
			}

			address := test.RandomAddress()
			bzzAddr, err := bzz.NewAddress(signer, addr, address, 0, nil)
			if err != nil {
				return nil, err
			}

			if err := ab.Put(address, *bzzAddr); err != nil {
				return nil, err
			}

			return bzzAddr, nil
		}),
		p2pmock.WithDisconnectFunc(func(swarm.Address, string) error {
			if counter != nil {
				_ = atomic.AddInt32(counter, -1)
			}
			return nil
		}),
	)

	return p2ps
}

func removeOne(k *kademlia.Kad, peer swarm.Address) {
	k.Disconnected(p2p.Peer{Address: peer})
}

const underlayBase = "/ip4/127.0.0.1/tcp/1634/dns/"

func connectOne(t *testing.T, signer beeCrypto.Signer, k *kademlia.Kad, ab addressbook.Putter, peer swarm.Address, expErr error) {
	t.Helper()
	multiaddr, err := ma.NewMultiaddr(underlayBase + peer.String())
	if err != nil {
		t.Fatal(err)
	}

	bzzAddr, err := bzz.NewAddress(signer, multiaddr, peer, 0, nil)
	if err != nil {
		t.Fatal(err)
	}
	if err := ab.Put(peer, *bzzAddr); err != nil {
		t.Fatal(err)
	}
	err = k.Connected(context.Background(), p2p.Peer{Address: peer}, false)

	if !errors.Is(err, expErr) {
		t.Fatalf("expected error %v , got %v", expErr, err)
	}
}

func addOne(t *testing.T, signer beeCrypto.Signer, k *kademlia.Kad, ab addressbook.Putter, peer swarm.Address) {
	t.Helper()
	multiaddr, err := ma.NewMultiaddr(underlayBase + peer.String())
	if err != nil {
		t.Fatal(err)
	}
	bzzAddr, err := bzz.NewAddress(signer, multiaddr, peer, 0, nil)
	if err != nil {
		t.Fatal(err)
	}
	if err := ab.Put(peer, *bzzAddr); err != nil {
		t.Fatal(err)
	}
	k.AddPeers(peer)
}

func add(t *testing.T, signer beeCrypto.Signer, k *kademlia.Kad, ab addressbook.Putter, peers []swarm.Address, offset, number int) {
	t.Helper()
	for i := offset; i < offset+number; i++ {
		addOne(t, signer, k, ab, peers[i])
	}
}

func kDepth(t *testing.T, k *kademlia.Kad, d int) {
	t.Helper()
	var depth int
	for i := 0; i < 50; i++ {
		depth = int(k.NeighborhoodDepth())
		if depth == d {
			return
		}
		time.Sleep(50 * time.Millisecond)
	}
	t.Fatalf("timed out waiting for depth. want %d got %d", d, depth)
}

func waitConn(t *testing.T, conns *int32) {
	t.Helper()
	waitCounter(t, conns, 1)
}

// waits for counter for some time. resets the pointer value
// if the correct number  have been reached.
func waitCounter(t *testing.T, conns *int32, exp int32) {
	t.Helper()
	var got int32
	if exp == 0 {
		// sleep for some time before checking for a 0.
		// this gives some time for unwanted counter increments happen

		time.Sleep(50 * time.Millisecond)
	}
	for i := 0; i < 50; i++ {
		if got = atomic.LoadInt32(conns); got == exp {
			atomic.StoreInt32(conns, 0)
			return
		}
		time.Sleep(50 * time.Millisecond)
	}
	t.Fatalf("timed out waiting for counter to reach expected value. got %d want %d", got, exp)
}

func waitPeers(t *testing.T, k *kademlia.Kad, peers int) {
	t.Helper()

	timeout := time.After(3 * time.Second)
	for {
		select {
		case <-timeout:
			t.Fatal("timed out waiting for peers")
		default:
		}
		i := 0
		_ = k.EachPeer(func(_ swarm.Address, _ uint8) (bool, bool, error) {
			i++
			return false, false, nil
		}, topology.Filter{})
		if i == peers {
			return
		}
		time.Sleep(50 * time.Millisecond)
	}
}

// wait for discovery BroadcastPeers to happen
func waitBcast(t *testing.T, d *mock.Discovery, pivot swarm.Address, addrs ...swarm.Address) {
	t.Helper()
	time.Sleep(50 * time.Millisecond)
	for i := 0; i < 50; i++ {
		if d.Broadcasts() > 0 {
			recs, ok := d.AddresseeRecords(pivot)
			if !ok {
				t.Fatal("got no records for pivot")
			}
			oks := 0
			for _, a := range addrs {
				if !isIn(a, recs) {
					t.Fatalf("address %s not found in discovery records: %s", a, addrs)
				}
				oks++
			}

			if oks == len(addrs) {
				return
			}
		}
		time.Sleep(50 * time.Millisecond)
	}
	t.Fatalf("timed out waiting for broadcast to happen")
}

func isIn(addr swarm.Address, addrs []swarm.Address) bool {
	for _, v := range addrs {
		if v.Equal(addr) {
			return true
		}
	}
	return false
}

// waitBalanced waits for kademlia to be balanced for specified bin.
func waitBalanced(t *testing.T, k *kademlia.Kad, bin uint8) {
	t.Helper()

	timeout := time.After(3 * time.Second)
	for {
		select {
		case <-timeout:
			t.Fatalf("timed out waiting to be balanced for bin: %d", int(bin))
		default:
		}

		if balanced := k.IsBalanced(bin); balanced {
			return
		}

		time.Sleep(50 * time.Millisecond)
	}
}

func ptrInt(v int) *int {
	return &v
}

func ptrDuration(v time.Duration) *time.Duration {
	return &v
}<|MERGE_RESOLUTION|>--- conflicted
+++ resolved
@@ -473,13 +473,8 @@
 }
 
 func TestManageWithBalancing(t *testing.T) {
-<<<<<<< HEAD
-	t.Parallel()
-=======
-	// use "fixed" seed for this
-	rand.Seed(2)
->>>>>>> 9f93ee8f
-
+	t.Parallel()
+  
 	var (
 		conns int32 // how many connect calls were made to the p2p mock
 
