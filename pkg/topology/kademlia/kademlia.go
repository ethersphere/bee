--- conflicted
+++ resolved
@@ -1058,11 +1058,6 @@
 outer:
 	for bin := uint8(0); bin < swarm.MaxBins; bin++ {
 
-<<<<<<< HEAD
-		connectedPeers, err := randomSubset(k.binReachablePeers(bin), k.opt.BroadcastBinSize)
-		if err != nil {
-			return err
-=======
 		var (
 			connectedPeers []swarm.Address
 			err            error
@@ -1071,11 +1066,10 @@
 		if bin >= depth && isNeighbor {
 			connectedPeers = k.binReachablePeers(bin) // broadcast all neighborhood peers
 		} else {
-			connectedPeers, err = randomSubset(k.binReachablePeers(bin), broadcastBinSize)
+			connectedPeers, err = randomSubset(k.binReachablePeers(bin), k.opt.BroadcastBinSize)
 			if err != nil {
 				return err
 			}
->>>>>>> 02c2f254
 		}
 
 		for _, connectedPeer := range connectedPeers {
