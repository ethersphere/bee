--- conflicted
+++ resolved
@@ -857,21 +857,6 @@
 			if stop {
 				return
 			}
-<<<<<<< HEAD
-=======
-
-			k.metrics.TotalOutboundConnections.Inc()
-			k.collector.Record(bzzAddress.Overlay, im.PeerLogIn(time.Now(), im.PeerConnectionDirectionOutbound), im.IsBootnode(true))
-			loggerV1.Debug("connected to bootnode", "bootnode_address", addr)
-			connected++
-
-			// connect to max 3 bootnodes
-			return connected >= 3, nil
-		}); err != nil && !errors.Is(err, context.Canceled) {
-			k.logger.Debug("discover to bootnode failed", "bootnode_address", addr, "error", err)
-			k.logger.Warning("discover to bootnode failed", "bootnode_address", addr)
-			return
->>>>>>> 7711ec83
 		}
 	}
 
