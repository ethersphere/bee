--- conflicted
+++ resolved
@@ -31,10 +31,7 @@
 	io.Closer
 	Halter
 	Snapshot() *KadParams
-<<<<<<< HEAD
-=======
 	IsReachable() bool
->>>>>>> 040f2eb0
 	SetStorageRadiuser
 }
 
