// Copyright 2020 The Swarm Authors. All rights reserved.
// Use of this source code is governed by a BSD-style
// license that can be found in the LICENSE file.

package pusher

import (
	"context"
	"errors"
	"sync"
	"time"

	"github.com/ethersphere/bee/pkg/logging"
	"github.com/ethersphere/bee/pkg/pushsync"
	"github.com/ethersphere/bee/pkg/storage"
	"github.com/ethersphere/bee/pkg/swarm"
	"github.com/ethersphere/bee/pkg/topology"
)

type Service struct {
	storer            storage.Storer
	pushSyncer        pushsync.PushSyncer
	logger            logging.Logger
	tagg              *tags.Tags
	metrics           metrics
	quit              chan struct{}
	chunksWorkerQuitC chan struct{}
}

type Options struct {
	Storer        storage.Storer
	PeerSuggester topology.ClosestPeerer
	PushSyncer    pushsync.PushSyncer
	Tagger        *tags.Tags
	Logger        logging.Logger
}

var retryInterval = 10 * time.Second // time interval between retries

func New(o Options) *Service {
	service := &Service{
		storer:            o.Storer,
		pushSyncer:        o.PushSyncer,
<<<<<<< HEAD
=======
		tagg:              o.Tagger,
>>>>>>> 5ad430a7
		logger:            o.Logger,
		metrics:           newMetrics(),
		quit:              make(chan struct{}),
		chunksWorkerQuitC: make(chan struct{}),
	}
	go service.chunksWorker()
	return service
}

// chunksWorker is a loop that keeps looking for chunks that are locally uploaded ( by monitoring pushIndex )
// and pushes them to the closest peer and get a receipt.
func (s *Service) chunksWorker() {
	var chunks <-chan swarm.Chunk
	var unsubscribe func()
	// timer, initially set to 0 to fall through select case on timer.C for initialisation
	timer := time.NewTimer(0)
	defer timer.Stop()
	defer close(s.chunksWorkerQuitC)
	chunksInBatch := -1
	ctx, cancel := context.WithCancel(context.Background())
	go func() {
		<-s.quit
		cancel()
	}()

	sem := make(chan struct{}, 10)
	inflight := make(map[string]struct{})
	var mtx sync.Mutex

LOOP:
	for {
		select {
		// handle incoming chunks
		case ch, more := <-chunks:
			// if no more, set to nil, reset timer to 0 to finalise batch immediately
			if !more {
				chunks = nil
				var dur time.Duration
				if chunksInBatch == 0 {
					dur = 500 * time.Millisecond
				}
				timer.Reset(dur)
				break
			}

			// postpone a retry only after we've finished processing everything in index
			timer.Reset(retryInterval)
			chunksInBatch++
			s.metrics.TotalChunksToBeSentCounter.Inc()
			select {
			case sem <- struct{}{}:
			case <-s.quit:
				if unsubscribe != nil {
					unsubscribe()
				}
				return
			}
			mtx.Lock()
			if _, ok := inflight[ch.Address().String()]; ok {
				mtx.Unlock()
				<-sem
				continue
			}

			inflight[ch.Address().String()] = struct{}{}
			mtx.Unlock()

			go func(ctx context.Context, ch swarm.Chunk) {
				var err error
				defer func() {
					if err == nil {
						// only print this if there was no error while sending the chunk
						s.logger.Tracef("pusher pushed chunk %s", ch.Address().String())
					}
					mtx.Lock()
					delete(inflight, ch.Address().String())
					mtx.Unlock()
					<-sem
				}()
				// Later when we process receipt, get the receipt and process it
				// for now ignoring the receipt and checking only for error
				_, err = s.pushSyncer.PushChunkToClosest(ctx, ch)
				if err != nil {
					if !errors.Is(err, topology.ErrNotFound) {
						s.logger.Debugf("pusher: error while sending chunk or receiving receipt: %v", err)
					}
					return
				}
				s.setChunkAsSynced(ctx, ch)
			}(ctx, ch)
		case <-timer.C:
			// initially timer is set to go off as well as every time we hit the end of push index
			startTime := time.Now()

			// if subscribe was running, stop it
			if unsubscribe != nil {
				unsubscribe()
			}

			// and start iterating on Push index from the beginning
			chunks, unsubscribe = s.storer.SubscribePush(ctx)

			// reset timer to go off after retryInterval
			timer.Reset(retryInterval)
			s.metrics.MarkAndSweepTimer.Observe(time.Since(startTime).Seconds())

		case <-s.quit:
			if unsubscribe != nil {
				unsubscribe()
			}
			break LOOP
		}
	}

	// wait for all pending push operations to terminate
	closeC := make(chan struct{})
	go func() {
		defer func() { close(closeC) }()
		for i := 0; i < cap(sem); i++ {
			sem <- struct{}{}
		}
	}()

	select {
	case <-closeC:
	case <-time.After(2 * time.Second):
		s.logger.Warning("pusher shutting down with pending operations")
	}
}

func (s *Service) setChunkAsSynced(ctx context.Context, ch swarm.Chunk) {
	if err := s.storer.Set(ctx, storage.ModeSetSyncPush, ch.Address()); err != nil {
		s.logger.Errorf("pusher: error setting chunk as synced: %v", err)
		s.metrics.ErrorSettingChunkToSynced.Inc()
	}
	t, err := s.tagg.Get(ch.TagID())
	if err == nil && t != nil {
		t.Inc(tags.StateSynced)
	}
}

func (s *Service) Close() error {
	close(s.quit)

	// Wait for chunks worker to finish
	select {
	case <-s.chunksWorkerQuitC:
	case <-time.After(3 * time.Second):
	}
	return nil
}<|MERGE_RESOLUTION|>--- conflicted
+++ resolved
@@ -41,10 +41,7 @@
 	service := &Service{
 		storer:            o.Storer,
 		pushSyncer:        o.PushSyncer,
-<<<<<<< HEAD
-=======
 		tagg:              o.Tagger,
->>>>>>> 5ad430a7
 		logger:            o.Logger,
 		metrics:           newMetrics(),
 		quit:              make(chan struct{}),
