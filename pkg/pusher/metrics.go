--- conflicted
+++ resolved
@@ -10,23 +10,12 @@
 )
 
 type metrics struct {
-<<<<<<< HEAD
-	// all metrics fields must be exported
-	// to be able to return them by Metrics()
-	// using reflection
-
 	TotalToPush      prometheus.Counter
 	TotalSynced      prometheus.Counter
 	TotalErrors      prometheus.Counter
 	MarkAndSweepTime prometheus.Histogram
 	SyncTime         prometheus.Histogram
 	ErrorTime        prometheus.Histogram
-=======
-	TotalToPush       prometheus.Counter
-	TotalSynced       prometheus.Counter
-	TotalErrors       prometheus.Counter
-	MarkAndSweepTimer prometheus.Histogram
->>>>>>> 81eeb374
 }
 
 func newMetrics() metrics {
