--- conflicted
+++ resolved
@@ -25,23 +25,14 @@
 	t.Parallel()
 
 	want := &pb.Snapshot{
-<<<<<<< HEAD
 		BeeMode:         api.FullMode.String(),
 		ReserveSize:     128,
 		PullsyncRate:    64,
 		StorageRadius:   8,
 		BatchCommitment: 1024,
+    NeighborhoodSize: 1,
 		IsReachable:     true,
 		LastSyncedBlock: 6092500,
-=======
-		BeeMode:          api.FullMode.String(),
-		ReserveSize:      128,
-		PullsyncRate:     64,
-		StorageRadius:    8,
-		BatchCommitment:  1024,
-		NeighborhoodSize: 1,
-		IsReachable:      true,
->>>>>>> 4b04c086
 	}
 
 	sssMock := &statusSnapshotMock{want}
@@ -108,23 +99,14 @@
 	t.Parallel()
 
 	want := &pb.Snapshot{
-<<<<<<< HEAD
 		BeeMode:         api.LightMode.String(),
 		ReserveSize:     0,
 		PullsyncRate:    0,
 		StorageRadius:   0,
 		BatchCommitment: 1024,
 		IsReachable:     true,
+    NeighborhoodSize: 1,
 		LastSyncedBlock: 6092500,
-=======
-		BeeMode:          api.LightMode.String(),
-		ReserveSize:      0,
-		PullsyncRate:     0,
-		StorageRadius:    0,
-		BatchCommitment:  1024,
-		IsReachable:      true,
-		NeighborhoodSize: 1,
->>>>>>> 4b04c086
 	}
 
 	sssMock := &statusSnapshotMock{&pb.Snapshot{
