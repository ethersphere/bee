// Copyright 2023 The Swarm Authors. All rights reserved.
// Use of this source code is governed by a BSD-style
// license that can be found in the LICENSE file.

package status_test

import (
	"bytes"
	"context"
	"math/big"
	"testing"

	"github.com/ethersphere/bee/pkg/api"
	"github.com/ethersphere/bee/pkg/log"
	"github.com/ethersphere/bee/pkg/p2p/protobuf"
	"github.com/ethersphere/bee/pkg/p2p/streamtest"
	"github.com/ethersphere/bee/pkg/postage"
	"github.com/ethersphere/bee/pkg/status"
	"github.com/ethersphere/bee/pkg/status/internal/pb"
	"github.com/ethersphere/bee/pkg/swarm"
	"github.com/ethersphere/bee/pkg/topology"
	"github.com/google/go-cmp/cmp"
)

func TestStatus(t *testing.T) {
	t.Parallel()

	want := &pb.Snapshot{
		BeeMode:          api.FullMode.String(),
		ReserveSize:      128,
		PullsyncRate:     64,
		StorageRadius:    8,
		BatchTotalAmount: "1024",
	}

	sssMock := &statusSnapshotMock{want}

	peersIterMock := new(topologyPeersIterNoopMock)

	peer1 := status.NewService(
		log.Noop,
		nil,
		peersIterMock,
		want.BeeMode,
		sssMock,
<<<<<<< HEAD
=======
	)

	peer1.SetStorage(sssMock)
	peer1.SetSync(sssMock)

	recorder := streamtest.New(streamtest.WithProtocols(peer1.Protocol()))

	peer2 := status.NewService(log.Noop, recorder, peersIterMock, "", nil)

	address := swarm.MustParseHexAddress("ca1e9f3938cc1425c6061b96ad9eb93e134dfe8734ad490164ef20af9d1cf59c")

	if _, err := peer2.PeerSnapshot(context.Background(), address); err != nil {
		t.Fatalf("send msg get: unexpected error: %v", err)
	}

	records, err := recorder.Records(address, status.ProtocolName, status.ProtocolVersion, status.StreamName)
	if err != nil {
		t.Fatal(err)
	}
	if have, want := len(records), 1; want != have {
		t.Fatalf("have %v records, want %v", have, want)
	}

	messages, err := protobuf.ReadMessages(
		bytes.NewReader(records[0].In()),
		func() protobuf.Message { return new(pb.Get) },
	)
	if err != nil {
		t.Fatalf("read messages: unexpected error: %v", err)
	}
	if have, want := len(messages), 1; want != have {
		t.Fatalf("have %v messages, want %v", have, want)
	}

	messages, err = protobuf.ReadMessages(
		bytes.NewReader(records[0].Out()),
		func() protobuf.Message { return new(pb.Snapshot) },
	)
	if err != nil {
		t.Fatalf("read messages: unexpected error: %v", err)
	}
	have := messages[0].(*pb.Snapshot)

	if diff := cmp.Diff(want, have); diff != "" {
		t.Fatalf("unexpected snapshot (-want +have):\n%s", diff)
	}
}

// TestStatusLightNode tests that the status service returns the correct
// information for a light node.
func TestStatusLightNode(t *testing.T) {
	t.Parallel()

	want := &pb.Snapshot{
		BeeMode:          api.LightMode.String(),
		ReserveSize:      0,
		PullsyncRate:     0,
		StorageRadius:    0,
		BatchTotalAmount: "1024",
	}

	sssMock := &statusSnapshotMock{&pb.Snapshot{
		ReserveSize:      100, // should be ignored
		PullsyncRate:     100, // should be ignored
		StorageRadius:    100, // should be ignored
		BatchTotalAmount: "1024",
	}}

	peersIterMock := new(topologyPeersIterNoopMock)

	peer1 := status.NewService(
		log.Noop,
		nil,
		peersIterMock,
		want.BeeMode,
>>>>>>> 040f2eb0
		sssMock,
	)

	recorder := streamtest.New(streamtest.WithProtocols(peer1.Protocol()))

<<<<<<< HEAD
	peer2 := status.NewService(log.Noop, recorder, peersIterMock, "", nil, nil)
=======
	peer2 := status.NewService(log.Noop, recorder, peersIterMock, "", nil)
>>>>>>> 040f2eb0

	address := swarm.MustParseHexAddress("ca1e9f3938cc1425c6061b96ad9eb93e134dfe8734ad490164ef20af9d1cf59c")

	if _, err := peer2.PeerSnapshot(context.Background(), address); err != nil {
		t.Fatalf("send msg get: unexpected error: %v", err)
	}

	records, err := recorder.Records(address, status.ProtocolName, status.ProtocolVersion, status.StreamName)
	if err != nil {
		t.Fatal(err)
	}
	if have, want := len(records), 1; want != have {
		t.Fatalf("have %v records, want %v", have, want)
	}

	messages, err := protobuf.ReadMessages(
		bytes.NewReader(records[0].In()),
		func() protobuf.Message { return new(pb.Get) },
	)
	if err != nil {
		t.Fatalf("read messages: unexpected error: %v", err)
	}
	if have, want := len(messages), 1; want != have {
		t.Fatalf("have %v messages, want %v", have, want)
	}

	messages, err = protobuf.ReadMessages(
		bytes.NewReader(records[0].Out()),
		func() protobuf.Message { return new(pb.Snapshot) },
	)
	if err != nil {
		t.Fatalf("read messages: unexpected error: %v", err)
	}
	have := messages[0].(*pb.Snapshot)

	if diff := cmp.Diff(want, have); diff != "" {
		t.Fatalf("unexpected snapshot (-want +have):\n%s", diff)
	}
}

// topologyPeersIterNoopMock is noop topology.PeerIterator.
type topologyPeersIterNoopMock struct{}

func (m *topologyPeersIterNoopMock) EachConnectedPeer(_ topology.EachPeerFunc, _ topology.Filter) error {
	return nil
}

func (m *topologyPeersIterNoopMock) EachConnectedPeerRev(_ topology.EachPeerFunc, _ topology.Filter) error {
	return nil
}

// statusSnapshotMock satisfies the following interfaces:
//   - Reserve
//   - SyncReporter
type statusSnapshotMock struct {
	*pb.Snapshot
}

func (m *statusSnapshotMock) SyncRate() float64    { return m.Snapshot.PullsyncRate }
func (m *statusSnapshotMock) ReserveSize() int     { return int(m.Snapshot.ReserveSize) }
<<<<<<< HEAD
func (m *statusSnapshotMock) StorageRadius() uint8 { return uint8(m.Snapshot.StorageRadius) }
=======
func (m *statusSnapshotMock) StorageRadius() uint8 { return uint8(m.Snapshot.StorageRadius) }
func (m *statusSnapshotMock) GetChainState() *postage.ChainState {
	i, _ := big.NewInt(0).SetString(m.Snapshot.BatchTotalAmount, 10)
	return &postage.ChainState{TotalAmount: i}
}
>>>>>>> 040f2eb0
<|MERGE_RESOLUTION|>--- conflicted
+++ resolved
@@ -43,8 +43,6 @@
 		peersIterMock,
 		want.BeeMode,
 		sssMock,
-<<<<<<< HEAD
-=======
 	)
 
 	peer1.SetStorage(sssMock)
@@ -120,17 +118,12 @@
 		nil,
 		peersIterMock,
 		want.BeeMode,
->>>>>>> 040f2eb0
 		sssMock,
 	)
 
 	recorder := streamtest.New(streamtest.WithProtocols(peer1.Protocol()))
 
-<<<<<<< HEAD
-	peer2 := status.NewService(log.Noop, recorder, peersIterMock, "", nil, nil)
-=======
 	peer2 := status.NewService(log.Noop, recorder, peersIterMock, "", nil)
->>>>>>> 040f2eb0
 
 	address := swarm.MustParseHexAddress("ca1e9f3938cc1425c6061b96ad9eb93e134dfe8734ad490164ef20af9d1cf59c")
 
@@ -191,12 +184,8 @@
 
 func (m *statusSnapshotMock) SyncRate() float64    { return m.Snapshot.PullsyncRate }
 func (m *statusSnapshotMock) ReserveSize() int     { return int(m.Snapshot.ReserveSize) }
-<<<<<<< HEAD
-func (m *statusSnapshotMock) StorageRadius() uint8 { return uint8(m.Snapshot.StorageRadius) }
-=======
 func (m *statusSnapshotMock) StorageRadius() uint8 { return uint8(m.Snapshot.StorageRadius) }
 func (m *statusSnapshotMock) GetChainState() *postage.ChainState {
 	i, _ := big.NewInt(0).SetString(m.Snapshot.BatchTotalAmount, 10)
 	return &postage.ChainState{TotalAmount: i}
-}
->>>>>>> 040f2eb0
+}