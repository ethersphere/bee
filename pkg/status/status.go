--- conflicted
+++ resolved
@@ -13,6 +13,7 @@
 	"github.com/ethersphere/bee/pkg/log"
 	"github.com/ethersphere/bee/pkg/p2p"
 	"github.com/ethersphere/bee/pkg/p2p/protobuf"
+	"github.com/ethersphere/bee/pkg/postage"
 	"github.com/ethersphere/bee/pkg/status/internal/pb"
 	"github.com/ethersphere/bee/pkg/swarm"
 	"github.com/ethersphere/bee/pkg/topology"
@@ -47,28 +48,18 @@
 	streamer     p2p.Streamer
 	topologyIter topology.PeerIterator
 
-<<<<<<< HEAD
-	beeMode string
-	reserve Reserve
-	sync    SyncReporter
-=======
 	beeMode    string
 	reserve    Reserve
 	sync       SyncReporter
 	chainstate postage.ChainStateGetter
->>>>>>> 040f2eb0
 }
 
 // LocalSnapshot returns the current status snapshot of this node.
 func (s *Service) LocalSnapshot() (*Snapshot, error) {
 	var (
-<<<<<<< HEAD
-		storageRadius    = s.reserve.StorageRadius()
-=======
 		storageRadius    uint8
 		syncRate         float64
 		reserveSize      uint64
->>>>>>> 040f2eb0
 		connectedPeers   uint64
 		neighborhoodSize uint64
 	)
@@ -97,13 +88,8 @@
 
 	return &Snapshot{
 		BeeMode:          s.beeMode,
-<<<<<<< HEAD
-		ReserveSize:      uint64(s.reserve.ReserveSize()),
-		PullsyncRate:     s.sync.SyncRate(),
-=======
 		ReserveSize:      reserveSize,
 		PullsyncRate:     syncRate,
->>>>>>> 040f2eb0
 		StorageRadius:    uint32(storageRadius),
 		ConnectedPeers:   connectedPeers,
 		NeighborhoodSize: neighborhoodSize,
@@ -166,42 +152,13 @@
 		return fmt.Errorf("read message: %w", err)
 	}
 
-<<<<<<< HEAD
-	var (
-		storageRadius    = s.reserve.StorageRadius()
-		connectedPeers   uint64
-		neighborhoodSize uint64
-	)
-	err := s.topologyIter.EachConnectedPeer(
-		func(_ swarm.Address, po uint8) (bool, bool, error) {
-			connectedPeers++
-			if po >= storageRadius {
-				neighborhoodSize++
-			}
-			return false, false, nil
-		},
-		topology.Filter{Reachable: true},
-	)
-=======
 	snapshot, err := s.LocalSnapshot()
->>>>>>> 040f2eb0
 	if err != nil {
 		loggerV2.Debug("local snapshot failed", "error", err)
 		return fmt.Errorf("local snapshot: %w", err)
 	}
 
-<<<<<<< HEAD
-	if err := w.WriteMsgWithContext(ctx, &pb.Snapshot{
-		BeeMode:          s.beeMode,
-		ReserveSize:      uint64(s.reserve.ReserveSize()),
-		PullsyncRate:     s.sync.SyncRate(),
-		StorageRadius:    uint32(storageRadius),
-		ConnectedPeers:   connectedPeers,
-		NeighborhoodSize: neighborhoodSize,
-	}); err != nil {
-=======
 	if err := w.WriteMsgWithContext(ctx, (*pb.Snapshot)(snapshot)); err != nil {
->>>>>>> 040f2eb0
 		loggerV2.Debug("write message failed", "error", err)
 		return fmt.Errorf("write message: %w", err)
 	}
@@ -215,24 +172,14 @@
 	streamer p2p.Streamer,
 	topologyIter topology.PeerIterator,
 	beeMode string,
-<<<<<<< HEAD
-	reserve Reserve,
-	sync SyncReporter,
-=======
 	chainstate postage.ChainStateGetter,
->>>>>>> 040f2eb0
 ) *Service {
 	return &Service{
 		logger:       logger.WithName(loggerName).Register(),
 		streamer:     streamer,
 		topologyIter: topologyIter,
 		beeMode:      beeMode,
-<<<<<<< HEAD
-		reserve:      reserve,
-		sync:         sync,
-=======
 		chainstate:   chainstate,
->>>>>>> 040f2eb0
 	}
 }
 
