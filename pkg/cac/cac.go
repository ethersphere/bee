--- conflicted
+++ resolved
@@ -79,19 +79,13 @@
 		return err
 	}
 
-<<<<<<< HEAD
-	hash, _ := doHash(data[swarm.SpanSize:], data[:swarm.SpanSize])
+	hash, _ := DoHash(data[swarm.SpanSize:], data[:swarm.SpanSize])
 	if !bytes.Equal(hash, c.Address().Bytes()) {
 		return fmt.Errorf("chunk store: invalid hash expected %s got %s", c.Address(), hex.EncodeToString(hash))
 	}
 	
 	return nil
 	//return bytes.Equal(hash, c.Address().Bytes())
-=======
-	hash, _ := DoHash(data[swarm.SpanSize:], data[:swarm.SpanSize])
-
-	return bytes.Equal(hash, c.Address().Bytes())
->>>>>>> cfc472a9
 }
 
 func DoHash(data, span []byte) ([]byte, error) {
