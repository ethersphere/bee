--- conflicted
+++ resolved
@@ -17,39 +17,23 @@
 // JSONManifest is a JSON representation of a manifest.
 // It stores manifest entries in a map based on string keys.
 type JSONManifest struct {
-<<<<<<< HEAD
 	entriesMu sync.RWMutex // mutex for accessing the entries map
-	entries   map[string]JSONEntry
-=======
-	Entries map[string]*JSONEntry `json:"entries,omitempty"`
->>>>>>> 61fab9a5
+	entries   map[string]*JSONEntry
 }
 
 // NewManifest creates a new JSONManifest struct and returns a pointer to it.
 func NewManifest() *JSONManifest {
 	return &JSONManifest{
-<<<<<<< HEAD
-		entries: make(map[string]JSONEntry),
-=======
-		Entries: make(map[string]*JSONEntry),
->>>>>>> 61fab9a5
+		entries: make(map[string]*JSONEntry),
 	}
 }
 
 // Add adds a manifest entry to the specified path.
 func (m *JSONManifest) Add(path string, entry manifest.Entry) {
-<<<<<<< HEAD
 	m.entriesMu.Lock()
 	defer m.entriesMu.Unlock()
 
-	m.entries[path] = JSONEntry{
-		Reference: entry.GetReference(),
-		Name:      entry.GetName(),
-		Headers:   entry.GetHeaders(),
-	}
-=======
-	m.Entries[path] = NewEntry(entry.Reference(), entry.Name(), entry.Headers())
->>>>>>> 61fab9a5
+	m.entries[path] = NewEntry(entry.Reference(), entry.Name(), entry.Headers())
 }
 
 // Remove removes a manifest entry on the specified path.
@@ -60,42 +44,44 @@
 	delete(m.entries, path)
 }
 
-<<<<<<< HEAD
-// FindEntry returns a manifest entry if one is found in the specified path
-func (m *JSONManifest) FindEntry(path string) (manifest.Entry, error) {
+// Entry returns a manifest entry if one is found in the specified path
+func (m *JSONManifest) Entry(path string) (manifest.Entry, error) {
 	m.entriesMu.RLock()
 	defer m.entriesMu.RUnlock()
 
 	if entry, ok := m.entries[path]; ok {
-=======
-// Entry returns a manifest entry if one is found in the specified path.
-func (m *JSONManifest) Entry(path string) (manifest.Entry, error) {
-	if entry, ok := m.Entries[path]; ok {
->>>>>>> 61fab9a5
 		return entry, nil
 	}
 
 	return nil, manifest.ErrNotFound
 }
 
-<<<<<<< HEAD
 // Entries returns a copy of the JSONManifest entries field
-func (m *JSONManifest) Entries() map[string]JSONEntry {
+func (m *JSONManifest) Entries() map[string]*JSONEntry {
 	m.entriesMu.RLock()
 	defer m.entriesMu.RUnlock()
 
 	return m.entries
 }
 
+// exportEntry is a struct used for marshaling and unmarshaling JSONEntry structs.
+type exportManifest struct {
+	Entries map[string]*JSONEntry `json:"entries,omitempty"`
+}
+
 // MarshalBinary implements encoding.BinaryMarshaler
-=======
-// MarshalBinary implements encoding.BinaryMarshaler.
->>>>>>> 61fab9a5
-func (m *JSONManifest) MarshalBinary() (data []byte, err error) {
-	return json.Marshal(m)
+func (m *JSONManifest) MarshalBinary() ([]byte, error) {
+	return json.Marshal(exportManifest{
+		Entries: m.entries,
+	})
 }
 
 // UnmarshalBinary implements encoding.BinaryUnmarshaler.
-func (m *JSONManifest) UnmarshalBinary(data []byte) error {
-	return json.Unmarshal(data, m)
+func (m *JSONManifest) UnmarshalBinary(b []byte) error {
+	e := exportManifest{}
+	if err := json.Unmarshal(b, &e); err != nil {
+		return err
+	}
+	m.entries = e.Entries
+	return nil
 }