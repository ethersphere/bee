--- conflicted
+++ resolved
@@ -316,44 +316,11 @@
 	return false, gcSizeChange, nil
 }
 
-<<<<<<< HEAD
-// setGC is a helper function used to add chunks to the retrieval access
-// index and the gc index in the cases that the putToGCCheck condition
-// warrants a gc set. this is to mitigate index leakage in edge cases where
-// a chunk is added to a node's localstore and given that the chunk is
-// already within that node's NN (thus, it can be added to the gc index
-// safely)
-func (db *DB) setGC(batch *leveldb.Batch, item shed.Item) (gcSizeChange int64, err error) {
-	if item.BinID == 0 {
-		i, err := db.retrievalDataIndex.Get(item)
-		if err != nil {
-			return 0, err
-		}
-		item.BinID = i.BinID
-	}
-	i, err := db.retrievalAccessIndex.Get(item)
-	switch {
-	case err == nil:
-		item.AccessTimestamp = i.AccessTimestamp
-		err = db.gcIndex.DeleteInBatch(batch, item)
-		if err != nil {
-			return 0, err
-		}
-		gcSizeChange--
-	case errors.Is(err, shed.ErrNotFound):
-		// the chunk is not accessed before
-	default:
-		return 0, err
-	}
-	item.AccessTimestamp = now()
-	err = db.retrievalAccessIndex.PutInBatch(batch, item)
-=======
 // preserveOrCache is a helper function used to add chunks to either a pinned reserve or gc cache
 // (the retrieval access index and the gc index)
 func (db *DB) preserveOrCache(batch *leveldb.Batch, item shed.Item, forcePin, forceCache bool) (gcSizeChange int64, err error) {
 	// item needs to be populated with Radius
 	item2, err := db.postageRadiusIndex.Get(item)
->>>>>>> f37f7967
 	if err != nil {
 		// if there's an error, assume the chunk needs to be GCd
 		forceCache = true
@@ -374,7 +341,7 @@
 		return gcSizeChange, nil
 	}
 	exists, err := db.gcIndex.Has(item)
-	if err != nil && !errors.Is(err, leveldb.ErrNotFound) {
+	if err != nil && !errors.Is(err, shed.ErrNotFound) {
 		return 0, err
 	}
 	if exists {
