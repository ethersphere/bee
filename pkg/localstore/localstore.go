// Copyright 2018 The go-ethereum Authors
// This file is part of the go-ethereum library.
//
// The go-ethereum library is free software: you can redistribute it and/or modify
// it under the terms of the GNU Lesser General Public License as published by
// the Free Software Foundation, either version 3 of the License, or
// (at your option) any later version.
//
// The go-ethereum library is distributed in the hope that it will be useful,
// but WITHOUT ANY WARRANTY; without even the implied warranty of
// MERCHANTABILITY or FITNESS FOR A PARTICULAR PURPOSE. See the
// GNU Lesser General Public License for more details.
//
// You should have received a copy of the GNU Lesser General Public License
// along with the go-ethereum library. If not, see <http://www.gnu.org/licenses/>.

package localstore

import (
	"encoding/binary"
	"errors"
	"os"
	"runtime/pprof"
	"sync"
	"time"

	"github.com/ethersphere/bee/pkg/logging"
	"github.com/ethersphere/bee/pkg/postage"
	"github.com/ethersphere/bee/pkg/postage/batchstore"
	"github.com/ethersphere/bee/pkg/shed"
	"github.com/ethersphere/bee/pkg/storage"
	"github.com/ethersphere/bee/pkg/swarm"
	"github.com/ethersphere/bee/pkg/tags"
	"github.com/prometheus/client_golang/prometheus"
)

var _ storage.Storer = &DB{}

var (
	// ErrInvalidMode is retuned when an unknown Mode
	// is provided to the function.
	ErrInvalidMode = errors.New("invalid mode")
)

var (
	// Default value for Capacity DB option.
	defaultCacheCapacity uint64 = 1000000
	// Limit the number of goroutines created by Getters
	// that call updateGC function. Value 0 sets no limit.
	maxParallelUpdateGC = 1000

	// values needed to adjust subscription trigger
	// buffer time.
	flipFlopBufferDuration    = 150 * time.Millisecond
	flipFlopWorstCaseDuration = 20 * time.Second
)

// DB is the local store implementation and holds
// database related objects.
type DB struct {
	shed *shed.DB
	tags *tags.Tags

	// schema name of loaded data
	schemaName shed.StringField

	// retrieval indexes
	retrievalDataIndex   shed.Index
	retrievalAccessIndex shed.Index
	// push syncing index
	pushIndex shed.Index
	// push syncing subscriptions triggers
	pushTriggers   []chan<- struct{}
	pushTriggersMu sync.RWMutex

	// pull syncing index
	pullIndex shed.Index
	// pull syncing subscriptions triggers per bin
	pullTriggers   map[uint8][]chan<- struct{}
	pullTriggersMu sync.RWMutex

	// binIDs stores the latest chunk serial ID for every
	// proximity order bin
	binIDs shed.Uint64Vector

	// garbage collection index
	gcIndex shed.Index

	// pin files Index
	pinIndex shed.Index

	// postage chunks index
	postageChunksIndex shed.Index

	// postage chunks index
	postageRadiusIndex shed.Index

	// field that stores number of intems in gc index
	gcSize shed.Uint64Field

	// garbage collection is triggered when gcSize exceeds
	// the cacheCapacity value
	cacheCapacity uint64

	// triggers garbage collection event loop
	collectGarbageTrigger chan struct{}

	// a buffered channel acting as a semaphore
	// to limit the maximal number of goroutines
	// created by Getters to call updateGC function
	updateGCSem chan struct{}
	// a wait group to ensure all updateGC goroutines
	// are done before closing the database
	updateGCWG sync.WaitGroup

	// baseKey is the overlay address
	baseKey []byte

	batchMu sync.Mutex

	// gcRunning is true while GC is running. it is
	// used to avoid touching dirty gc index entries
	// while garbage collecting.
	gcRunning bool

	// dirtyAddresses are marked while gc is running
	// in order to avoid the removal of dirty entries.
	dirtyAddresses []swarm.Address

	// this channel is closed when close function is called
	// to terminate other goroutines
	close chan struct{}

	// protect Close method from exiting before
	// garbage collection and gc size write workers
	// are done
	collectGarbageWorkerDone chan struct{}

	// wait for all subscriptions to finish before closing
	// underlaying leveldb to prevent possible panics from
	// iterators
	subscritionsWG sync.WaitGroup

	metrics metrics

	logger logging.Logger
}

// Options struct holds optional parameters for configuring DB.
type Options struct {
	// Capacity is a limit that triggers garbage collection when
	// number of items in gcIndex equals or exceeds it.
	Capacity uint64
	// OpenFilesLimit defines the upper bound of open files that the
	// the localstore should maintain at any point of time. It is
	// passed on to the shed constructor.
	OpenFilesLimit uint64
	// BlockCacheCapacity defines the block cache capacity and is passed
	// on to shed.
	BlockCacheCapacity uint64
	// WriteBuffer defines the size of writer buffer and is passed on to shed.
	WriteBufferSize uint64
	// DisableSeeksCompaction toggles the seek driven compactions feature on leveldb
	// and is passed on to shed.
	DisableSeeksCompaction bool

	// MetricsPrefix defines a prefix for metrics names.
	MetricsPrefix string
	Tags          *tags.Tags
}

// New returns a new DB.  All fields and indexes are initialized
// and possible conflicts with schema from existing database is checked.
// One goroutine for writing batches is created.
func New(path string, baseKey []byte, o *Options, logger logging.Logger) (db *DB, err error) {
	if o == nil {
		// default options
		o = &Options{
			Capacity: defaultCacheCapacity,
		}
	}

	db = &DB{
		cacheCapacity: o.Capacity,
		baseKey:       baseKey,
		tags:          o.Tags,
		// channel collectGarbageTrigger
		// needs to be buffered with the size of 1
		// to signal another event if it
		// is triggered during already running function
		collectGarbageTrigger:    make(chan struct{}, 1),
		close:                    make(chan struct{}),
		collectGarbageWorkerDone: make(chan struct{}),
		metrics:                  newMetrics(),
		logger:                   logger,
	}
	if db.cacheCapacity == 0 {
		db.cacheCapacity = defaultCacheCapacity
	}

	capacityMB := float64((db.cacheCapacity+uint64(batchstore.Capacity))*swarm.ChunkSize) * 9.5367431640625e-7

	if capacityMB <= 1000 {
		db.logger.Infof("database capacity: %d chunks (approximately %fMB)", db.cacheCapacity, capacityMB)
	} else {
		db.logger.Infof("database capacity: %d chunks (approximately %0.1fGB)", db.cacheCapacity, capacityMB/1000)
	}

	if maxParallelUpdateGC > 0 {
		db.updateGCSem = make(chan struct{}, maxParallelUpdateGC)
	}

<<<<<<< HEAD
	db.shed, err = shed.NewDB(path, logger)
=======
	shedOpts := &shed.Options{
		OpenFilesLimit:         o.OpenFilesLimit,
		BlockCacheCapacity:     o.BlockCacheCapacity,
		WriteBufferSize:        o.WriteBufferSize,
		DisableSeeksCompaction: o.DisableSeeksCompaction,
	}

	if withinRadiusFn == nil {
		withinRadiusFn = withinRadius
	}

	db.shed, err = shed.NewDB(path, shedOpts)
>>>>>>> 67cc8f24
	if err != nil {
		return nil, err
	}

	// Identify current storage schema by arbitrary name.
	db.schemaName, err = db.shed.NewStringField("schema-name")
	if err != nil {
		return nil, err
	}
	schemaName, err := db.schemaName.Get()
	if err != nil && !errors.Is(err, shed.ErrNotFound) {
		return nil, err
	}
	if schemaName == "" {
		// initial new localstore run
		err := db.schemaName.Put(DbSchemaCurrent)
		if err != nil {
			return nil, err
		}
	} else {
		// execute possible migrations
		err = db.migrate(schemaName)
		if err != nil {
			return nil, err
		}
	}

	// Persist gc size.
	db.gcSize, err = db.shed.NewUint64Field("gc-size")
	if err != nil {
		return nil, err
	}

	// Index storing actual chunk address, data and bin id.
	headerSize := 16 + postage.StampSize
	db.retrievalDataIndex, err = db.shed.NewIndex("Address->StoreTimestamp|BinID|BatchID|Sig|Data", shed.IndexFuncs{
		EncodeKey: func(fields shed.Item) (key []byte, err error) {
			return fields.Address, nil
		},
		DecodeKey: func(key []byte) (e shed.Item, err error) {
			e.Address = key
			return e, nil
		},
		EncodeValue: func(fields shed.Item) (value []byte, err error) {
			b := make([]byte, headerSize)
			binary.BigEndian.PutUint64(b[:8], fields.BinID)
			binary.BigEndian.PutUint64(b[8:16], uint64(fields.StoreTimestamp))
			stamp, err := postage.NewStamp(fields.BatchID, fields.Sig).MarshalBinary()
			if err != nil {
				return nil, err
			}
			copy(b[16:], stamp)
			value = append(b, fields.Data...)
			return value, nil
		},
		DecodeValue: func(keyItem shed.Item, value []byte) (e shed.Item, err error) {
			e.StoreTimestamp = int64(binary.BigEndian.Uint64(value[8:16]))
			e.BinID = binary.BigEndian.Uint64(value[:8])
			stamp := new(postage.Stamp)
			if err = stamp.UnmarshalBinary(value[16:headerSize]); err != nil {
				return e, err
			}
			e.BatchID = stamp.BatchID()
			e.Sig = stamp.Sig()
			e.Data = value[headerSize:]
			return e, nil
		},
	})
	if err != nil {
		return nil, err
	}
	// Index storing access timestamp for a particular address.
	// It is needed in order to update gc index keys for iteration order.
	db.retrievalAccessIndex, err = db.shed.NewIndex("Address->AccessTimestamp", shed.IndexFuncs{
		EncodeKey: func(fields shed.Item) (key []byte, err error) {
			return fields.Address, nil
		},
		DecodeKey: func(key []byte) (e shed.Item, err error) {
			e.Address = key
			return e, nil
		},
		EncodeValue: func(fields shed.Item) (value []byte, err error) {
			b := make([]byte, 8)
			binary.BigEndian.PutUint64(b, uint64(fields.AccessTimestamp))
			return b, nil
		},
		DecodeValue: func(keyItem shed.Item, value []byte) (e shed.Item, err error) {
			e.AccessTimestamp = int64(binary.BigEndian.Uint64(value))
			return e, nil
		},
	})
	if err != nil {
		return nil, err
	}
	// pull index allows history and live syncing per po bin
	db.pullIndex, err = db.shed.NewIndex("PO|BinID->Hash", shed.IndexFuncs{
		EncodeKey: func(fields shed.Item) (key []byte, err error) {
			key = make([]byte, 9)
			key[0] = db.po(swarm.NewAddress(fields.Address))
			binary.BigEndian.PutUint64(key[1:9], fields.BinID)
			return key, nil
		},
		DecodeKey: func(key []byte) (e shed.Item, err error) {
			e.BinID = binary.BigEndian.Uint64(key[1:9])
			return e, nil
		},
		EncodeValue: func(fields shed.Item) (value []byte, err error) {
			value = make([]byte, 64) // 32 bytes address, 32 bytes batch id
			copy(value, fields.Address)
			copy(value[32:], fields.BatchID)
			return value, nil
		},
		DecodeValue: func(keyItem shed.Item, value []byte) (e shed.Item, err error) {
			e.Address = value[:32]
			e.BatchID = value[32:64]
			return e, nil
		},
	})
	if err != nil {
		return nil, err
	}
	// create a vector for bin IDs
	db.binIDs, err = db.shed.NewUint64Vector("bin-ids")
	if err != nil {
		return nil, err
	}
	// create a pull syncing triggers used by SubscribePull function
	db.pullTriggers = make(map[uint8][]chan<- struct{})
	// push index contains as yet unsynced chunks
	db.pushIndex, err = db.shed.NewIndex("StoreTimestamp|Hash->Tags", shed.IndexFuncs{
		EncodeKey: func(fields shed.Item) (key []byte, err error) {
			key = make([]byte, 40)
			binary.BigEndian.PutUint64(key[:8], uint64(fields.StoreTimestamp))
			copy(key[8:], fields.Address)
			return key, nil
		},
		DecodeKey: func(key []byte) (e shed.Item, err error) {
			e.Address = key[8:]
			e.StoreTimestamp = int64(binary.BigEndian.Uint64(key[:8]))
			return e, nil
		},
		EncodeValue: func(fields shed.Item) (value []byte, err error) {
			tag := make([]byte, 4)
			binary.BigEndian.PutUint32(tag, fields.Tag)
			return tag, nil
		},
		DecodeValue: func(keyItem shed.Item, value []byte) (e shed.Item, err error) {
			if len(value) == 4 { // only values with tag should be decoded
				e.Tag = binary.BigEndian.Uint32(value)
			}
			return e, nil
		},
	})
	if err != nil {
		return nil, err
	}
	// create a push syncing triggers used by SubscribePush function
	db.pushTriggers = make([]chan<- struct{}, 0)
	// gc index for removable chunk ordered by ascending last access time
	db.gcIndex, err = db.shed.NewIndex("AccessTimestamp|BinID|Hash->BatchID", shed.IndexFuncs{
		EncodeKey: func(fields shed.Item) (key []byte, err error) {
			b := make([]byte, 16, 16+len(fields.Address))
			binary.BigEndian.PutUint64(b[:8], uint64(fields.AccessTimestamp))
			binary.BigEndian.PutUint64(b[8:16], fields.BinID)
			key = append(b, fields.Address...)
			return key, nil
		},
		DecodeKey: func(key []byte) (e shed.Item, err error) {
			e.AccessTimestamp = int64(binary.BigEndian.Uint64(key[:8]))
			e.BinID = binary.BigEndian.Uint64(key[8:16])
			e.Address = key[16:]
			return e, nil
		},
		EncodeValue: func(fields shed.Item) (value []byte, err error) {
			value = make([]byte, 32)
			copy(value, fields.BatchID)
			return value, nil
		},
		DecodeValue: func(keyItem shed.Item, value []byte) (e shed.Item, err error) {
			e = keyItem
			e.BatchID = make([]byte, 32)
			copy(e.BatchID, value)
			return e, nil
		},
	})
	if err != nil {
		return nil, err
	}

	// Create a index structure for storing pinned chunks and their pin counts
	db.pinIndex, err = db.shed.NewIndex("Hash->PinCounter", shed.IndexFuncs{
		EncodeKey: func(fields shed.Item) (key []byte, err error) {
			return fields.Address, nil
		},
		DecodeKey: func(key []byte) (e shed.Item, err error) {
			e.Address = key
			return e, nil
		},
		EncodeValue: func(fields shed.Item) (value []byte, err error) {
			b := make([]byte, 8)
			binary.BigEndian.PutUint64(b[:8], fields.PinCounter)
			return b, nil
		},
		DecodeValue: func(keyItem shed.Item, value []byte) (e shed.Item, err error) {
			e.PinCounter = binary.BigEndian.Uint64(value[:8])
			return e, nil
		},
	})
	if err != nil {
		return nil, err
	}

	db.postageChunksIndex, err = db.shed.NewIndex("BatchID|PO|Hash->nil", shed.IndexFuncs{
		EncodeKey: func(fields shed.Item) (key []byte, err error) {
			key = make([]byte, 65)
			copy(key[:32], fields.BatchID)
			key[32] = db.po(swarm.NewAddress(fields.Address))
			copy(key[33:], fields.Address)
			return key, nil
		},
		DecodeKey: func(key []byte) (e shed.Item, err error) {
			e.BatchID = key[:32]
			e.Address = key[33:65]
			return e, nil
		},
		EncodeValue: func(fields shed.Item) (value []byte, err error) {
			return nil, nil
		},
		DecodeValue: func(keyItem shed.Item, value []byte) (e shed.Item, err error) {
			return e, nil
		},
	})
	if err != nil {
		return nil, err
	}

	db.postageRadiusIndex, err = db.shed.NewIndex("BatchID->Radius", shed.IndexFuncs{
		EncodeKey: func(fields shed.Item) (key []byte, err error) {
			key = make([]byte, 32)
			copy(key[:32], fields.BatchID)
			return key, nil
		},
		DecodeKey: func(key []byte) (e shed.Item, err error) {
			e.BatchID = key[:32]
			return e, nil
		},
		EncodeValue: func(fields shed.Item) (value []byte, err error) {
			return []byte{fields.Radius}, nil
		},
		DecodeValue: func(keyItem shed.Item, value []byte) (e shed.Item, err error) {
			e.Radius = value[0]
			return e, nil
		},
	})
	if err != nil {
		return nil, err
	}

	// start garbage collection worker
	go db.collectGarbageWorker()
	return db, nil
}

// Close closes the underlying database.
func (db *DB) Close() (err error) {
	close(db.close)

	// wait for all handlers to finish
	done := make(chan struct{})
	go func() {
		db.updateGCWG.Wait()
		db.subscritionsWG.Wait()
		// wait for gc worker to
		// return before closing the shed
		<-db.collectGarbageWorkerDone
		close(done)
	}()
	select {
	case <-done:
	case <-time.After(5 * time.Second):
		db.logger.Errorf("localstore closed with still active goroutines")
		// Print a full goroutine dump to debug blocking.
		// TODO: use a logger to write a goroutine profile
		prof := pprof.Lookup("goroutine")
		err = prof.WriteTo(os.Stdout, 2)
		if err != nil {
			return err
		}
	}
	return db.shed.Close()
}

// po computes the proximity order between the address
// and database base key.
func (db *DB) po(addr swarm.Address) (bin uint8) {
	return swarm.Proximity(db.baseKey, addr.Bytes())
}

// DebugIndices returns the index sizes for all indexes in localstore
// the returned map keys are the index name, values are the number of elements in the index
func (db *DB) DebugIndices() (indexInfo map[string]int, err error) {
	indexInfo = make(map[string]int)
	for k, v := range map[string]shed.Index{
		"retrievalDataIndex":   db.retrievalDataIndex,
		"retrievalAccessIndex": db.retrievalAccessIndex,
		"pushIndex":            db.pushIndex,
		"pullIndex":            db.pullIndex,
		"gcIndex":              db.gcIndex,
		"pinIndex":             db.pinIndex,
		"postageChunksIndex":   db.postageChunksIndex,
		"postageRadiusIndex":   db.postageRadiusIndex,
	} {
		indexSize, err := v.Count()
		if err != nil {
			return indexInfo, err
		}
		indexInfo[k] = indexSize
	}
	val, err := db.gcSize.Get()
	if err != nil {
		return indexInfo, err
	}
	indexInfo["gcSize"] = int(val)

	return indexInfo, err
}

// chunkToItem creates new Item with data provided by the Chunk.
func chunkToItem(ch swarm.Chunk) shed.Item {
	return shed.Item{
		Address: ch.Address().Bytes(),
		Data:    ch.Data(),
		Tag:     ch.TagID(),
		BatchID: ch.Stamp().BatchID(),
		Sig:     ch.Stamp().Sig(),
		Depth:   ch.Depth(),
		Radius:  ch.Radius(),
	}
}

// addressToItem creates new Item with a provided address.
func addressToItem(addr swarm.Address) shed.Item {
	return shed.Item{
		Address: addr.Bytes(),
	}
}

// addressesToItems constructs a slice of Items with only
// addresses set on them.
func addressesToItems(addrs ...swarm.Address) []shed.Item {
	items := make([]shed.Item, len(addrs))
	for i, addr := range addrs {
		items[i] = shed.Item{
			Address: addr.Bytes(),
		}
	}
	return items
}

// now is a helper function that returns a current unix timestamp
// in UTC timezone.
// It is set in the init function for usage in production, and
// optionally overridden in tests for data validation.
var now func() int64

func init() {
	// set the now function
	now = func() (t int64) {
		return time.Now().UTC().UnixNano()
	}
}

// totalTimeMetric logs a message about time between provided start time
// and the time when the function is called and sends a resetting timer metric
// with provided name appended with ".total-time".
func totalTimeMetric(metric prometheus.Counter, start time.Time) {
	totalTime := time.Since(start)
	metric.Add(float64(totalTime))

}<|MERGE_RESOLUTION|>--- conflicted
+++ resolved
@@ -210,22 +210,19 @@
 		db.updateGCSem = make(chan struct{}, maxParallelUpdateGC)
 	}
 
-<<<<<<< HEAD
 	db.shed, err = shed.NewDB(path, logger)
-=======
-	shedOpts := &shed.Options{
-		OpenFilesLimit:         o.OpenFilesLimit,
-		BlockCacheCapacity:     o.BlockCacheCapacity,
-		WriteBufferSize:        o.WriteBufferSize,
-		DisableSeeksCompaction: o.DisableSeeksCompaction,
-	}
+	// shedOpts := &shed.Options{
+	// 	OpenFilesLimit:         o.OpenFilesLimit,
+	// 	BlockCacheCapacity:     o.BlockCacheCapacity,
+	// 	WriteBufferSize:        o.WriteBufferSize,
+	// 	DisableSeeksCompaction: o.DisableSeeksCompaction,
+	// }
 
 	if withinRadiusFn == nil {
 		withinRadiusFn = withinRadius
 	}
 
-	db.shed, err = shed.NewDB(path, shedOpts)
->>>>>>> 67cc8f24
+	db.shed, err = shed.NewDB(path, logger)
 	if err != nil {
 		return nil, err
 	}
