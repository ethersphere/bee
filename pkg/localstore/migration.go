// Copyright 2019 The Swarm Authors
// This file is part of the Swarm library.
//
// The Swarm library is free software: you can redistribute it and/or modify
// it under the terms of the GNU Lesser General Public License as published by
// the Free Software Foundation, either version 3 of the License, or
// (at your option) any later version.
//
// The Swarm library is distributed in the hope that it will be useful,
// but WITHOUT ANY WARRANTY; without even the implied warranty of
// MERCHANTABILITY or FITNESS FOR A PARTICULAR PURPOSE. See the
// GNU Lesser General Public License for more details.
//
// You should have received a copy of the GNU Lesser General Public License
// along with the Swarm library. If not, see <http://www.gnu.org/licenses/>.

package localstore

import (
	"errors"
	"fmt"

	"github.com/ethersphere/bee/pkg/shed"
<<<<<<< HEAD
	"github.com/ethersphere/bee/pkg/swarm"
=======
	"github.com/syndtr/goleveldb/leveldb"
>>>>>>> 02dd4346
)

var errMissingCurrentSchema = errors.New("could not find current db schema")
var errMissingTargetSchema = errors.New("could not find target db schema")

type migration struct {
	schemaName string
	// The migration function that needs to be performed
	// in order to get to the current schema name.
	fn func(db *DB) error
}

// schemaMigrations contains an ordered list of the database schemes, that is
// in order to run data migrations in the correct sequence
var schemaMigrations = []migration{
	{schemaName: DBSchemaCode, fn: func(*DB) error { return nil }},
	{schemaName: DBSchemaYuj, fn: migrateYuj},
	{schemaName: DBSchemaBatchIndex, fn: migrateBatchIndex},
}

func (db *DB) migrate(schemaName string) error {
	migrations, err := getMigrations(schemaName, DBSchemaCurrent, schemaMigrations, db)
	if err != nil {
		return fmt.Errorf("error getting migrations for current schema %q: %w", schemaName, err)
	}

	if len(migrations) == 0 {
		return nil
	}

	db.logger.Infof("localstore migration: need to run %v data migrations on localstore to schema %s", len(migrations), schemaName)
	for i, migration := range migrations {
		if err := migration.fn(db); err != nil {
			return err
		}
		if err = db.schemaName.Put(migration.schemaName); err != nil {
			return err
		}
		if schemaName, err = db.schemaName.Get(); err != nil {
			return err
		}
		db.logger.Infof("localstore migration: successfully ran migration: id %v current schema: %s", i, schemaName)
	}
	return nil
}

// getMigrations returns an ordered list of migrations that need be executed
// with no errors in order to bring the localstore to the most up-to-date
// schema definition
func getMigrations(currentSchema, targetSchema string, allSchemeMigrations []migration, db *DB) (migrations []migration, err error) {
	if currentSchema == DBSchemaCurrent {
		return nil, nil
	}

	var (
		foundCurrent = false
		foundTarget  = false
	)
	for i, v := range allSchemeMigrations {
		switch v.schemaName {
		case currentSchema:
			if foundCurrent {
				return nil, errors.New("found schema name for the second time when looking for migrations")
			}
			foundCurrent = true
			db.logger.Infof("localstore migration: found current localstore schema %s, migrate to %s, total migrations %d", currentSchema, DBSchemaCurrent, len(allSchemeMigrations)-i)
			continue // current schema migration should not be executed (already has been when schema was migrated to)
		case targetSchema:
			foundTarget = true
		}
		if foundCurrent {
			migrations = append(migrations, v)
		}
	}
	if !foundCurrent {
		return nil, errMissingCurrentSchema
	}
	if !foundTarget {
		return nil, errMissingTargetSchema
	}
	return migrations, nil
}

// truncateIndex truncates the given index for the given db.
func truncateIndex(db *DB, idx shed.Index) (n int, err error) {
	const maxBatchSize = 10000

<<<<<<< HEAD
			if fields.Tag != 0 {
				binary.BigEndian.PutUint32(value[32:], fields.Tag)
			}

			return value, nil
		},
		DecodeValue: func(keyItem shed.Item, value []byte) (e shed.Item, err error) {
			e.Address = value[:32]
			if len(value) > 32 {
				e.Tag = binary.BigEndian.Uint32(value[32:])
			}
			return e, nil
		},
	})
	if err != nil {
		return err
	}
	// create a vector for bin IDs
	binIDs, err := db.shed.NewUint64Vector("bin-ids")
	if err != nil {
		return err
	}
	pushIndex, err := db.shed.NewIndex("StoreTimestamp|Hash->Tags", shed.IndexFuncs{
		EncodeKey: func(fields shed.Item) (key []byte, err error) {
			key = make([]byte, 40)
			binary.BigEndian.PutUint64(key[:8], uint64(fields.StoreTimestamp))
			copy(key[8:], fields.Address)
			return key, nil
		},
		DecodeKey: func(key []byte) (e shed.Item, err error) {
			e.Address = key[8:]
			e.StoreTimestamp = int64(binary.BigEndian.Uint64(key[:8]))
			return e, nil
		},
		EncodeValue: func(fields shed.Item) (value []byte, err error) {
			tag := make([]byte, 4)
			binary.BigEndian.PutUint32(tag, fields.Tag)
			return tag, nil
		},
		DecodeValue: func(keyItem shed.Item, value []byte) (e shed.Item, err error) {
			if len(value) == 4 { // only values with tag should be decoded
				e.Tag = binary.BigEndian.Uint32(value)
			}
			return e, nil
		},
	})
	if err != nil {
		return err
	}
	gcIndex, err := db.shed.NewIndex("AccessTimestamp|BinID|Hash->nil", shed.IndexFuncs{
		EncodeKey: func(fields shed.Item) (key []byte, err error) {
			b := make([]byte, 16, 16+len(fields.Address))
			binary.BigEndian.PutUint64(b[:8], uint64(fields.AccessTimestamp))
			binary.BigEndian.PutUint64(b[8:16], fields.BinID)
			key = append(b, fields.Address...)
			return key, nil
		},
		DecodeKey: func(key []byte) (e shed.Item, err error) {
			e.AccessTimestamp = int64(binary.BigEndian.Uint64(key[:8]))
			e.BinID = binary.BigEndian.Uint64(key[8:16])
			e.Address = key[16:]
			return e, nil
		},
		EncodeValue: func(fields shed.Item) (value []byte, err error) {
			return nil, nil
		},
		DecodeValue: func(keyItem shed.Item, value []byte) (e shed.Item, err error) {
			return e, nil
		},
	})
	if err != nil {
		return err
	}

	// Create a index structure for excluding pinned chunks from gcIndex
	gcExcludeIndex, err := db.shed.NewIndex("Hash->nil", shed.IndexFuncs{
		EncodeKey: func(fields shed.Item) (key []byte, err error) {
			return fields.Address, nil
		},
		DecodeKey: func(key []byte) (e shed.Item, err error) {
			e.Address = key
			return e, nil
		},
		EncodeValue: func(fields shed.Item) (value []byte, err error) {
			return nil, nil
		},
		DecodeValue: func(keyItem shed.Item, value []byte) (e shed.Item, err error) {
			return e, nil
		},
	})
	if err != nil {
		return err
	}

	var lim = 10000
	count := 0

	truncate := func(i shed.Index) error {
		batch := db.shed.GetBatch(true)
		count = 0
=======
	batch := new(leveldb.Batch)
	if err = idx.Iterate(func(item shed.Item) (stop bool, err error) {
		if err = idx.DeleteInBatch(batch, item); err != nil {
			return true, err
		}
		db.logger.Debugf("truncateIndex: deleted %x", item.Address)
>>>>>>> 02dd4346

		if n++; n%maxBatchSize == 0 {
			db.logger.Debugf("truncateIndex: writing batch; processed %d", n)
			err := db.shed.WriteBatch(batch)
			if err != nil {
				return true, err
			}
<<<<<<< HEAD
			count++
			if count%lim == 0 {
				db.logger.Debugf("truncate writing batch. processed %d", count)
				err := db.shed.WriteBatch(batch)
				if err != nil {
					return true, err
				}
				batch = db.shed.GetBatch(true)
			}
			return false, nil
		}, nil)
		if err != nil {
			return err
		}
		return db.shed.WriteBatch(batch)
	}
	start := time.Now()
	db.logger.Debug("truncating indexes")

	for _, v := range []struct {
		name string
		idx  shed.Index
	}{
		{"pullsync", pullIndex},
		{"pushsync", pushIndex},
		{"gc", gcIndex},
		{"gcExclude", gcExcludeIndex},
		{"retrievalAccess", retrievalAccessIndex},
		{"retrievalData", retrievalDataIndex},
	} {
		db.logger.Debugf("truncating %s index", v.name)
		err := truncate(v.idx)
		if err != nil {
			return fmt.Errorf("truncate %s index: %w", v.name, err)
=======
			batch.Reset()
>>>>>>> 02dd4346
		}

		return false, nil
	}, nil); err != nil {
		return n, err
	}
	return n, db.shed.WriteBatch(batch)
}<|MERGE_RESOLUTION|>--- conflicted
+++ resolved
@@ -21,11 +21,7 @@
 	"fmt"
 
 	"github.com/ethersphere/bee/pkg/shed"
-<<<<<<< HEAD
 	"github.com/ethersphere/bee/pkg/swarm"
-=======
-	"github.com/syndtr/goleveldb/leveldb"
->>>>>>> 02dd4346
 )
 
 var errMissingCurrentSchema = errors.New("could not find current db schema")
@@ -113,115 +109,12 @@
 func truncateIndex(db *DB, idx shed.Index) (n int, err error) {
 	const maxBatchSize = 10000
 
-<<<<<<< HEAD
-			if fields.Tag != 0 {
-				binary.BigEndian.PutUint32(value[32:], fields.Tag)
-			}
-
-			return value, nil
-		},
-		DecodeValue: func(keyItem shed.Item, value []byte) (e shed.Item, err error) {
-			e.Address = value[:32]
-			if len(value) > 32 {
-				e.Tag = binary.BigEndian.Uint32(value[32:])
-			}
-			return e, nil
-		},
-	})
-	if err != nil {
-		return err
-	}
-	// create a vector for bin IDs
-	binIDs, err := db.shed.NewUint64Vector("bin-ids")
-	if err != nil {
-		return err
-	}
-	pushIndex, err := db.shed.NewIndex("StoreTimestamp|Hash->Tags", shed.IndexFuncs{
-		EncodeKey: func(fields shed.Item) (key []byte, err error) {
-			key = make([]byte, 40)
-			binary.BigEndian.PutUint64(key[:8], uint64(fields.StoreTimestamp))
-			copy(key[8:], fields.Address)
-			return key, nil
-		},
-		DecodeKey: func(key []byte) (e shed.Item, err error) {
-			e.Address = key[8:]
-			e.StoreTimestamp = int64(binary.BigEndian.Uint64(key[:8]))
-			return e, nil
-		},
-		EncodeValue: func(fields shed.Item) (value []byte, err error) {
-			tag := make([]byte, 4)
-			binary.BigEndian.PutUint32(tag, fields.Tag)
-			return tag, nil
-		},
-		DecodeValue: func(keyItem shed.Item, value []byte) (e shed.Item, err error) {
-			if len(value) == 4 { // only values with tag should be decoded
-				e.Tag = binary.BigEndian.Uint32(value)
-			}
-			return e, nil
-		},
-	})
-	if err != nil {
-		return err
-	}
-	gcIndex, err := db.shed.NewIndex("AccessTimestamp|BinID|Hash->nil", shed.IndexFuncs{
-		EncodeKey: func(fields shed.Item) (key []byte, err error) {
-			b := make([]byte, 16, 16+len(fields.Address))
-			binary.BigEndian.PutUint64(b[:8], uint64(fields.AccessTimestamp))
-			binary.BigEndian.PutUint64(b[8:16], fields.BinID)
-			key = append(b, fields.Address...)
-			return key, nil
-		},
-		DecodeKey: func(key []byte) (e shed.Item, err error) {
-			e.AccessTimestamp = int64(binary.BigEndian.Uint64(key[:8]))
-			e.BinID = binary.BigEndian.Uint64(key[8:16])
-			e.Address = key[16:]
-			return e, nil
-		},
-		EncodeValue: func(fields shed.Item) (value []byte, err error) {
-			return nil, nil
-		},
-		DecodeValue: func(keyItem shed.Item, value []byte) (e shed.Item, err error) {
-			return e, nil
-		},
-	})
-	if err != nil {
-		return err
-	}
-
-	// Create a index structure for excluding pinned chunks from gcIndex
-	gcExcludeIndex, err := db.shed.NewIndex("Hash->nil", shed.IndexFuncs{
-		EncodeKey: func(fields shed.Item) (key []byte, err error) {
-			return fields.Address, nil
-		},
-		DecodeKey: func(key []byte) (e shed.Item, err error) {
-			e.Address = key
-			return e, nil
-		},
-		EncodeValue: func(fields shed.Item) (value []byte, err error) {
-			return nil, nil
-		},
-		DecodeValue: func(keyItem shed.Item, value []byte) (e shed.Item, err error) {
-			return e, nil
-		},
-	})
-	if err != nil {
-		return err
-	}
-
-	var lim = 10000
-	count := 0
-
-	truncate := func(i shed.Index) error {
-		batch := db.shed.GetBatch(true)
-		count = 0
-=======
-	batch := new(leveldb.Batch)
+	batch := db.shed.GetBatch(true)
 	if err = idx.Iterate(func(item shed.Item) (stop bool, err error) {
 		if err = idx.DeleteInBatch(batch, item); err != nil {
 			return true, err
 		}
 		db.logger.Debugf("truncateIndex: deleted %x", item.Address)
->>>>>>> 02dd4346
 
 		if n++; n%maxBatchSize == 0 {
 			db.logger.Debugf("truncateIndex: writing batch; processed %d", n)
@@ -229,44 +122,7 @@
 			if err != nil {
 				return true, err
 			}
-<<<<<<< HEAD
-			count++
-			if count%lim == 0 {
-				db.logger.Debugf("truncate writing batch. processed %d", count)
-				err := db.shed.WriteBatch(batch)
-				if err != nil {
-					return true, err
-				}
-				batch = db.shed.GetBatch(true)
-			}
-			return false, nil
-		}, nil)
-		if err != nil {
-			return err
-		}
-		return db.shed.WriteBatch(batch)
-	}
-	start := time.Now()
-	db.logger.Debug("truncating indexes")
-
-	for _, v := range []struct {
-		name string
-		idx  shed.Index
-	}{
-		{"pullsync", pullIndex},
-		{"pushsync", pushIndex},
-		{"gc", gcIndex},
-		{"gcExclude", gcExcludeIndex},
-		{"retrievalAccess", retrievalAccessIndex},
-		{"retrievalData", retrievalDataIndex},
-	} {
-		db.logger.Debugf("truncating %s index", v.name)
-		err := truncate(v.idx)
-		if err != nil {
-			return fmt.Errorf("truncate %s index: %w", v.name, err)
-=======
 			batch.Reset()
->>>>>>> 02dd4346
 		}
 
 		return false, nil
