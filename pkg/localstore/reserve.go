--- conflicted
+++ resolved
@@ -20,26 +20,13 @@
 		item = shed.Item{
 			BatchID: id,
 		}
-<<<<<<< HEAD
-		batch = db.shed.GetBatch(true)
-=======
-		batch     = new(leveldb.Batch)
+		batch     = db.shed.GetBatch(true)
 		oldRadius = radius
->>>>>>> 02dd4346
 	)
 	i, err := db.postageRadiusIndex.Get(item)
 	if err != nil {
-<<<<<<< HEAD
 		if !errors.Is(err, shed.ErrNotFound) {
-			return err
-		}
-		item.Radius = radius
-		if err := db.postageRadiusIndex.PutInBatch(batch, item); err != nil {
-			return err
-=======
-		if !errors.Is(err, leveldb.ErrNotFound) {
 			return 0, err
->>>>>>> 02dd4346
 		}
 	} else {
 		oldRadius = i.Radius
@@ -109,11 +96,7 @@
 	}
 
 	gcSize, err := db.gcSize.Get()
-<<<<<<< HEAD
 	if err != nil && !errors.Is(err, shed.ErrNotFound) {
-		return err
-=======
-	if err != nil && !errors.Is(err, leveldb.ErrNotFound) {
 		return 0, err
 	}
 
@@ -125,7 +108,6 @@
 		if err := db.shed.WriteBatch(batch); err != nil {
 			return 0, err
 		}
->>>>>>> 02dd4346
 	}
 
 	// trigger garbage collection if we reached the capacity
