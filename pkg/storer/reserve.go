--- conflicted
+++ resolved
@@ -16,18 +16,11 @@
 	"testing"
 	"time"
 
-	"github.com/ethersphere/bee/pkg/bmt"
-<<<<<<< HEAD
+	"github.com/ethersphere/bee/pkg/bmt"ssssssssssssssssssssssssssssssssssssssss
 	"github.com/ethersphere/bee/pkg/postage"
 	"github.com/ethersphere/bee/pkg/soc"
 	storage "github.com/ethersphere/bee/pkg/storage"
 	chunk "github.com/ethersphere/bee/pkg/storage/testing"
-=======
-	"github.com/ethersphere/bee/pkg/cac"
-	"github.com/ethersphere/bee/pkg/postage"
-	"github.com/ethersphere/bee/pkg/soc"
-	storage "github.com/ethersphere/bee/pkg/storage"
->>>>>>> 0ba91e7b
 	"github.com/ethersphere/bee/pkg/storer/internal/reserve"
 	"github.com/ethersphere/bee/pkg/swarm"
 	"go.uber.org/atomic"
@@ -368,51 +361,22 @@
 	}, errC
 }
 
-<<<<<<< HEAD
 type SampleItem struct {
 	TransformedAddress swarm.Address
 	ChunkAddress       swarm.Address
 	ChunkData          []byte
 	Stamp              swarm.Stamp
-=======
-const sampleItemSize = 2 * swarm.HashSize
-
-type SampleItem struct {
-	TransformedAddress swarm.Address
-	ChunkAddress       swarm.Address
->>>>>>> 0ba91e7b
 }
 
 type Sample struct {
 	Items []SampleItem
 }
 
-<<<<<<< HEAD
+
 func RandSampleT(t *testing.T, salt []byte) Sample {
 	t.Helper()
 
 	sample, err := RandSample(salt)
-=======
-func (s Sample) Chunk() (swarm.Chunk, error) {
-	contentSize := len(s.Items) * sampleItemSize
-
-	pos := 0
-	content := make([]byte, contentSize)
-	for _, s := range s.Items {
-		copy(content[pos:], s.ChunkAddress.Bytes())
-		pos += swarm.HashSize
-		copy(content[pos:], s.TransformedAddress.Bytes())
-		pos += swarm.HashSize
-	}
-
-	return cac.New(content)
-}
-
-func RandSampleT(t *testing.T) Sample {
-	t.Helper()
-
-	sample, err := RandSample()
->>>>>>> 0ba91e7b
 	if err != nil {
 		t.Fatal(err)
 	}
@@ -420,17 +384,11 @@
 	return sample
 }
 
-<<<<<<< HEAD
 func RandSample(salt []byte) (Sample, error) {
 	var err error
 
 	hasher := bmt.NewTrHasher(salt)
 
-=======
-func RandSample() (Sample, error) {
-	var err error
-
->>>>>>> 0ba91e7b
 	items := make([]SampleItem, sampleSize)
 	for i := 0; i < len(items); i++ {
 		items[i].TransformedAddress, err = randAddress()
@@ -438,7 +396,6 @@
 			return Sample{}, err
 		}
 
-<<<<<<< HEAD
 		ch := chunk.GenerateTestRandomChunk()
 
 		tr, err := transformedAddress(hasher, ch, swarm.ChunkTypeContentAddressed)
@@ -452,12 +409,6 @@
 			ChunkData:          ch.Data(),
 			Stamp:              ch.Stamp(),
 		}
-=======
-		items[i].ChunkAddress, err = randAddress()
-		if err != nil {
-			return Sample{}, err
-		}
->>>>>>> 0ba91e7b
 	}
 
 	return Sample{Items: items}, nil
@@ -550,16 +501,12 @@
 				stat.HmacrDuration.Add(time.Since(hmacrStart).Nanoseconds())
 
 				select {
-<<<<<<< HEAD
 				case sampleItemChan <- SampleItem{
 					TransformedAddress: taddr,
 					ChunkAddress:       chItem.Chunk.Address(),
 					ChunkData:          chItem.Chunk.Data(),
 					Stamp:              chItem.Chunk.Stamp(),
 				}:
-=======
-				case sampleItemChan <- SampleItem{TransformedAddress: taddr, ChunkAddress: chItem.Chunk.Address()}:
->>>>>>> 0ba91e7b
 				case <-ctx.Done():
 					return ctx.Err()
 				}
