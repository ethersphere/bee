--- conflicted
+++ resolved
@@ -147,8 +147,4 @@
 	}
 
 	return nil
-<<<<<<< HEAD
-}
-=======
-}
->>>>>>> 9221ed01
+}