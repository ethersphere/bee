--- conflicted
+++ resolved
@@ -16,7 +16,6 @@
 
 // metrics groups storer related prometheus counters.
 type metrics struct {
-<<<<<<< HEAD
 	MethodCalls             m.CounterMetricVector
 	MethodCallsDuration     m.HistogramMetricVector
 	ReserveSize             m.Gauge
@@ -32,27 +31,10 @@
 	ExpiryTriggersCount     m.Counter
 	ExpiryRunsCount         m.Counter
 
-	ReserveMissingBatch m.Gauge
-=======
-	MethodCalls                   *prometheus.CounterVec
-	MethodCallsDuration           *prometheus.HistogramVec
-	ReserveSize                   prometheus.Gauge
-	ReserveSizeWithinRadius       prometheus.Gauge
-	ReserveCleanup                prometheus.Counter
-	StorageRadius                 prometheus.Gauge
-	CacheSize                     prometheus.Gauge
-	EvictedChunkCount             prometheus.Counter
-	ExpiredChunkCount             prometheus.Counter
-	OverCapTriggerCount           prometheus.Counter
-	ExpiredBatchCount             prometheus.Counter
-	LevelDBStats                  *prometheus.HistogramVec
-	ExpiryTriggersCount           prometheus.Counter
-	ExpiryRunsCount               prometheus.Counter
-	ReserveMissingBatch           prometheus.Gauge
-	ReserveSampleDuration         *prometheus.HistogramVec
-	ReserveSampleRunSummary       *prometheus.GaugeVec
-	ReserveSampleLastRunTimestamp prometheus.Gauge
->>>>>>> 8e62840a
+	ReserveMissingBatch           m.Gauge
+	ReserveSampleDuration         m.HistogramMetricVector
+	ReserveSampleRunSummary       m.GaugeMetricVector
+	ReserveSampleLastRunTimestamp m.Gauge
 }
 
 // newMetrics is a convenient constructor for creating new metrics.
@@ -183,8 +165,8 @@
 				Help:      "Number of times the expiry worker was fired.",
 			},
 		),
-		ReserveSampleDuration: prometheus.NewHistogramVec(
-			prometheus.HistogramOpts{
+		ReserveSampleDuration: m.NewHistogramVec(
+			m.HistogramOpts{
 				Namespace: m.Namespace,
 				Subsystem: subsystem,
 				Name:      "reserve_sample_duration_seconds",
@@ -193,8 +175,8 @@
 			},
 			[]string{"status"},
 		),
-		ReserveSampleRunSummary: prometheus.NewGaugeVec(
-			prometheus.GaugeOpts{
+		ReserveSampleRunSummary: m.NewGaugeVec(
+			m.GaugeOpts{
 				Namespace: m.Namespace,
 				Subsystem: subsystem,
 				Name:      "reserve_sample_run_summary",
@@ -202,8 +184,8 @@
 			},
 			[]string{"metric"},
 		),
-		ReserveSampleLastRunTimestamp: prometheus.NewGauge(
-			prometheus.GaugeOpts{
+		ReserveSampleLastRunTimestamp: m.NewGauge(
+			m.GaugeOpts{
 				Namespace: m.Namespace,
 				Subsystem: subsystem,
 				Name:      "reserve_sample_last_run_timestamp",
