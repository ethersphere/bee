// Copyright 2023 The Swarm Authors. All rights reserved.
// Use of this source code is governed by a BSD-style
// license that can be found in the LICENSE file.

package storer

import (
	"context"
	"errors"

	"github.com/ethersphere/bee/pkg/pusher"
	"github.com/ethersphere/bee/pkg/storage"
	"github.com/ethersphere/bee/pkg/swarm"
	"github.com/ethersphere/bee/pkg/topology"
	"golang.org/x/sync/errgroup"
)

// DirectUpload is the implementation of the NetStore.DirectUpload method.
func (db *DB) DirectUpload() PutterSession {
	// egCtx will allow early exit of Put operations if we have
	// already encountered error.
	eg, egCtx := errgroup.WithContext(context.Background())

	return &putterSession{
		Putter: putterWithMetrics{
			storage.PutterFunc(func(ctx context.Context, ch swarm.Chunk) error {
				db.directUploadLimiter <- struct{}{}
				eg.Go(func() error {
					defer func() { <-db.directUploadLimiter }()

					for {
						op := &pusher.Op{Chunk: ch, Err: make(chan error, 1), Direct: true}
						select {
						case <-ctx.Done():
							return ctx.Err()
						case <-egCtx.Done():
							return egCtx.Err()
						case <-db.quit:
							return ErrDBQuit
						case db.pusherFeed <- op:
							select {
							case <-ctx.Done():
								return ctx.Err()
							case <-egCtx.Done():
								return egCtx.Err()
							case <-db.quit:
								return ErrDBQuit
							case err := <-op.Err:
								if errors.Is(err, pusher.ErrShallowReceipt) {
									db.logger.Debug("direct upload: shallow receipt received, retrying", "chunk", ch.Address())
								} else if errors.Is(err, topology.ErrNotFound) {
									db.logger.Debug("direct upload: no peers available, retrying", "chunk", ch.Address())
								} else {
									return err
								}
							}
						}
					}
				})
				return nil
			}),
			db.metrics,
			"netstore",
		},
		done:    func(_ swarm.Address) error { return eg.Wait() },
		cleanup: func() error { _ = eg.Wait(); return nil },
	}
}

// Download is the implementation of the NetStore.Download method.
func (db *DB) Download(cache bool) storage.Getter {
	return getterWithMetrics{
		storage.GetterFunc(func(ctx context.Context, address swarm.Address) (swarm.Chunk, error) {
			ch, err := db.Lookup().Get(ctx, address)
			switch {
			case err == nil:
				return ch, nil
			case errors.Is(err, storage.ErrNotFound):
				if db.retrieval != nil {
					// if chunk is not found locally, retrieve it from the network
					ch, err = db.retrieval.RetrieveChunk(ctx, address, swarm.ZeroAddress)
					if err == nil && cache {
						select {
						case <-ctx.Done():
						case <-db.quit:
						case db.cacheLimiter.sem <- struct{}{}:
							db.cacheLimiter.wg.Add(1)
							go func() {
								defer func() {
									<-db.cacheLimiter.sem
									db.cacheLimiter.wg.Done()
								}()

<<<<<<< HEAD
								err := db.Cache().Put(context.Background(), ch)
=======
								err := db.Cache().Put(db.cacheLimiter.ctx, ch)
>>>>>>> a04109fc
								if err != nil {
									db.logger.Debug("putting chunk to cache failed", "error", err, "chunk_address", ch.Address())
								}
							}()
						}
					}
				}
			}
			if err != nil {
				return nil, err
			}
			return ch, nil
		}),
		db.metrics,
		"netstore",
	}
}

// PusherFeed is the implementation of the NetStore.PusherFeed method.
func (db *DB) PusherFeed() <-chan *pusher.Op {
	return db.pusherFeed
}<|MERGE_RESOLUTION|>--- conflicted
+++ resolved
@@ -91,11 +91,7 @@
 									db.cacheLimiter.wg.Done()
 								}()
 
-<<<<<<< HEAD
-								err := db.Cache().Put(context.Background(), ch)
-=======
 								err := db.Cache().Put(db.cacheLimiter.ctx, ch)
->>>>>>> a04109fc
 								if err != nil {
 									db.logger.Debug("putting chunk to cache failed", "error", err, "chunk_address", ch.Address())
 								}
