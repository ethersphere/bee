// Copyright 2023 The Swarm Authors. All rights reserved.
// Use of this source code is governed by a BSD-style
// license that can be found in the LICENSE file.

package mockstorer

import (
	"context"
	"sync"

	storage "github.com/ethersphere/bee/pkg/storage"
	storer "github.com/ethersphere/bee/pkg/storer"
	"github.com/ethersphere/bee/pkg/swarm"
)

type chunksResponse struct {
	chunks []*storer.BinC
	err    error
}

// WithSubscribeResp mocks a desired response when calling IntervalChunks method.
// Different possible responses for subsequent responses in multi-call scenarios
// are possible (i.e. first call yields a,b,c, second call yields d,e,f).
// Mock maintains state of current call using chunksCalls counter.
func WithSubscribeResp(chunks []*storer.BinC, err error) Option {
	return optionFunc(func(p *ReserveStore) {
		p.subResponses = append(p.subResponses, chunksResponse{chunks: chunks, err: err})
	})
}

// WithChunks mocks the set of chunks that the store is aware of (used in Get and Has calls).
func WithChunks(chs ...swarm.Chunk) Option {
	return optionFunc(func(p *ReserveStore) {
		for _, c := range chs {
			c := c
			p.chunks[c.Address().String()+string(c.Stamp().BatchID())] = c
		}
	})
}

// WithEvilChunk allows to inject a malicious chunk (request a certain address
// of a chunk, but get another), in order to mock unsolicited chunk delivery.
func WithEvilChunk(addr swarm.Address, ch swarm.Chunk) Option {
	return optionFunc(func(p *ReserveStore) {
		p.evilAddr = addr
		p.evilChunk = ch
	})
}

func WithCursors(c []uint64) Option {
	return optionFunc(func(p *ReserveStore) {
		p.cursors = c
	})
}

func WithCursorsErr(e error) Option {
	return optionFunc(func(p *ReserveStore) {
		p.cursorsErr = e
	})
}

func WithRadius(r uint8) Option {
	return optionFunc(func(p *ReserveStore) {
		p.radius = r
	})
}

func WithPutHook(f func(swarm.Chunk) error) Option {
	return optionFunc(func(p *ReserveStore) {
		p.putHook = f
	})
}

var _ storer.ReserveStore = (*ReserveStore)(nil)

type ReserveStore struct {
	mtx         sync.Mutex
	chunksCalls int
	putCalls    int
	setCalls    int

	chunks    map[string]swarm.Chunk
	evilAddr  swarm.Address
	evilChunk swarm.Chunk

	cursors    []uint64
	cursorsErr error

	radius uint8

	subResponses []chunksResponse
	putHook      func(swarm.Chunk) error
}

// NewReserve returns a new Reserve mock.
func NewReserve(opts ...Option) *ReserveStore {
	s := &ReserveStore{
		chunks: make(map[string]swarm.Chunk),
	}
	for _, v := range opts {
		v.apply(s)
	}
	return s
}

func (s *ReserveStore) EvictBatch(ctx context.Context, batchID []byte) error { return nil }
func (s *ReserveStore) IsWithinStorageRadius(addr swarm.Address) bool        { return true }
func (s *ReserveStore) StorageRadius() uint8                                 { return s.radius }
func (s *ReserveStore) SetStorageRadius(r uint8)                             { s.radius = r }
func (s *ReserveStore) IsFullySynced() bool                                  { return true }

// IntervalChunks returns a set of chunk in a requested interval.
func (s *ReserveStore) SubscribeBin(ctx context.Context, bin uint8, start uint64) (<-chan *storer.BinC, func(), <-chan error) {
	s.mtx.Lock()
	defer s.mtx.Unlock()

	r := s.subResponses[s.chunksCalls]
	s.chunksCalls++

	out := make(chan *storer.BinC)
	errC := make(chan error, 1)

	go func() {
		for _, c := range r.chunks {
			select {
			case out <- &storer.BinC{Address: c.Address, BatchID: c.BatchID, BinID: c.BinID}:
			case <-ctx.Done():
				select {
				case errC <- ctx.Err():
				default:
				}
			}
		}
	}()

	return out, func() {}, errC
}

func (s *ReserveStore) ReserveSize() int {
	return 0
}

func (s *ReserveStore) ReserveLastBinIDs() (curs []uint64, err error) {
	return s.cursors, s.cursorsErr
}

// PutCalls returns the amount of times Put was called.
func (s *ReserveStore) PutCalls() int {
	s.mtx.Lock()
	defer s.mtx.Unlock()
	return s.putCalls
}

// SetCalls returns the amount of times Set was called.
func (s *ReserveStore) SetCalls() int {
	s.mtx.Lock()
	defer s.mtx.Unlock()
	return s.setCalls
}

// Get chunks.
func (s *ReserveStore) ReserveGet(ctx context.Context, addr swarm.Address, batchID []byte) (swarm.Chunk, error) {
	if s.evilAddr.Equal(addr) {
		//inject the malicious chunk instead
		return s.evilChunk, nil
	}

	if v, ok := s.chunks[addr.String()+string(batchID)]; ok {
		return v, nil
	}

	return nil, storage.ErrNotFound
}

type reservePutterSession struct {
	storage.Putter
	done    func(swarm.Address) error
	cleanup func() error
}

func (p *reservePutterSession) Done(addr swarm.Address) error { return p.done(addr) }

func (p *reservePutterSession) Cleanup() error { return p.cleanup() }

// Put chunks.
func (s *ReserveStore) ReservePutter(ctx context.Context) storer.PutterSession {
	s.mtx.Lock()
	defer s.mtx.Unlock()

	s.putCalls++

	return &reservePutterSession{
		Putter: storage.PutterFunc(func(ctx context.Context, c swarm.Chunk) error {
			return s.put(ctx, c)
		}),
		done:    func(a swarm.Address) error { return nil },
		cleanup: func() error { return nil },
	}
}

func (s *ReserveStore) ReservePut(ctx context.Context, c swarm.Chunk) error {
	s.mtx.Lock()
	s.putCalls++
	s.mtx.Unlock()
	return s.put(ctx, c)
}

// Put chunks.
func (s *ReserveStore) put(_ context.Context, chs ...swarm.Chunk) error {
	s.mtx.Lock()
	defer s.mtx.Unlock()
	for _, c := range chs {
		c := c
		if s.putHook != nil {
			if err := s.putHook(c); err != nil {
				return err
			}
		}
		s.chunks[c.Address().String()+string(c.Stamp().BatchID())] = c
	}
	return nil
}

// Has chunks.
func (s *ReserveStore) ReserveHas(addr swarm.Address, batchID []byte) (bool, error) {
	if _, ok := s.chunks[addr.String()+string(batchID)]; !ok {
		return false, nil
	}
	return true, nil
}

func (s *ReserveStore) ReserveSample(context.Context, []byte, uint8, uint64) (storer.Sample, error) {
<<<<<<< HEAD
	return storer.RandSample(nil)
=======
	return storer.RandSample()
>>>>>>> 0ba91e7b
}

type Option interface {
	apply(*ReserveStore)
}
type optionFunc func(*ReserveStore)

func (f optionFunc) apply(r *ReserveStore) { f(r) }<|MERGE_RESOLUTION|>--- conflicted
+++ resolved
@@ -230,11 +230,7 @@
 }
 
 func (s *ReserveStore) ReserveSample(context.Context, []byte, uint8, uint64) (storer.Sample, error) {
-<<<<<<< HEAD
 	return storer.RandSample(nil)
-=======
-	return storer.RandSample()
->>>>>>> 0ba91e7b
 }
 
 type Option interface {
