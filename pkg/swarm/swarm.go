--- conflicted
+++ resolved
@@ -23,13 +23,10 @@
 	MaxPO             uint8 = 15
 	MaxBins                 = MaxPO + 1
 	ChunkWithSpanSize       = ChunkSize + SpanSize
-<<<<<<< HEAD
-=======
 )
 
 var (
 	NewHasher = sha3.NewLegacyKeccak256
->>>>>>> f89d2117
 )
 
 // Address represents an address in Swarm metric space of
