// Copyright 2021 The Swarm Authors. All rights reserved.
// Use of this source code is governed by a BSD-style
// license that can be found in the LICENSE file.

package chainsyncer_test

import (
	"context"
	"errors"
<<<<<<< HEAD
	"io"
=======
>>>>>>> 5adfe980
	"math/big"
	"testing"
	"time"

	"github.com/ethereum/go-ethereum/common"
	"github.com/ethereum/go-ethereum/core/types"
	"github.com/ethersphere/bee/pkg/chainsyncer"
	"github.com/ethersphere/bee/pkg/log"
	"github.com/ethersphere/bee/pkg/p2p"
	"github.com/ethersphere/bee/pkg/swarm"
	"github.com/ethersphere/bee/pkg/topology/mock"
	"github.com/ethersphere/bee/pkg/transaction/backendmock"
)

func TestChainsyncer(t *testing.T) {
	var (
		expBlockHash    = common.HexToHash("0x9de2787d1d80a6164f4bc6359d9017131cbc14402ee0704bff0c6d691701c1dc").Bytes()
<<<<<<< HEAD
		logger          = logging.New(io.Discard, 0)
=======
		logger          = log.Noop
>>>>>>> 5adfe980
		trxBlock        = common.HexToHash("0x2")
		blockC          = make(chan struct{})
		nextBlockHeader = &types.Header{ParentHash: trxBlock}
		blockNumber     = backendmock.WithBlockNumberFunc(func(_ context.Context) (uint64, error) { return uint64(100), nil })
		headerByNum     = backendmock.WithHeaderbyNumberFunc(func(ctx context.Context, number *big.Int) (*types.Header, error) {
			return nextBlockHeader, nil
		})

		backend        = backendmock.New(headerByNum, blockNumber)
		topology       = mock.NewTopologyDriver(mock.WithPeers(swarm.NewAddress([]byte{0, 1, 2, 3})))
		proofBlockHash = make([]byte, 32)
		proofError     = errors.New("error")
		p              = &prover{f: func(_ swarm.Address, _ uint64) ([]byte, error) {
			return proofBlockHash, proofError
		}}
		d = &m{f: func(_ swarm.Address, _ time.Duration) {
			select {
			case blockC <- struct{}{}:
			default:
			}
		}}
	)

	newChainSyncerTest := func(e error, blockHash []byte, cb func(*testing.T)) func(*testing.T) {
		proofError = e
		proofBlockHash = blockHash
		return func(t *testing.T) {
			cs, err := chainsyncer.New(backend, p, topology, d, logger, &chainsyncer.Options{
				FlagTimeout:     1500 * time.Millisecond,
				PollEvery:       1100 * time.Millisecond,
				BlockerPollTime: 1100 * time.Millisecond,
			})
			if err != nil {
				t.Fatal(err)
			}

			defer cs.Close()
			cb(t)
		}
	}

	t.Run("prover error", newChainSyncerTest(proofError, proofBlockHash, func(t *testing.T) {
		select {
		case <-blockC:
		case <-time.After(5 * time.Second):
			t.Fatal("timed out waiting for blocklisting")
		}
	}))

	t.Run("blockhash mismatch", newChainSyncerTest(nil, proofBlockHash, func(t *testing.T) {
		select {
		case <-blockC:
		case <-time.After(5 * time.Second):
			t.Fatal("timed out waiting for blocklisting")
		}
	}))

	t.Run("all good", newChainSyncerTest(nil, expBlockHash, func(t *testing.T) {
		select {
		case <-blockC:
			t.Fatal("blocklisting occurred but should not have")
		case <-time.After(500 * time.Millisecond):
		}
	}))
}

type prover struct {
	f func(swarm.Address, uint64) ([]byte, error)
}

func (p *prover) Prove(_ context.Context, a swarm.Address, b uint64) ([]byte, error) {
	return p.f(a, b)
}

type m struct {
	f func(swarm.Address, time.Duration)
}

func (m *m) Disconnect(_ swarm.Address, _ string) error {
	panic("not implemented")
}
func (m *m) Blocklist(overlay swarm.Address, duration time.Duration, reason string) error {
	m.f(overlay, duration)
	return nil
}

// NetworkStatus implements p2p.NetworkStatuser interface.
// It always returns p2p.NetworkStatusAvailable.
func (m *m) NetworkStatus() p2p.NetworkStatus {
	return p2p.NetworkStatusAvailable
}<|MERGE_RESOLUTION|>--- conflicted
+++ resolved
@@ -7,10 +7,6 @@
 import (
 	"context"
 	"errors"
-<<<<<<< HEAD
-	"io"
-=======
->>>>>>> 5adfe980
 	"math/big"
 	"testing"
 	"time"
@@ -28,11 +24,7 @@
 func TestChainsyncer(t *testing.T) {
 	var (
 		expBlockHash    = common.HexToHash("0x9de2787d1d80a6164f4bc6359d9017131cbc14402ee0704bff0c6d691701c1dc").Bytes()
-<<<<<<< HEAD
-		logger          = logging.New(io.Discard, 0)
-=======
 		logger          = log.Noop
->>>>>>> 5adfe980
 		trxBlock        = common.HexToHash("0x2")
 		blockC          = make(chan struct{})
 		nextBlockHeader = &types.Header{ParentHash: trxBlock}
