// Copyright 2020 The Swarm Authors. All rights reserved.
// Use of this source code is governed by a BSD-style
// license that can be found in the LICENSE file.

package node

import (
	"context"
	"crypto/ecdsa"
	"fmt"
	"io"
	"log"
	"net"
	"net/http"
	"path/filepath"
	"time"

	"github.com/ethersphere/bee/pkg/accounting"
	"github.com/ethersphere/bee/pkg/addressbook"
	"github.com/ethersphere/bee/pkg/api"
	"github.com/ethersphere/bee/pkg/content"
	"github.com/ethersphere/bee/pkg/crypto"
	"github.com/ethersphere/bee/pkg/debugapi"
	"github.com/ethersphere/bee/pkg/hive"
	"github.com/ethersphere/bee/pkg/kademlia"
	"github.com/ethersphere/bee/pkg/keystore"
	"github.com/ethersphere/bee/pkg/localstore"
	"github.com/ethersphere/bee/pkg/logging"
	"github.com/ethersphere/bee/pkg/metrics"
	"github.com/ethersphere/bee/pkg/netstore"
	"github.com/ethersphere/bee/pkg/p2p/libp2p"
	"github.com/ethersphere/bee/pkg/pingpong"
	"github.com/ethersphere/bee/pkg/pss"
	"github.com/ethersphere/bee/pkg/puller"
	"github.com/ethersphere/bee/pkg/pullsync"
	"github.com/ethersphere/bee/pkg/pullsync/pullstorage"
	"github.com/ethersphere/bee/pkg/pusher"
	"github.com/ethersphere/bee/pkg/pushsync"
	"github.com/ethersphere/bee/pkg/recovery"
	"github.com/ethersphere/bee/pkg/resolver"
	resolverSvc "github.com/ethersphere/bee/pkg/resolver/service"
	"github.com/ethersphere/bee/pkg/retrieval"
	"github.com/ethersphere/bee/pkg/settlement/pseudosettle"
	"github.com/ethersphere/bee/pkg/soc"
	"github.com/ethersphere/bee/pkg/statestore/leveldb"
	mockinmem "github.com/ethersphere/bee/pkg/statestore/mock"
	"github.com/ethersphere/bee/pkg/storage"
	"github.com/ethersphere/bee/pkg/swarm"
	"github.com/ethersphere/bee/pkg/tags"
	"github.com/ethersphere/bee/pkg/tracing"
	ma "github.com/multiformats/go-multiaddr"
	"github.com/sirupsen/logrus"
	"golang.org/x/sync/errgroup"
)

type Bee struct {
	p2pService       io.Closer
	p2pCancel        context.CancelFunc
	apiServer        *http.Server
	debugAPIServer   *http.Server
	resolverCloser   io.Closer
	errorLogWriter   *io.PipeWriter
	tracerCloser     io.Closer
	stateStoreCloser io.Closer
	localstoreCloser io.Closer
	topologyCloser   io.Closer
	pusherCloser     io.Closer
	pullerCloser     io.Closer
	pullSyncCloser   io.Closer
}

type Options struct {
<<<<<<< HEAD
	DataDir                string
	DBCapacity             uint64
	Password               string
	APIAddr                string
	DebugAPIAddr           string
	Addr                   string
	NATAddr                string
	EnableWS               bool
	EnableQUIC             bool
	NetworkID              uint64
	WelcomeMessage         string
	Bootnodes              []string
	CORSAllowedOrigins     []string
	Logger                 logging.Logger
	TracingEnabled         bool
	TracingEndpoint        string
	TracingServiceName     string
	GlobalPinningEnabled   bool
	PaymentThreshold       uint64
	PaymentTolerance       uint64
	ResolverConnectionCfgs []*resolver.ConnectionConfig
=======
	DataDir              string
	DBCapacity           uint64
	Password             string
	APIAddr              string
	DebugAPIAddr         string
	Addr                 string
	NATAddr              string
	EnableWS             bool
	EnableQUIC           bool
	WelcomeMessage       string
	Bootnodes            []string
	CORSAllowedOrigins   []string
	Logger               logging.Logger
	TracingEnabled       bool
	TracingEndpoint      string
	TracingServiceName   string
	GlobalPinningEnabled bool
	PaymentThreshold     uint64
	PaymentTolerance     uint64
>>>>>>> 70b7a7e4
}

func NewBee(addr string, swarmAddress swarm.Address, keystore keystore.Service, swarmPrivateKey *ecdsa.PrivateKey, networkID uint64, logger logging.Logger, o Options) (*Bee, error) {
	tracer, tracerCloser, err := tracing.NewTracer(&tracing.Options{
		Enabled:     o.TracingEnabled,
		Endpoint:    o.TracingEndpoint,
		ServiceName: o.TracingServiceName,
	})
	if err != nil {
		return nil, fmt.Errorf("tracer: %w", err)
	}

	p2pCtx, p2pCancel := context.WithCancel(context.Background())

	b := &Bee{
		p2pCancel:      p2pCancel,
		errorLogWriter: logger.WriterLevel(logrus.ErrorLevel),
		tracerCloser:   tracerCloser,
	}

	// Construct P2P service.
	libp2pPrivateKey, created, err := keystore.Key("libp2p", o.Password)
	if err != nil {
		return nil, fmt.Errorf("libp2p key: %w", err)
	}
	if created {
		logger.Debugf("new libp2p key created")
	} else {
		logger.Debugf("using existing libp2p key")
	}

	var stateStore storage.StateStorer
	if o.DataDir == "" {
		stateStore = mockinmem.NewStateStore()
		logger.Warning("using in-mem state store. no node state will be persisted")
	} else {
		stateStore, err = leveldb.NewStateStore(filepath.Join(o.DataDir, "statestore"))
		if err != nil {
			return nil, fmt.Errorf("statestore: %w", err)
		}
	}
	b.stateStoreCloser = stateStore
	addressbook := addressbook.New(stateStore)
	signer := crypto.NewDefaultSigner(swarmPrivateKey)

	p2ps, err := libp2p.New(p2pCtx, signer, networkID, swarmAddress, addr, addressbook, logger, tracer, libp2p.Options{
		PrivateKey:     libp2pPrivateKey,
		NATAddr:        o.NATAddr,
		EnableWS:       o.EnableWS,
		EnableQUIC:     o.EnableQUIC,
		WelcomeMessage: o.WelcomeMessage,
	})
	if err != nil {
		return nil, fmt.Errorf("p2p service: %w", err)
	}
	b.p2pService = p2ps

	if natManager := p2ps.NATManager(); natManager != nil {
		// wait for nat manager to init
		logger.Debug("initializing NAT manager")
		select {
		case <-natManager.Ready():
			// this is magic sleep to give NAT time to sync the mappings
			// this is a hack, kind of alchemy and should be improved
			time.Sleep(3 * time.Second)
			logger.Debug("NAT manager initialized")
		case <-time.After(10 * time.Second):
			logger.Warning("NAT manager init timeout")
		}
	}

	// Construct protocols.
	pingPong := pingpong.New(p2ps, logger, tracer)

	if err = p2ps.AddProtocol(pingPong.Protocol()); err != nil {
		return nil, fmt.Errorf("pingpong service: %w", err)
	}

	hive := hive.New(p2ps, addressbook, networkID, logger)
	if err = p2ps.AddProtocol(hive.Protocol()); err != nil {
		return nil, fmt.Errorf("hive service: %w", err)
	}

	var bootnodes []ma.Multiaddr
	for _, a := range o.Bootnodes {
		addr, err := ma.NewMultiaddr(a)
		if err != nil {
			logger.Debugf("multiaddress fail %s: %v", a, err)
			logger.Warningf("invalid bootnode address %s", a)
			continue
		}

		bootnodes = append(bootnodes, addr)
	}

	kad := kademlia.New(swarmAddress, addressbook, hive, p2ps, logger, kademlia.Options{Bootnodes: bootnodes})
	b.topologyCloser = kad
	hive.SetAddPeersHandler(kad.AddPeers)
	p2ps.AddNotifier(kad)
	addrs, err := p2ps.Addresses()
	if err != nil {
		return nil, fmt.Errorf("get server addresses: %w", err)
	}

	for _, addr := range addrs {
		logger.Debugf("p2p address: %s", addr)
	}

	var path string

	if o.DataDir != "" {
		path = filepath.Join(o.DataDir, "localstore")
	}
	lo := &localstore.Options{
		Capacity: o.DBCapacity,
	}
	storer, err := localstore.New(path, swarmAddress.Bytes(), lo, logger)
	if err != nil {
		return nil, fmt.Errorf("localstore: %w", err)
	}
	b.localstoreCloser = storer

	settlement := pseudosettle.New(pseudosettle.Options{
		Streamer: p2ps,
		Logger:   logger,
	})

	if err = p2ps.AddProtocol(settlement.Protocol()); err != nil {
		return nil, fmt.Errorf("pseudosettle service: %w", err)
	}

	acc, err := accounting.NewAccounting(accounting.Options{
		Logger:           logger,
		Store:            stateStore,
		PaymentThreshold: o.PaymentThreshold,
		PaymentTolerance: o.PaymentTolerance,
		Settlement:       settlement,
	})
	if err != nil {
		return nil, fmt.Errorf("accounting: %w", err)
	}

	settlement.SetPaymentObserver(acc)

	chunkvalidator := swarm.NewChunkValidator(soc.NewValidator(), content.NewValidator())

	retrieve := retrieval.New(p2ps, kad, logger, acc, accounting.NewFixedPricer(swarmAddress, 10), chunkvalidator)
	tagg := tags.NewTags()

	if err = p2ps.AddProtocol(retrieve.Protocol()); err != nil {
		return nil, fmt.Errorf("retrieval service: %w", err)
	}

	// instantiate the pss object
	psss := pss.New(logger, nil)

	var ns storage.Storer
	if o.GlobalPinningEnabled {
		// create recovery callback for content repair
		recoverFunc := recovery.NewRecoveryHook(psss)
		ns = netstore.New(storer, recoverFunc, retrieve, logger, chunkvalidator)
	} else {
		ns = netstore.New(storer, nil, retrieve, logger, chunkvalidator)
	}
	retrieve.SetStorer(ns)

	pushSyncProtocol := pushsync.New(p2ps, storer, kad, tagg, psss.TryUnwrap, logger, acc, accounting.NewFixedPricer(swarmAddress, 10))

	// set the pushSyncer in the PSS
	psss.WithPushSyncer(pushSyncProtocol)

	if err = p2ps.AddProtocol(pushSyncProtocol.Protocol()); err != nil {
		return nil, fmt.Errorf("pushsync service: %w", err)
	}

	if o.GlobalPinningEnabled {
		// register function for chunk repair upon receiving a trojan message
		chunkRepairHandler := recovery.NewRepairHandler(ns, logger, pushSyncProtocol)
		psss.Register(recovery.RecoveryTopic, chunkRepairHandler)
	}

	pushSyncPusher := pusher.New(storer, kad, pushSyncProtocol, tagg, logger)
	b.pusherCloser = pushSyncPusher

	pullStorage := pullstorage.New(storer)

	pullSync := pullsync.New(p2ps, pullStorage, logger)
	b.pullSyncCloser = pullSync

	if err = p2ps.AddProtocol(pullSync.Protocol()); err != nil {
		return nil, fmt.Errorf("pullsync protocol: %w", err)
	}

	puller := puller.New(stateStore, kad, pullSync, logger, puller.Options{})

	b.pullerCloser = puller

	b.resolverCloser = resolverSvc.InitMultiResolver(logger, o.ResolverConnectionCfgs)

	var apiService api.Service
	if o.APIAddr != "" {
		// API server
		apiService = api.New(tagg, ns, o.CORSAllowedOrigins, logger, tracer)
		apiListener, err := net.Listen("tcp", o.APIAddr)
		if err != nil {
			return nil, fmt.Errorf("api listener: %w", err)
		}

		apiServer := &http.Server{
			Handler:  apiService,
			ErrorLog: log.New(b.errorLogWriter, "", 0),
		}

		go func() {
			logger.Infof("api address: %s", apiListener.Addr())

			if err := apiServer.Serve(apiListener); err != nil && err != http.ErrServerClosed {
				logger.Debugf("api server: %v", err)
				logger.Error("unable to serve api")
			}
		}()

		b.apiServer = apiServer
	}

	if o.DebugAPIAddr != "" {
		// Debug API server
		debugAPIService := debugapi.New(swarmAddress, p2ps, pingPong, kad, storer, logger, tracer, tagg, acc)
		// register metrics from components
		debugAPIService.MustRegisterMetrics(p2ps.Metrics()...)
		debugAPIService.MustRegisterMetrics(pingPong.Metrics()...)
		debugAPIService.MustRegisterMetrics(acc.Metrics()...)
		debugAPIService.MustRegisterMetrics(settlement.Metrics()...)

		if apiService != nil {
			debugAPIService.MustRegisterMetrics(apiService.Metrics()...)
		}
		if l, ok := logger.(metrics.Collector); ok {
			debugAPIService.MustRegisterMetrics(l.Metrics()...)
		}

		debugAPIListener, err := net.Listen("tcp", o.DebugAPIAddr)
		if err != nil {
			return nil, fmt.Errorf("debug api listener: %w", err)
		}

		debugAPIServer := &http.Server{
			Handler:  debugAPIService,
			ErrorLog: log.New(b.errorLogWriter, "", 0),
		}

		go func() {
			logger.Infof("debug api address: %s", debugAPIListener.Addr())

			if err := debugAPIServer.Serve(debugAPIListener); err != nil && err != http.ErrServerClosed {
				logger.Debugf("debug api server: %v", err)
				logger.Error("unable to serve debug api")
			}
		}()

		b.debugAPIServer = debugAPIServer
	}

	if err := kad.Start(p2pCtx); err != nil {
		return nil, err
	}

	return b, nil
}

func (b *Bee) Shutdown(ctx context.Context) error {
	errs := new(multiError)

	var eg errgroup.Group
	if b.apiServer != nil {
		eg.Go(func() error {
			if err := b.apiServer.Shutdown(ctx); err != nil {
				return fmt.Errorf("api server: %w", err)
			}
			return nil
		})
	}
	if b.debugAPIServer != nil {
		eg.Go(func() error {
			if err := b.debugAPIServer.Shutdown(ctx); err != nil {
				return fmt.Errorf("debug api server: %w", err)
			}
			return nil
		})
	}

	if err := eg.Wait(); err != nil {
		errs.add(err)
	}

	if err := b.pusherCloser.Close(); err != nil {
		errs.add(fmt.Errorf("pusher: %w", err))
	}

	if err := b.pullerCloser.Close(); err != nil {
		errs.add(fmt.Errorf("puller: %w", err))
	}

	if err := b.pullSyncCloser.Close(); err != nil {
		errs.add(fmt.Errorf("pull sync: %w", err))
	}

	b.p2pCancel()
	if err := b.p2pService.Close(); err != nil {
		errs.add(fmt.Errorf("p2p server: %w", err))
	}

	if err := b.tracerCloser.Close(); err != nil {
		errs.add(fmt.Errorf("tracer: %w", err))
	}

	if err := b.stateStoreCloser.Close(); err != nil {
		errs.add(fmt.Errorf("statestore: %w", err))
	}

	if err := b.localstoreCloser.Close(); err != nil {
		errs.add(fmt.Errorf("localstore: %w", err))
	}

	if err := b.topologyCloser.Close(); err != nil {
		errs.add(fmt.Errorf("topology driver: %w", err))
	}

	if err := b.errorLogWriter.Close(); err != nil {
		errs.add(fmt.Errorf("error log writer: %w", err))
	}

	// Shutdown the resolver service only if it has been initialized.
	if b.resolverCloser != nil {
		if err := b.resolverCloser.Close(); err != nil {
			errs.add(fmt.Errorf("resolver service: %w", err))
		}
	}

	if errs.hasErrors() {
		return errs
	}

	return nil
}

type multiError struct {
	errors []error
}

func (e *multiError) Error() string {
	if len(e.errors) == 0 {
		return ""
	}
	s := e.errors[0].Error()
	for _, err := range e.errors[1:] {
		s += "; " + err.Error()
	}
	return s
}

func (e *multiError) add(err error) {
	e.errors = append(e.errors, err)
}

func (e *multiError) hasErrors() bool {
	return len(e.errors) > 0
}<|MERGE_RESOLUTION|>--- conflicted
+++ resolved
@@ -70,7 +70,6 @@
 }
 
 type Options struct {
-<<<<<<< HEAD
 	DataDir                string
 	DBCapacity             uint64
 	Password               string
@@ -80,7 +79,6 @@
 	NATAddr                string
 	EnableWS               bool
 	EnableQUIC             bool
-	NetworkID              uint64
 	WelcomeMessage         string
 	Bootnodes              []string
 	CORSAllowedOrigins     []string
@@ -92,27 +90,6 @@
 	PaymentThreshold       uint64
 	PaymentTolerance       uint64
 	ResolverConnectionCfgs []*resolver.ConnectionConfig
-=======
-	DataDir              string
-	DBCapacity           uint64
-	Password             string
-	APIAddr              string
-	DebugAPIAddr         string
-	Addr                 string
-	NATAddr              string
-	EnableWS             bool
-	EnableQUIC           bool
-	WelcomeMessage       string
-	Bootnodes            []string
-	CORSAllowedOrigins   []string
-	Logger               logging.Logger
-	TracingEnabled       bool
-	TracingEndpoint      string
-	TracingServiceName   string
-	GlobalPinningEnabled bool
-	PaymentThreshold     uint64
-	PaymentTolerance     uint64
->>>>>>> 70b7a7e4
 }
 
 func NewBee(addr string, swarmAddress swarm.Address, keystore keystore.Service, swarmPrivateKey *ecdsa.PrivateKey, networkID uint64, logger logging.Logger, o Options) (*Bee, error) {
