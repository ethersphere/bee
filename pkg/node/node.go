// Copyright 2020 The Swarm Authors. All rights reserved.
// Use of this source code is governed by a BSD-style
// license that can be found in the LICENSE file.

package node

import (
	"context"
	"fmt"
	"io"
	"log"
	"net"
	"net/http"
	"path/filepath"
	"time"

	"github.com/ethersphere/bee/pkg/accounting"
	"github.com/ethersphere/bee/pkg/addressbook"
	"github.com/ethersphere/bee/pkg/api"
	"github.com/ethersphere/bee/pkg/content"
	"github.com/ethersphere/bee/pkg/crypto"
	"github.com/ethersphere/bee/pkg/debugapi"
	"github.com/ethersphere/bee/pkg/hive"
	"github.com/ethersphere/bee/pkg/kademlia"
	"github.com/ethersphere/bee/pkg/keystore"
	filekeystore "github.com/ethersphere/bee/pkg/keystore/file"
	memkeystore "github.com/ethersphere/bee/pkg/keystore/mem"
	"github.com/ethersphere/bee/pkg/localstore"
	"github.com/ethersphere/bee/pkg/logging"
	"github.com/ethersphere/bee/pkg/metrics"
	"github.com/ethersphere/bee/pkg/netstore"
	"github.com/ethersphere/bee/pkg/p2p/libp2p"
	"github.com/ethersphere/bee/pkg/pingpong"
	"github.com/ethersphere/bee/pkg/pss"
	"github.com/ethersphere/bee/pkg/puller"
	"github.com/ethersphere/bee/pkg/pullsync"
	"github.com/ethersphere/bee/pkg/pullsync/pullstorage"
	"github.com/ethersphere/bee/pkg/pusher"
	"github.com/ethersphere/bee/pkg/pushsync"
	"github.com/ethersphere/bee/pkg/recovery"
	"github.com/ethersphere/bee/pkg/retrieval"
	"github.com/ethersphere/bee/pkg/settlement/pseudosettle"
	"github.com/ethersphere/bee/pkg/soc"
	"github.com/ethersphere/bee/pkg/statestore/leveldb"
	mockinmem "github.com/ethersphere/bee/pkg/statestore/mock"
	"github.com/ethersphere/bee/pkg/storage"
	"github.com/ethersphere/bee/pkg/swarm"
	"github.com/ethersphere/bee/pkg/tags"
	"github.com/ethersphere/bee/pkg/tracing"
	ma "github.com/multiformats/go-multiaddr"
	"github.com/sirupsen/logrus"
	"golang.org/x/sync/errgroup"
)

type Bee struct {
	p2pService       io.Closer
	p2pCancel        context.CancelFunc
	apiServer        *http.Server
	debugAPIServer   *http.Server
	errorLogWriter   *io.PipeWriter
	tracerCloser     io.Closer
	stateStoreCloser io.Closer
	localstoreCloser io.Closer
	topologyCloser   io.Closer
	pusherCloser     io.Closer
	pullerCloser     io.Closer
	pullSyncCloser   io.Closer
}

type Options struct {
	DataDir              string
	DBCapacity           uint64
	Password             string
	APIAddr              string
	DebugAPIAddr         string
	Addr                 string
	NATAddr              string
	EnableWS             bool
	EnableQUIC           bool
	NetworkID            uint64
	WelcomeMessage       string
	Bootnodes            []string
	CORSAllowedOrigins   []string
	Logger               logging.Logger
	TracingEnabled       bool
	TracingEndpoint      string
	TracingServiceName   string
	DisconnectThreshold  uint64
	GlobalPinningEnabled bool
	PaymentThreshold     uint64
	PaymentTolerance     uint64
}

func NewBee(addr string, logger logging.Logger, o Options) (*Bee, error) {
	tracer, tracerCloser, err := tracing.NewTracer(&tracing.Options{
		Enabled:     o.TracingEnabled,
		Endpoint:    o.TracingEndpoint,
		ServiceName: o.TracingServiceName,
	})
	if err != nil {
		return nil, fmt.Errorf("tracer: %w", err)
	}

	p2pCtx, p2pCancel := context.WithCancel(context.Background())

	b := &Bee{
		p2pCancel:      p2pCancel,
		errorLogWriter: logger.WriterLevel(logrus.ErrorLevel),
		tracerCloser:   tracerCloser,
	}

	var keyStore keystore.Service
	if o.DataDir == "" {
		keyStore = memkeystore.New()
		logger.Warning("data directory not provided, keys are not persisted")
	} else {
		keyStore = filekeystore.New(filepath.Join(o.DataDir, "keys"))
	}

	swarmPrivateKey, created, err := keyStore.Key("swarm", o.Password)
	if err != nil {
		return nil, fmt.Errorf("swarm key: %w", err)
	}
	address, err := crypto.NewOverlayAddress(swarmPrivateKey.PublicKey, o.NetworkID)
	if err != nil {
		return nil, err
	}
	if created {
		logger.Infof("new swarm network address created: %s", address)
	} else {
		logger.Infof("using existing swarm network address: %s", address)
	}

	// Construct P2P service.
	libp2pPrivateKey, created, err := keyStore.Key("libp2p", o.Password)
	if err != nil {
		return nil, fmt.Errorf("libp2p key: %w", err)
	}
	if created {
		logger.Debugf("new libp2p key created")
	} else {
		logger.Debugf("using existing libp2p key")
	}

	var stateStore storage.StateStorer
	if o.DataDir == "" {
		stateStore = mockinmem.NewStateStore()
		logger.Warning("using in-mem state store. no node state will be persisted")
	} else {
		stateStore, err = leveldb.NewStateStore(filepath.Join(o.DataDir, "statestore"))
		if err != nil {
			return nil, fmt.Errorf("statestore: %w", err)
		}
	}
	b.stateStoreCloser = stateStore
	addressbook := addressbook.New(stateStore)
	signer := crypto.NewDefaultSigner(swarmPrivateKey)

	p2ps, err := libp2p.New(p2pCtx, signer, o.NetworkID, address, addr, addressbook, logger, tracer, libp2p.Options{
		PrivateKey:     libp2pPrivateKey,
		NATAddr:        o.NATAddr,
		EnableWS:       o.EnableWS,
		EnableQUIC:     o.EnableQUIC,
		WelcomeMessage: o.WelcomeMessage,
	})
	if err != nil {
		return nil, fmt.Errorf("p2p service: %w", err)
	}
	b.p2pService = p2ps

	if natManager := p2ps.NATManager(); natManager != nil {
		// wait for nat manager to init
		logger.Debug("initializing NAT manager")
		select {
		case <-natManager.Ready():
			// this is magic sleep to give NAT time to sync the mappings
			// this is a hack, kind of alchemy and should be improved
			time.Sleep(3 * time.Second)
			logger.Debug("NAT manager initialized")
		case <-time.After(10 * time.Second):
			logger.Warning("NAT manager init timeout")
		}
	}

	// Construct protocols.
	pingPong := pingpong.New(pingpong.Options{
		Streamer: p2ps,
		Logger:   logger,
		Tracer:   tracer,
	})

	if err = p2ps.AddProtocol(pingPong.Protocol()); err != nil {
		return nil, fmt.Errorf("pingpong service: %w", err)
	}

	hive := hive.New(hive.Options{
		Streamer:    p2ps,
		AddressBook: addressbook,
		NetworkID:   o.NetworkID,
		Logger:      logger,
	})

	if err = p2ps.AddProtocol(hive.Protocol()); err != nil {
		return nil, fmt.Errorf("hive service: %w", err)
	}

	var bootnodes []ma.Multiaddr
	for _, a := range o.Bootnodes {
		addr, err := ma.NewMultiaddr(a)
		if err != nil {
			logger.Debugf("multiaddress fail %s: %v", a, err)
			logger.Warningf("invalid bootnode address %s", a)
			continue
		}

		bootnodes = append(bootnodes, addr)
	}

	kad := kademlia.New(kademlia.Options{Base: address, Discovery: hive, AddressBook: addressbook, P2P: p2ps, Bootnodes: bootnodes, Logger: logger})
	b.topologyCloser = kad
	hive.SetAddPeersHandler(kad.AddPeers)
	p2ps.AddNotifier(kad)
	addrs, err := p2ps.Addresses()
	if err != nil {
		return nil, fmt.Errorf("get server addresses: %w", err)
	}

	for _, addr := range addrs {
		logger.Debugf("p2p address: %s", addr)
	}

	var path string

	if o.DataDir != "" {
		path = filepath.Join(o.DataDir, "localstore")
	}
	lo := &localstore.Options{
		Capacity: o.DBCapacity,
	}
	storer, err := localstore.New(path, address.Bytes(), lo, logger)
	if err != nil {
		return nil, fmt.Errorf("localstore: %w", err)
	}
	b.localstoreCloser = storer

	settlement := pseudosettle.New(pseudosettle.Options{
		Streamer: p2ps,
		Logger:   logger,
	})

	if err = p2ps.AddProtocol(settlement.Protocol()); err != nil {
		return nil, fmt.Errorf("pseudosettle service: %w", err)
	}

	acc, err := accounting.NewAccounting(accounting.Options{
		Logger:           logger,
		Store:            stateStore,
		PaymentThreshold: o.PaymentThreshold,
		PaymentTolerance: o.PaymentTolerance,
		Settlement:       settlement,
	})
	if err != nil {
		return nil, fmt.Errorf("accounting: %w", err)
	}

	settlement.SetPaymentObserver(acc)

	chunkvalidator := swarm.NewChunkValidator(soc.NewValidator(), content.NewValidator())

	retrieve := retrieval.New(retrieval.Options{
		Streamer:    p2ps,
		ChunkPeerer: kad,
		Logger:      logger,
		Accounting:  acc,
		Pricer:      accounting.NewFixedPricer(address, 10),
		Validator:   chunkvalidator,
	})
	tagg := tags.NewTags()

	if err = p2ps.AddProtocol(retrieve.Protocol()); err != nil {
		return nil, fmt.Errorf("retrieval service: %w", err)
	}

	// instantiate the pss object
	psss := pss.New(logger, nil)

	var ns storage.Storer
	if o.GlobalPinningEnabled {
		// create recovery callback for content repair
		recoverFunc := recovery.NewRecoveryHook(psss)
		ns = netstore.New(storer, recoverFunc, retrieve, logger, chunkvalidator)
	} else {
		ns = netstore.New(storer, nil, retrieve, logger, chunkvalidator)
	}
	retrieve.SetStorer(ns)

	pushSyncProtocol := pushsync.New(pushsync.Options{
<<<<<<< HEAD
		Streamer:         p2ps,
		Storer:           storer,
		ClosestPeerer:    topologyDriver,
		DeliveryCallback: psss.TryUnwrap,
		Tagger:           tagg,
		Logger:           logger,
=======
		Streamer:      p2ps,
		Storer:        storer,
		ClosestPeerer: kad,
		Tagger:        tagg,
		Logger:        logger,
>>>>>>> d5723357
	})

	// set the pushSyncer in the PSS
	psss.WithPushSyncer(pushSyncProtocol)

	if err = p2ps.AddProtocol(pushSyncProtocol.Protocol()); err != nil {
		return nil, fmt.Errorf("pushsync service: %w", err)
	}

	if o.GlobalPinningEnabled {
		// register function for chunk repair upon receiving a trojan message
		chunkRepairHandler := recovery.NewRepairHandler(ns, logger, pushSyncProtocol)
		psss.Register(recovery.RecoveryTopic, chunkRepairHandler)
	}

	pushSyncPusher := pusher.New(pusher.Options{
		Storer:        storer,
		PeerSuggester: kad,
		PushSyncer:    pushSyncProtocol,
		Tagger:        tagg,
		Logger:        logger,
	})
	b.pusherCloser = pushSyncPusher

	pullStorage := pullstorage.New(storer)

	pullSync := pullsync.New(pullsync.Options{
		Streamer: p2ps,
		Storage:  pullStorage,
		Logger:   logger,
	})
	b.pullSyncCloser = pullSync

	if err = p2ps.AddProtocol(pullSync.Protocol()); err != nil {
		return nil, fmt.Errorf("pullsync protocol: %w", err)
	}

	puller := puller.New(puller.Options{
		StateStore: stateStore,
		Topology:   kad,
		PullSync:   pullSync,
		Logger:     logger,
	})

	b.pullerCloser = puller

	var apiService api.Service
	if o.APIAddr != "" {
		// API server
		apiService = api.New(tagg, ns, o.CORSAllowedOrigins, logger, tracer)
		apiListener, err := net.Listen("tcp", o.APIAddr)
		if err != nil {
			return nil, fmt.Errorf("api listener: %w", err)
		}

		apiServer := &http.Server{
			Handler:  apiService,
			ErrorLog: log.New(b.errorLogWriter, "", 0),
		}

		go func() {
			logger.Infof("api address: %s", apiListener.Addr())

			if err := apiServer.Serve(apiListener); err != nil && err != http.ErrServerClosed {
				logger.Debugf("api server: %v", err)
				logger.Error("unable to serve api")
			}
		}()

		b.apiServer = apiServer
	}

	if o.DebugAPIAddr != "" {
		// Debug API server
		debugAPIService := debugapi.New(debugapi.Options{
			Overlay:        address,
			P2P:            p2ps,
			Pingpong:       pingPong,
			Logger:         logger,
			Tracer:         tracer,
			TopologyDriver: kad,
			Storer:         storer,
			Tags:           tagg,
			Accounting:     acc,
		})
		// register metrics from components
		debugAPIService.MustRegisterMetrics(p2ps.Metrics()...)
		debugAPIService.MustRegisterMetrics(pingPong.Metrics()...)
		debugAPIService.MustRegisterMetrics(acc.Metrics()...)

		if apiService != nil {
			debugAPIService.MustRegisterMetrics(apiService.Metrics()...)
		}
		if l, ok := logger.(metrics.Collector); ok {
			debugAPIService.MustRegisterMetrics(l.Metrics()...)
		}

		debugAPIListener, err := net.Listen("tcp", o.DebugAPIAddr)
		if err != nil {
			return nil, fmt.Errorf("debug api listener: %w", err)
		}

		debugAPIServer := &http.Server{
			Handler:  debugAPIService,
			ErrorLog: log.New(b.errorLogWriter, "", 0),
		}

		go func() {
			logger.Infof("debug api address: %s", debugAPIListener.Addr())

			if err := debugAPIServer.Serve(debugAPIListener); err != nil && err != http.ErrServerClosed {
				logger.Debugf("debug api server: %v", err)
				logger.Error("unable to serve debug api")
			}
		}()

		b.debugAPIServer = debugAPIServer
	}

	if err := kad.Start(p2pCtx); err != nil {
		return nil, err
	}

	return b, nil
}

func (b *Bee) Shutdown(ctx context.Context) error {
	errs := new(multiError)

	var eg errgroup.Group
	if b.apiServer != nil {
		eg.Go(func() error {
			if err := b.apiServer.Shutdown(ctx); err != nil {
				return fmt.Errorf("api server: %w", err)
			}
			return nil
		})
	}
	if b.debugAPIServer != nil {
		eg.Go(func() error {
			if err := b.debugAPIServer.Shutdown(ctx); err != nil {
				return fmt.Errorf("debug api server: %w", err)
			}
			return nil
		})
	}
	if err := eg.Wait(); err != nil {
		errs.add(err)
	}

	if err := b.pusherCloser.Close(); err != nil {
		errs.add(fmt.Errorf("pusher: %w", err))
	}

	if err := b.pullerCloser.Close(); err != nil {
		errs.add(fmt.Errorf("puller: %w", err))
	}

	if err := b.pullSyncCloser.Close(); err != nil {
		errs.add(fmt.Errorf("pull sync: %w", err))
	}

	b.p2pCancel()
	if err := b.p2pService.Close(); err != nil {
		errs.add(fmt.Errorf("p2p server: %w", err))
	}

	if err := b.tracerCloser.Close(); err != nil {
		errs.add(fmt.Errorf("tracer: %w", err))
	}

	if err := b.stateStoreCloser.Close(); err != nil {
		errs.add(fmt.Errorf("statestore: %w", err))
	}

	if err := b.localstoreCloser.Close(); err != nil {
		errs.add(fmt.Errorf("localstore: %w", err))
	}

	if err := b.topologyCloser.Close(); err != nil {
		errs.add(fmt.Errorf("topology driver: %w", err))
	}

	if err := b.errorLogWriter.Close(); err != nil {
		errs.add(fmt.Errorf("error log writer: %w", err))
	}

	if errs.hasErrors() {
		return errs
	}

	return nil
}

type multiError struct {
	errors []error
}

func (e *multiError) Error() string {
	if len(e.errors) == 0 {
		return ""
	}
	s := e.errors[0].Error()
	for _, err := range e.errors[1:] {
		s += "; " + err.Error()
	}
	return s
}

func (e *multiError) add(err error) {
	e.errors = append(e.errors, err)
}

func (e *multiError) hasErrors() bool {
	return len(e.errors) > 0
}<|MERGE_RESOLUTION|>--- conflicted
+++ resolved
@@ -295,20 +295,12 @@
 	retrieve.SetStorer(ns)
 
 	pushSyncProtocol := pushsync.New(pushsync.Options{
-<<<<<<< HEAD
 		Streamer:         p2ps,
 		Storer:           storer,
 		ClosestPeerer:    topologyDriver,
 		DeliveryCallback: psss.TryUnwrap,
 		Tagger:           tagg,
 		Logger:           logger,
-=======
-		Streamer:      p2ps,
-		Storer:        storer,
-		ClosestPeerer: kad,
-		Tagger:        tagg,
-		Logger:        logger,
->>>>>>> d5723357
 	})
 
 	// set the pushSyncer in the PSS
