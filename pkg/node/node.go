// Copyright 2020 The Swarm Authors. All rights reserved.
// Use of this source code is governed by a BSD-style
// license that can be found in the LICENSE file.

package node

import (
	"context"
	"errors"
	"fmt"
	"io"
	"log"
	"net"
	"net/http"
	"path/filepath"
	"sync"
	"time"

	"github.com/ethersphere/bee/pkg/accounting"
	"github.com/ethersphere/bee/pkg/addressbook"
	"github.com/ethersphere/bee/pkg/api"
	"github.com/ethersphere/bee/pkg/content"
	"github.com/ethersphere/bee/pkg/crypto"
	"github.com/ethersphere/bee/pkg/debugapi"
	"github.com/ethersphere/bee/pkg/hive"
	"github.com/ethersphere/bee/pkg/kademlia"
	"github.com/ethersphere/bee/pkg/keystore"
	filekeystore "github.com/ethersphere/bee/pkg/keystore/file"
	memkeystore "github.com/ethersphere/bee/pkg/keystore/mem"
	"github.com/ethersphere/bee/pkg/localstore"
	"github.com/ethersphere/bee/pkg/logging"
	"github.com/ethersphere/bee/pkg/metrics"
	"github.com/ethersphere/bee/pkg/netstore"
	"github.com/ethersphere/bee/pkg/p2p"
	"github.com/ethersphere/bee/pkg/p2p/libp2p"
	"github.com/ethersphere/bee/pkg/pingpong"
	"github.com/ethersphere/bee/pkg/puller"
	"github.com/ethersphere/bee/pkg/pullsync"
	"github.com/ethersphere/bee/pkg/pullsync/pullstorage"
	"github.com/ethersphere/bee/pkg/pusher"
	"github.com/ethersphere/bee/pkg/pushsync"
	"github.com/ethersphere/bee/pkg/retrieval"
	"github.com/ethersphere/bee/pkg/settlement/pseudosettle"
	"github.com/ethersphere/bee/pkg/soc"
	"github.com/ethersphere/bee/pkg/statestore/leveldb"
	mockinmem "github.com/ethersphere/bee/pkg/statestore/mock"
	"github.com/ethersphere/bee/pkg/storage"
	"github.com/ethersphere/bee/pkg/swarm"
	"github.com/ethersphere/bee/pkg/tags"
	"github.com/ethersphere/bee/pkg/tracing"
	ma "github.com/multiformats/go-multiaddr"
	"github.com/sirupsen/logrus"
	"golang.org/x/sync/errgroup"
)

type Bee struct {
	p2pService       io.Closer
	p2pCancel        context.CancelFunc
	apiServer        *http.Server
	debugAPIServer   *http.Server
	errorLogWriter   *io.PipeWriter
	tracerCloser     io.Closer
	stateStoreCloser io.Closer
	localstoreCloser io.Closer
	topologyCloser   io.Closer
	pusherCloser     io.Closer
	pullerCloser     io.Closer
	pullSyncCloser   io.Closer
}

type Options struct {
<<<<<<< HEAD
	DataDir             string
	DBCapacity          uint64
	Password            string
	APIAddr             string
	DebugAPIAddr        string
	NATAddr             string
	EnableWS            bool
	EnableQUIC          bool
	NetworkID           uint64
	WelcomeMessage      string
	Bootnodes           []string
	CORSAllowedOrigins  []string
	TracingEnabled      bool
	TracingEndpoint     string
	TracingServiceName  string
	DisconnectThreshold uint64
=======
	DataDir            string
	DBCapacity         uint64
	Password           string
	APIAddr            string
	DebugAPIAddr       string
	Addr               string
	NATAddr            string
	EnableWS           bool
	EnableQUIC         bool
	NetworkID          uint64
	WelcomeMessage     string
	Bootnodes          []string
	CORSAllowedOrigins []string
	Logger             logging.Logger
	TracingEnabled     bool
	TracingEndpoint    string
	TracingServiceName string
	PaymentThreshold   uint64
	PaymentTolerance   uint64
>>>>>>> db1fb013
}

func NewBee(addr string, logger logging.Logger, o Options) (*Bee, error) {
	tracer, tracerCloser, err := tracing.NewTracer(&tracing.Options{
		Enabled:     o.TracingEnabled,
		Endpoint:    o.TracingEndpoint,
		ServiceName: o.TracingServiceName,
	})
	if err != nil {
		return nil, fmt.Errorf("tracer: %w", err)
	}

	p2pCtx, p2pCancel := context.WithCancel(context.Background())

	b := &Bee{
		p2pCancel:      p2pCancel,
		errorLogWriter: logger.WriterLevel(logrus.ErrorLevel),
		tracerCloser:   tracerCloser,
	}

	var keyStore keystore.Service
	if o.DataDir == "" {
		keyStore = memkeystore.New()
		logger.Warning("data directory not provided, keys are not persisted")
	} else {
		keyStore = filekeystore.New(filepath.Join(o.DataDir, "keys"))
	}

	swarmPrivateKey, created, err := keyStore.Key("swarm", o.Password)
	if err != nil {
		return nil, fmt.Errorf("swarm key: %w", err)
	}
	address, err := crypto.NewOverlayAddress(swarmPrivateKey.PublicKey, o.NetworkID)
	if err != nil {
		return nil, err
	}
	if created {
		logger.Infof("new swarm network address created: %s", address)
	} else {
		logger.Infof("using existing swarm network address: %s", address)
	}

	// Construct P2P service.
	libp2pPrivateKey, created, err := keyStore.Key("libp2p", o.Password)
	if err != nil {
		return nil, fmt.Errorf("libp2p key: %w", err)
	}
	if created {
		logger.Debugf("new libp2p key created")
	} else {
		logger.Debugf("using existing libp2p key")
	}

	var stateStore storage.StateStorer
	if o.DataDir == "" {
		stateStore = mockinmem.NewStateStore()
		logger.Warning("using in-mem state store. no node state will be persisted")
	} else {
		stateStore, err = leveldb.NewStateStore(filepath.Join(o.DataDir, "statestore"))
		if err != nil {
			return nil, fmt.Errorf("statestore: %w", err)
		}
	}
	b.stateStoreCloser = stateStore
	addressbook := addressbook.New(stateStore)
	signer := crypto.NewDefaultSigner(swarmPrivateKey)

	p2ps, err := libp2p.New(p2pCtx, signer, o.NetworkID, address, addr, addressbook, logger, tracer, libp2p.Options{
		PrivateKey:     libp2pPrivateKey,
		NATAddr:        o.NATAddr,
		EnableWS:       o.EnableWS,
		EnableQUIC:     o.EnableQUIC,
		WelcomeMessage: o.WelcomeMessage,
	})
	if err != nil {
		return nil, fmt.Errorf("p2p service: %w", err)
	}
	b.p2pService = p2ps

	if natManager := p2ps.NATManager(); natManager != nil {
		// wait for nat manager to init
		logger.Debug("initializing NAT manager")
		select {
		case <-natManager.Ready():
			// this is magic sleep to give NAT time to sync the mappings
			// this is a hack, kind of alchemy and should be improved
			time.Sleep(3 * time.Second)
			logger.Debug("NAT manager initialized")
		case <-time.After(10 * time.Second):
			logger.Warning("NAT manager init timeout")
		}
	}

	// Construct protocols.
	pingPong := pingpong.New(pingpong.Options{
		Streamer: p2ps,
		Logger:   logger,
		Tracer:   tracer,
	})

	if err = p2ps.AddProtocol(pingPong.Protocol()); err != nil {
		return nil, fmt.Errorf("pingpong service: %w", err)
	}

	hive := hive.New(hive.Options{
		Streamer:    p2ps,
		AddressBook: addressbook,
		NetworkID:   o.NetworkID,
		Logger:      logger,
	})

	if err = p2ps.AddProtocol(hive.Protocol()); err != nil {
		return nil, fmt.Errorf("hive service: %w", err)
	}

	topologyDriver := kademlia.New(kademlia.Options{Base: address, Discovery: hive, AddressBook: addressbook, P2P: p2ps, Logger: logger})
	b.topologyCloser = topologyDriver
	hive.SetPeerAddedHandler(topologyDriver.AddPeer)
	p2ps.SetNotifier(topologyDriver)
	addrs, err := p2ps.Addresses()
	if err != nil {
		return nil, fmt.Errorf("get server addresses: %w", err)
	}

	for _, addr := range addrs {
		logger.Debugf("p2p address: %s", addr)
	}

	var path string

	if o.DataDir != "" {
		path = filepath.Join(o.DataDir, "localstore")
	}
	lo := &localstore.Options{
		Capacity: o.DBCapacity,
	}
	storer, err := localstore.New(path, address.Bytes(), lo, logger)
	if err != nil {
		return nil, fmt.Errorf("localstore: %w", err)
	}
	b.localstoreCloser = storer

	settlement := pseudosettle.New(pseudosettle.Options{
		Streamer: p2ps,
		Logger:   logger,
	})

	if err = p2ps.AddProtocol(settlement.Protocol()); err != nil {
		return nil, fmt.Errorf("pseudosettle service: %w", err)
	}

	acc, err := accounting.NewAccounting(accounting.Options{
		Logger:           logger,
		Store:            stateStore,
		PaymentThreshold: o.PaymentThreshold,
		PaymentTolerance: o.PaymentTolerance,
		Settlement:       settlement,
	})
	if err != nil {
		return nil, fmt.Errorf("accounting: %w", err)
	}

	settlement.SetPaymentObserver(acc)

	chunkvalidator := swarm.NewChunkValidator(soc.NewValidator(), content.NewValidator())

	retrieve := retrieval.New(retrieval.Options{
		Streamer:    p2ps,
		ChunkPeerer: topologyDriver,
		Logger:      logger,
		Accounting:  acc,
		Pricer:      accounting.NewFixedPricer(address, 10),
		Validator:   chunkvalidator,
	})
	tagg := tags.NewTags()

	if err = p2ps.AddProtocol(retrieve.Protocol()); err != nil {
		return nil, fmt.Errorf("retrieval service: %w", err)
	}

	ns := netstore.New(storer, retrieve, logger, chunkvalidator)

	retrieve.SetStorer(ns)

	pushSyncProtocol := pushsync.New(pushsync.Options{
		Streamer:      p2ps,
		Storer:        storer,
		ClosestPeerer: topologyDriver,
		Tagger:        tagg,
		Logger:        logger,
	})

	if err = p2ps.AddProtocol(pushSyncProtocol.Protocol()); err != nil {
		return nil, fmt.Errorf("pushsync service: %w", err)
	}

	pushSyncPusher := pusher.New(pusher.Options{
		Storer:        storer,
		PeerSuggester: topologyDriver,
		PushSyncer:    pushSyncProtocol,
		Tagger:        tagg,
		Logger:        logger,
	})
	b.pusherCloser = pushSyncPusher

	pullStorage := pullstorage.New(storer)

	pullSync := pullsync.New(pullsync.Options{
		Streamer: p2ps,
		Storage:  pullStorage,
		Logger:   logger,
	})
	b.pullSyncCloser = pullSync

	if err = p2ps.AddProtocol(pullSync.Protocol()); err != nil {
		return nil, fmt.Errorf("pullsync protocol: %w", err)
	}

	puller := puller.New(puller.Options{
		StateStore: stateStore,
		Topology:   topologyDriver,
		PullSync:   pullSync,
		Logger:     logger,
	})

	b.pullerCloser = puller

	var apiService api.Service
	if o.APIAddr != "" {
		// API server
		apiService = api.New(tagg, ns, o.CORSAllowedOrigins, logger, tracer)
		apiListener, err := net.Listen("tcp", o.APIAddr)
		if err != nil {
			return nil, fmt.Errorf("api listener: %w", err)
		}

		apiServer := &http.Server{
			Handler:  apiService,
			ErrorLog: log.New(b.errorLogWriter, "", 0),
		}

		go func() {
			logger.Infof("api address: %s", apiListener.Addr())

			if err := apiServer.Serve(apiListener); err != nil && err != http.ErrServerClosed {
				logger.Debugf("api server: %v", err)
				logger.Error("unable to serve api")
			}
		}()

		b.apiServer = apiServer
	}

	if o.DebugAPIAddr != "" {
		// Debug API server
		debugAPIService := debugapi.New(debugapi.Options{
			Overlay:        address,
			P2P:            p2ps,
			Pingpong:       pingPong,
			Logger:         logger,
			Tracer:         tracer,
			TopologyDriver: topologyDriver,
			Storer:         storer,
			Tags:           tagg,
			Accounting:     acc,
		})
		// register metrics from components
		debugAPIService.MustRegisterMetrics(p2ps.Metrics()...)
		debugAPIService.MustRegisterMetrics(pingPong.Metrics()...)
		debugAPIService.MustRegisterMetrics(acc.Metrics()...)

		if apiService != nil {
			debugAPIService.MustRegisterMetrics(apiService.Metrics()...)
		}
		if l, ok := logger.(metrics.Collector); ok {
			debugAPIService.MustRegisterMetrics(l.Metrics()...)
		}

		debugAPIListener, err := net.Listen("tcp", o.DebugAPIAddr)
		if err != nil {
			return nil, fmt.Errorf("debug api listener: %w", err)
		}

		debugAPIServer := &http.Server{
			Handler:  debugAPIService,
			ErrorLog: log.New(b.errorLogWriter, "", 0),
		}

		go func() {
			logger.Infof("debug api address: %s", debugAPIListener.Addr())

			if err := debugAPIServer.Serve(debugAPIListener); err != nil && err != http.ErrServerClosed {
				logger.Debugf("debug api server: %v", err)
				logger.Error("unable to serve debug api")
			}
		}()

		b.debugAPIServer = debugAPIServer
	}

	addresses, err := addressbook.Overlays()
	if err != nil {
		return nil, fmt.Errorf("addressbook overlays: %w", err)
	}

	var count int32

	// add the peers to topology and allow it to connect independently
	for _, o := range addresses {
		err = topologyDriver.AddPeer(p2pCtx, o)
		if err != nil {
			logger.Debugf("topology add peer from addressbook: %v", err)
		} else {
			count++
		}
	}

	// Connect bootnodes if the address book is clean
	if count == 0 {
		var wg sync.WaitGroup
		for _, a := range o.Bootnodes {
			wg.Add(1)
			go func(a string) {
				defer wg.Done()
				addr, err := ma.NewMultiaddr(a)
				if err != nil {
					logger.Debugf("multiaddress fail %s: %v", a, err)
					logger.Warningf("connect to bootnode %s", a)
					return
				}
				var count int
				if _, err := p2p.Discover(p2pCtx, addr, func(addr ma.Multiaddr) (stop bool, err error) {
					logger.Tracef("connecting to bootnode %s", addr)
					_, err = p2ps.ConnectNotify(p2pCtx, addr)
					if err != nil {
						if !errors.Is(err, p2p.ErrAlreadyConnected) {
							logger.Debugf("connect fail %s: %v", addr, err)
							logger.Warningf("connect to bootnode %s", addr)
						}
						return false, nil
					}
					logger.Tracef("connected to bootnode %s", addr)
					count++
					// connect to max 3 bootnodes
					return count > 3, nil
				}); err != nil {
					logger.Debugf("discover fail %s: %v", a, err)
					logger.Warningf("discover to bootnode %s", a)
					return
				}
			}(a)
		}
		wg.Wait()
	}

	return b, nil
}

func (b *Bee) Shutdown(ctx context.Context) error {
	errs := new(multiError)

	var eg errgroup.Group
	if b.apiServer != nil {
		eg.Go(func() error {
			if err := b.apiServer.Shutdown(ctx); err != nil {
				return fmt.Errorf("api server: %w", err)
			}
			return nil
		})
	}
	if b.debugAPIServer != nil {
		eg.Go(func() error {
			if err := b.debugAPIServer.Shutdown(ctx); err != nil {
				return fmt.Errorf("debug api server: %w", err)
			}
			return nil
		})
	}
	if err := eg.Wait(); err != nil {
		errs.add(err)
	}

	if err := b.pusherCloser.Close(); err != nil {
		errs.add(fmt.Errorf("pusher: %w", err))
	}

	if err := b.pullerCloser.Close(); err != nil {
		errs.add(fmt.Errorf("puller: %w", err))
	}

	if err := b.pullSyncCloser.Close(); err != nil {
		errs.add(fmt.Errorf("pull sync: %w", err))
	}

	b.p2pCancel()
	if err := b.p2pService.Close(); err != nil {
		errs.add(fmt.Errorf("p2p server: %w", err))
	}

	if err := b.tracerCloser.Close(); err != nil {
		errs.add(fmt.Errorf("tracer: %w", err))
	}

	if err := b.stateStoreCloser.Close(); err != nil {
		errs.add(fmt.Errorf("statestore: %w", err))
	}

	if err := b.localstoreCloser.Close(); err != nil {
		errs.add(fmt.Errorf("localstore: %w", err))
	}

	if err := b.topologyCloser.Close(); err != nil {
		errs.add(fmt.Errorf("topology driver: %w", err))
	}

	if err := b.errorLogWriter.Close(); err != nil {
		errs.add(fmt.Errorf("error log writer: %w", err))
	}

	if errs.hasErrors() {
		return errs
	}

	return nil
}

type multiError struct {
	errors []error
}

func (e *multiError) Error() string {
	if len(e.errors) == 0 {
		return ""
	}
	s := e.errors[0].Error()
	for _, err := range e.errors[1:] {
		s += "; " + err.Error()
	}
	return s
}

func (e *multiError) add(err error) {
	e.errors = append(e.errors, err)
}

func (e *multiError) hasErrors() bool {
	return len(e.errors) > 0
}<|MERGE_RESOLUTION|>--- conflicted
+++ resolved
@@ -69,7 +69,6 @@
 }
 
 type Options struct {
-<<<<<<< HEAD
 	DataDir             string
 	DBCapacity          uint64
 	Password            string
@@ -86,27 +85,8 @@
 	TracingEndpoint     string
 	TracingServiceName  string
 	DisconnectThreshold uint64
-=======
-	DataDir            string
-	DBCapacity         uint64
-	Password           string
-	APIAddr            string
-	DebugAPIAddr       string
-	Addr               string
-	NATAddr            string
-	EnableWS           bool
-	EnableQUIC         bool
-	NetworkID          uint64
-	WelcomeMessage     string
-	Bootnodes          []string
-	CORSAllowedOrigins []string
-	Logger             logging.Logger
-	TracingEnabled     bool
-	TracingEndpoint    string
-	TracingServiceName string
-	PaymentThreshold   uint64
-	PaymentTolerance   uint64
->>>>>>> db1fb013
+	PaymentThreshold    uint64
+	PaymentTolerance    uint64
 }
 
 func NewBee(addr string, logger logging.Logger, o Options) (*Bee, error) {
