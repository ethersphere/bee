--- conflicted
+++ resolved
@@ -70,7 +70,6 @@
 }
 
 type Options struct {
-<<<<<<< HEAD
 	DataDir                string
 	DBCapacity             uint64
 	Password               string
@@ -84,6 +83,7 @@
 	Bootnodes              []string
 	CORSAllowedOrigins     []string
 	Logger                 logging.Logger
+	Standalone             bool
 	TracingEnabled         bool
 	TracingEndpoint        string
 	TracingServiceName     string
@@ -91,28 +91,6 @@
 	PaymentThreshold       uint64
 	PaymentTolerance       uint64
 	ResolverConnectionCfgs []*resolver.ConnectionConfig
-=======
-	DataDir              string
-	DBCapacity           uint64
-	Password             string
-	APIAddr              string
-	DebugAPIAddr         string
-	Addr                 string
-	NATAddr              string
-	EnableWS             bool
-	EnableQUIC           bool
-	WelcomeMessage       string
-	Bootnodes            []string
-	CORSAllowedOrigins   []string
-	Logger               logging.Logger
-	Standalone           bool
-	TracingEnabled       bool
-	TracingEndpoint      string
-	TracingServiceName   string
-	GlobalPinningEnabled bool
-	PaymentThreshold     uint64
-	PaymentTolerance     uint64
->>>>>>> 531117ed
 }
 
 func NewBee(addr string, swarmAddress swarm.Address, keystore keystore.Service, swarmPrivateKey *ecdsa.PrivateKey, networkID uint64, logger logging.Logger, o Options) (*Bee, error) {
