// Copyright 2020 The Swarm Authors. All rights reserved.
// Use of this source code is governed by a BSD-style
// license that can be found in the LICENSE file.

package node

import (
	"context"
	"fmt"
	"io"
	"log"
	"net"
	"net/http"
	"path/filepath"

	"github.com/sirupsen/logrus"
	"golang.org/x/sync/errgroup"

<<<<<<< HEAD
	inmemaddressbook "github.com/ethersphere/bee/pkg/addressbook/inmem"
	"github.com/ethersphere/bee/pkg/api"
	"github.com/ethersphere/bee/pkg/crypto"
	"github.com/ethersphere/bee/pkg/debugapi"
	"github.com/ethersphere/bee/pkg/discovery/mock"
	mockdiscovery "github.com/ethersphere/bee/pkg/discovery/mock"
=======
	"github.com/ethersphere/bee/pkg/addressbook/inmem"
	"github.com/ethersphere/bee/pkg/api"
	"github.com/ethersphere/bee/pkg/crypto"
	"github.com/ethersphere/bee/pkg/debugapi"
	"github.com/ethersphere/bee/pkg/hive"
>>>>>>> 3132c693
	"github.com/ethersphere/bee/pkg/keystore"
	filekeystore "github.com/ethersphere/bee/pkg/keystore/file"
	memkeystore "github.com/ethersphere/bee/pkg/keystore/mem"
	"github.com/ethersphere/bee/pkg/logging"
	"github.com/ethersphere/bee/pkg/metrics"
	"github.com/ethersphere/bee/pkg/p2p/libp2p"
	"github.com/ethersphere/bee/pkg/pingpong"
	"github.com/ethersphere/bee/pkg/topology/full"
<<<<<<< HEAD
	fulltopologydriver "github.com/ethersphere/bee/pkg/topology/full"
	"github.com/ethersphere/bee/pkg/tracing"
=======
	ma "github.com/multiformats/go-multiaddr"
>>>>>>> 3132c693
)

type Bee struct {
	p2pService     io.Closer
	p2pCancel      context.CancelFunc
	apiServer      *http.Server
	debugAPIServer *http.Server
	errorLogWriter *io.PipeWriter
	tracerCloser   io.Closer
}

type Options struct {
<<<<<<< HEAD
	DataDir            string
	Password           string
	APIAddr            string
	DebugAPIAddr       string
	LibP2POptions      libp2p.Options
	Logger             logging.Logger
	TracingEnabled     bool
	TracingEndpoint    string
	TracingServiceName string
=======
	DataDir       string
	Password      string
	APIAddr       string
	DebugAPIAddr  string
	LibP2POptions libp2p.Options
	Bootnodes     []string
	Logger        logging.Logger
>>>>>>> 3132c693
}

func NewBee(o Options) (*Bee, error) {
	logger := o.Logger
	addressbook := inmem.New()

	tracer, tracerCloser, err := tracing.NewTracer(&tracing.Options{
		Enabled:     o.TracingEnabled,
		Endpoint:    o.TracingEndpoint,
		ServiceName: o.TracingServiceName,
	})
	if err != nil {
		return nil, fmt.Errorf("tracer: %w", err)
	}

	p2pCtx, p2pCancel := context.WithCancel(context.Background())

	b := &Bee{
		p2pCancel:      p2pCancel,
		errorLogWriter: logger.WriterLevel(logrus.ErrorLevel),
		tracerCloser:   tracerCloser,
	}

	var keyStore keystore.Service
	if o.DataDir == "" {
		keyStore = memkeystore.New()
		logger.Warning("data directory not provided, keys are not persisted")
	} else {
		keyStore = filekeystore.New(filepath.Join(o.DataDir, "keys"))
	}

	swarmPrivateKey, created, err := keyStore.Key("swarm", o.Password)
	if err != nil {
		return nil, fmt.Errorf("swarm key: %w", err)
	}
	address := crypto.NewAddress(swarmPrivateKey.PublicKey)
	if created {
		logger.Info("new swarm key created")
	}

	logger.Infof("address: %s", address)

	// Construct P2P service.
	libp2pPrivateKey, created, err := keyStore.Key("libp2p", o.Password)
	if err != nil {
		return nil, fmt.Errorf("libp2p key: %w", err)
	}
	if created {
		logger.Infof("new libp2p key created")
	}

	addressbook := inmemaddressbook.New()

	full.New(mock.NewDiscovery(), addressbook)

	libP2POptions := o.LibP2POptions
	libP2POptions.Overlay = address
	libP2POptions.PrivateKey = libp2pPrivateKey
<<<<<<< HEAD
	libP2POptions.AddressBook = addressbook
	libP2POptions.TopologyDriver = fulltopologydriver.New(mockdiscovery.NewDiscovery(), addressbook)
	libP2POptions.Tracer = tracer
=======
	libP2POptions.Addressbook = addressbook
>>>>>>> 3132c693
	p2ps, err := libp2p.New(p2pCtx, libP2POptions)
	if err != nil {
		return nil, fmt.Errorf("p2p service: %w", err)
	}
	b.p2pService = p2ps

	// TODO: be more resilient on connection errors and connect in parallel
	for _, a := range o.Bootnodes {
		addr, err := ma.NewMultiaddr(a)
		if err != nil {
			return nil, fmt.Errorf("bootnode %s: %w", a, err)
		}

		overlay, err := p2ps.Connect(p2pCtx, addr)
		if err != nil {
			return nil, fmt.Errorf("connect to bootnode %s %s: %w", a, overlay, err)
		}
	}

	// Construct protocols.
	pingPong := pingpong.New(pingpong.Options{
		Streamer: p2ps,
		Logger:   logger,
		Tracer:   tracer,
	})

	if err = p2ps.AddProtocol(pingPong.Protocol()); err != nil {
		return nil, fmt.Errorf("pingpong service: %w", err)
	}

	hive := hive.New(hive.Options{
		Streamer:    p2ps,
		AddressBook: addressbook,
		Logger:      logger,
	})

	if err = p2ps.AddProtocol(hive.Protocol()); err != nil {
		return nil, fmt.Errorf("hive service: %w", err)
	}

	topologyDriver := full.New(hive, addressbook, p2ps, logger)
	hive.SetPeerAddedHandler(topologyDriver.AddPeer)
	p2ps.SetPeerAddedHandler(topologyDriver.AddPeer)
	addrs, err := p2ps.Addresses()
	if err != nil {
		return nil, fmt.Errorf("get server addresses: %w", err)
	}

	for _, addr := range addrs {
		logger.Infof("p2p address: %s", addr)
	}

	var apiService api.Service
	if o.APIAddr != "" {
		// API server
		apiService = api.New(api.Options{
			Pingpong: pingPong,
			Logger:   logger,
			Tracer:   tracer,
		})
		apiListener, err := net.Listen("tcp", o.APIAddr)
		if err != nil {
			return nil, fmt.Errorf("api listener: %w", err)
		}

		apiServer := &http.Server{
			Handler:  apiService,
			ErrorLog: log.New(b.errorLogWriter, "", 0),
		}

		go func() {
			logger.Infof("api address: %s", apiListener.Addr())

			if err := apiServer.Serve(apiListener); err != nil && err != http.ErrServerClosed {
				logger.Debugf("api server: %v", err)
				logger.Error("unable to serve api")
			}
		}()

		b.apiServer = apiServer
	}

	if o.DebugAPIAddr != "" {
		// Debug API server
		debugAPIService := debugapi.New(debugapi.Options{
			P2P:            p2ps,
			Logger:         logger,
			Addressbook:    addressbook,
			TopologyDriver: topologyDriver,
		})
		// register metrics from components
		debugAPIService.MustRegisterMetrics(p2ps.Metrics()...)
		debugAPIService.MustRegisterMetrics(pingPong.Metrics()...)
		if apiService != nil {
			debugAPIService.MustRegisterMetrics(apiService.Metrics()...)
		}
		if l, ok := logger.(metrics.Collector); ok {
			debugAPIService.MustRegisterMetrics(l.Metrics()...)
		}

		debugAPIListener, err := net.Listen("tcp", o.DebugAPIAddr)
		if err != nil {
			return nil, fmt.Errorf("debug api listener: %w", err)
		}

		debugAPIServer := &http.Server{
			Handler:  debugAPIService,
			ErrorLog: log.New(b.errorLogWriter, "", 0),
		}

		go func() {
			logger.Infof("debug api address: %s", debugAPIListener.Addr())

			if err := debugAPIServer.Serve(debugAPIListener); err != nil && err != http.ErrServerClosed {
				logger.Debugf("debug api server: %v", err)
				logger.Error("unable to serve debug api")
			}
		}()

		b.debugAPIServer = debugAPIServer
	}

	return b, nil
}

func (b *Bee) Shutdown(ctx context.Context) error {
	var eg errgroup.Group
	if b.apiServer != nil {
		eg.Go(func() error {
			if err := b.apiServer.Shutdown(ctx); err != nil {
				return fmt.Errorf("api server: %w", err)
			}
			return nil
		})
	}
	if b.debugAPIServer != nil {
		eg.Go(func() error {
			if err := b.debugAPIServer.Shutdown(ctx); err != nil {
				return fmt.Errorf("debug api server: %w", err)
			}
			return nil
		})
	}
	if err := eg.Wait(); err != nil {
		return err
	}

	b.p2pCancel()
	if err := b.p2pService.Close(); err != nil {
		return fmt.Errorf("p2p server: %w", err)
	}

	if err := b.tracerCloser.Close(); err != nil {
		return fmt.Errorf("tracer: %w", err)
	}

	return b.errorLogWriter.Close()
}<|MERGE_RESOLUTION|>--- conflicted
+++ resolved
@@ -16,20 +16,11 @@
 	"github.com/sirupsen/logrus"
 	"golang.org/x/sync/errgroup"
 
-<<<<<<< HEAD
-	inmemaddressbook "github.com/ethersphere/bee/pkg/addressbook/inmem"
-	"github.com/ethersphere/bee/pkg/api"
-	"github.com/ethersphere/bee/pkg/crypto"
-	"github.com/ethersphere/bee/pkg/debugapi"
-	"github.com/ethersphere/bee/pkg/discovery/mock"
-	mockdiscovery "github.com/ethersphere/bee/pkg/discovery/mock"
-=======
 	"github.com/ethersphere/bee/pkg/addressbook/inmem"
 	"github.com/ethersphere/bee/pkg/api"
 	"github.com/ethersphere/bee/pkg/crypto"
 	"github.com/ethersphere/bee/pkg/debugapi"
 	"github.com/ethersphere/bee/pkg/hive"
->>>>>>> 3132c693
 	"github.com/ethersphere/bee/pkg/keystore"
 	filekeystore "github.com/ethersphere/bee/pkg/keystore/file"
 	memkeystore "github.com/ethersphere/bee/pkg/keystore/mem"
@@ -38,12 +29,8 @@
 	"github.com/ethersphere/bee/pkg/p2p/libp2p"
 	"github.com/ethersphere/bee/pkg/pingpong"
 	"github.com/ethersphere/bee/pkg/topology/full"
-<<<<<<< HEAD
-	fulltopologydriver "github.com/ethersphere/bee/pkg/topology/full"
 	"github.com/ethersphere/bee/pkg/tracing"
-=======
 	ma "github.com/multiformats/go-multiaddr"
->>>>>>> 3132c693
 )
 
 type Bee struct {
@@ -56,25 +43,16 @@
 }
 
 type Options struct {
-<<<<<<< HEAD
 	DataDir            string
 	Password           string
 	APIAddr            string
 	DebugAPIAddr       string
 	LibP2POptions      libp2p.Options
+	Bootnodes          []string
 	Logger             logging.Logger
 	TracingEnabled     bool
 	TracingEndpoint    string
 	TracingServiceName string
-=======
-	DataDir       string
-	Password      string
-	APIAddr       string
-	DebugAPIAddr  string
-	LibP2POptions libp2p.Options
-	Bootnodes     []string
-	Logger        logging.Logger
->>>>>>> 3132c693
 }
 
 func NewBee(o Options) (*Bee, error) {
@@ -126,20 +104,11 @@
 		logger.Infof("new libp2p key created")
 	}
 
-	addressbook := inmemaddressbook.New()
-
-	full.New(mock.NewDiscovery(), addressbook)
-
 	libP2POptions := o.LibP2POptions
 	libP2POptions.Overlay = address
 	libP2POptions.PrivateKey = libp2pPrivateKey
-<<<<<<< HEAD
-	libP2POptions.AddressBook = addressbook
-	libP2POptions.TopologyDriver = fulltopologydriver.New(mockdiscovery.NewDiscovery(), addressbook)
+	libP2POptions.Addressbook = addressbook
 	libP2POptions.Tracer = tracer
-=======
-	libP2POptions.Addressbook = addressbook
->>>>>>> 3132c693
 	p2ps, err := libp2p.New(p2pCtx, libP2POptions)
 	if err != nil {
 		return nil, fmt.Errorf("p2p service: %w", err)
