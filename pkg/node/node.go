--- conflicted
+++ resolved
@@ -292,18 +292,11 @@
 	if o.APIAddr != "" {
 		// API server
 		apiService = api.New(api.Options{
-<<<<<<< HEAD
-			Tags:   tagger,
-			Storer: ns,
-			Logger: logger,
-			Tracer: tracer,
-=======
 			Tags:               tag,
 			Storer:             ns,
 			CORSAllowedOrigins: o.CORSAllowedOrigins,
 			Logger:             logger,
 			Tracer:             tracer,
->>>>>>> 23f47d4d
 		})
 		apiListener, err := net.Listen("tcp", o.APIAddr)
 		if err != nil {
