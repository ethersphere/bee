// Copyright 2020 The Swarm Authors. All rights reserved.
// Use of this source code is governed by a BSD-style
// license that can be found in the LICENSE file.

package node

import (
	"context"
	"errors"
	"fmt"
	"io"
	"log"
	"net"
	"net/http"
	"path/filepath"
	"sync"
	"time"

	"github.com/ethersphere/bee/pkg/accounting"
	"github.com/ethersphere/bee/pkg/addressbook"
	"github.com/ethersphere/bee/pkg/api"
	"github.com/ethersphere/bee/pkg/content"
	"github.com/ethersphere/bee/pkg/crypto"
	"github.com/ethersphere/bee/pkg/debugapi"
	"github.com/ethersphere/bee/pkg/hive"
	"github.com/ethersphere/bee/pkg/kademlia"
	"github.com/ethersphere/bee/pkg/keystore"
	filekeystore "github.com/ethersphere/bee/pkg/keystore/file"
	memkeystore "github.com/ethersphere/bee/pkg/keystore/mem"
	"github.com/ethersphere/bee/pkg/localstore"
	"github.com/ethersphere/bee/pkg/logging"
	"github.com/ethersphere/bee/pkg/metrics"
	"github.com/ethersphere/bee/pkg/netstore"
	"github.com/ethersphere/bee/pkg/p2p"
	"github.com/ethersphere/bee/pkg/p2p/libp2p"
	"github.com/ethersphere/bee/pkg/pingpong"
	"github.com/ethersphere/bee/pkg/puller"
	"github.com/ethersphere/bee/pkg/pullsync"
	"github.com/ethersphere/bee/pkg/pullsync/pullstorage"
	"github.com/ethersphere/bee/pkg/pusher"
	"github.com/ethersphere/bee/pkg/pushsync"
	"github.com/ethersphere/bee/pkg/retrieval"
	"github.com/ethersphere/bee/pkg/settlement/pseudosettle"
	"github.com/ethersphere/bee/pkg/soc"
	"github.com/ethersphere/bee/pkg/statestore/leveldb"
	mockinmem "github.com/ethersphere/bee/pkg/statestore/mock"
	"github.com/ethersphere/bee/pkg/storage"
	"github.com/ethersphere/bee/pkg/swarm"
	"github.com/ethersphere/bee/pkg/tags"
	"github.com/ethersphere/bee/pkg/tracing"
	ma "github.com/multiformats/go-multiaddr"
	"github.com/sirupsen/logrus"
	"golang.org/x/sync/errgroup"
)

type Bee struct {
	p2pService       io.Closer
	p2pCancel        context.CancelFunc
	apiServer        *http.Server
	debugAPIServer   *http.Server
	errorLogWriter   *io.PipeWriter
	tracerCloser     io.Closer
	stateStoreCloser io.Closer
	localstoreCloser io.Closer
	topologyCloser   io.Closer
	pusherCloser     io.Closer
	pullerCloser     io.Closer
	pullSyncCloser   io.Closer
}

type Options struct {
	DataDir            string
	DBCapacity         uint64
	Password           string
	APIAddr            string
	DebugAPIAddr       string
	Addr               string
	NATAddr            string
	EnableWS           bool
	EnableQUIC         bool
	NetworkID          uint64
	WelcomeMessage     string
	Bootnodes          []string
	CORSAllowedOrigins []string
	Logger             logging.Logger
	TracingEnabled     bool
	TracingEndpoint    string
	TracingServiceName string
	PaymentThreshold   uint64
	PaymentTolerance   uint64
}

func NewBee(o Options) (*Bee, error) {
	logger := o.Logger

	tracer, tracerCloser, err := tracing.NewTracer(&tracing.Options{
		Enabled:     o.TracingEnabled,
		Endpoint:    o.TracingEndpoint,
		ServiceName: o.TracingServiceName,
	})
	if err != nil {
		return nil, fmt.Errorf("tracer: %w", err)
	}

	p2pCtx, p2pCancel := context.WithCancel(context.Background())

	b := &Bee{
		p2pCancel:      p2pCancel,
		errorLogWriter: logger.WriterLevel(logrus.ErrorLevel),
		tracerCloser:   tracerCloser,
	}

	var keyStore keystore.Service
	if o.DataDir == "" {
		keyStore = memkeystore.New()
		logger.Warning("data directory not provided, keys are not persisted")
	} else {
		keyStore = filekeystore.New(filepath.Join(o.DataDir, "keys"))
	}

	swarmPrivateKey, created, err := keyStore.Key("swarm", o.Password)
	if err != nil {
		return nil, fmt.Errorf("swarm key: %w", err)
	}
	address, err := crypto.NewOverlayAddress(swarmPrivateKey.PublicKey, o.NetworkID)
	if err != nil {
		return nil, err
	}
	if created {
		logger.Infof("new swarm network address created: %s", address)
	} else {
		logger.Infof("using existing swarm network address: %s", address)
	}

	// Construct P2P service.
	libp2pPrivateKey, created, err := keyStore.Key("libp2p", o.Password)
	if err != nil {
		return nil, fmt.Errorf("libp2p key: %w", err)
	}
	if created {
		logger.Debugf("new libp2p key created")
	} else {
		logger.Debugf("using existing libp2p key")
	}

	var stateStore storage.StateStorer
	if o.DataDir == "" {
		stateStore = mockinmem.NewStateStore()
		logger.Warning("using in-mem state store. no node state will be persisted")
	} else {
		stateStore, err = leveldb.NewStateStore(filepath.Join(o.DataDir, "statestore"))
		if err != nil {
			return nil, fmt.Errorf("statestore: %w", err)
		}
	}
	b.stateStoreCloser = stateStore
	addressbook := addressbook.New(stateStore)
	signer := crypto.NewDefaultSigner(swarmPrivateKey)

	p2ps, err := libp2p.New(p2pCtx, signer, o.NetworkID, address, o.Addr, libp2p.Options{
		PrivateKey:     libp2pPrivateKey,
		NATAddr:        o.NATAddr,
		EnableWS:       o.EnableWS,
		EnableQUIC:     o.EnableQUIC,
		Addressbook:    addressbook,
		WelcomeMessage: o.WelcomeMessage,
		Logger:         logger,
		Tracer:         tracer,
	})
	if err != nil {
		return nil, fmt.Errorf("p2p service: %w", err)
	}
	b.p2pService = p2ps

	if natManager := p2ps.NATManager(); natManager != nil {
		// wait for nat manager to init
		logger.Debug("initializing NAT manager")
		select {
		case <-natManager.Ready():
			// this is magic sleep to give NAT time to sync the mappings
			// this is a hack, kind of alchemy and should be improved
			time.Sleep(3 * time.Second)
			logger.Debug("NAT manager initialized")
		case <-time.After(10 * time.Second):
			logger.Warning("NAT manager init timeout")
		}
	}

	// Construct protocols.
	pingPong := pingpong.New(pingpong.Options{
		Streamer: p2ps,
		Logger:   logger,
		Tracer:   tracer,
	})

	if err = p2ps.AddProtocol(pingPong.Protocol()); err != nil {
		return nil, fmt.Errorf("pingpong service: %w", err)
	}

	hive := hive.New(hive.Options{
		Streamer:    p2ps,
		AddressBook: addressbook,
		NetworkID:   o.NetworkID,
		Logger:      logger,
	})

	if err = p2ps.AddProtocol(hive.Protocol()); err != nil {
		return nil, fmt.Errorf("hive service: %w", err)
	}

	topologyDriver := kademlia.New(kademlia.Options{Base: address, Discovery: hive, AddressBook: addressbook, P2P: p2ps, Logger: logger})
	b.topologyCloser = topologyDriver
	hive.SetPeerAddedHandler(topologyDriver.AddPeer)
	p2ps.SetNotifier(topologyDriver)
	addrs, err := p2ps.Addresses()
	if err != nil {
		return nil, fmt.Errorf("get server addresses: %w", err)
	}

	for _, addr := range addrs {
		logger.Debugf("p2p address: %s", addr)
	}

	var (
		storer storage.Storer
		path   = ""
	)

	if o.DataDir != "" {
		path = filepath.Join(o.DataDir, "localstore")
	}
	lo := &localstore.Options{
		Capacity: o.DBCapacity,
	}
	storer, err = localstore.New(path, address.Bytes(), lo, logger)
	if err != nil {
		return nil, fmt.Errorf("localstore: %w", err)
	}
	b.localstoreCloser = storer

	settlement := pseudosettle.New(pseudosettle.Options{
		Streamer: p2ps,
		Logger:   logger,
	})

	if err = p2ps.AddProtocol(settlement.Protocol()); err != nil {
		return nil, fmt.Errorf("pseudosettle service: %w", err)
	}

	acc := accounting.NewAccounting(accounting.Options{
		Logger:           logger,
		Store:            stateStore,
		PaymentThreshold: o.PaymentThreshold,
		PaymentTolerance: o.PaymentTolerance,
		Settlement:       settlement,
	})

<<<<<<< HEAD
	settlement.SetPaymentObserver(acc)
=======
	chunkvalidators := swarm.NewChunkValidator(soc.NewValidator(), content.NewValidator())
>>>>>>> cc5412e0

	retrieve := retrieval.New(retrieval.Options{
		Streamer:    p2ps,
		ChunkPeerer: topologyDriver,
		Logger:      logger,
		Accounting:  acc,
		Pricer:      accounting.NewFixedPricer(address, 10),
		Validator:   chunkvalidators,
	})
	tagg := tags.NewTags()

	if err = p2ps.AddProtocol(retrieve.Protocol()); err != nil {
		return nil, fmt.Errorf("retrieval service: %w", err)
	}

	ns := netstore.New(storer, retrieve, logger, chunkvalidators)

	retrieve.SetStorer(ns)

	pushSyncProtocol := pushsync.New(pushsync.Options{
		Streamer:      p2ps,
		Storer:        storer,
		ClosestPeerer: topologyDriver,
		Tagger:        tagg,
		Logger:        logger,
	})

	if err = p2ps.AddProtocol(pushSyncProtocol.Protocol()); err != nil {
		return nil, fmt.Errorf("pushsync service: %w", err)
	}

	pushSyncPusher := pusher.New(pusher.Options{
		Storer:        storer,
		PeerSuggester: topologyDriver,
		PushSyncer:    pushSyncProtocol,
		Tagger:        tagg,
		Logger:        logger,
	})
	b.pusherCloser = pushSyncPusher

	pullStorage := pullstorage.New(storer)

	pullSync := pullsync.New(pullsync.Options{
		Streamer: p2ps,
		Storage:  pullStorage,
		Logger:   logger,
	})
	b.pullSyncCloser = pullSync

	if err = p2ps.AddProtocol(pullSync.Protocol()); err != nil {
		return nil, fmt.Errorf("pullsync protocol: %w", err)
	}

	puller := puller.New(puller.Options{
		StateStore: stateStore,
		Topology:   topologyDriver,
		PullSync:   pullSync,
		Logger:     logger,
	})

	b.pullerCloser = puller

	var apiService api.Service
	if o.APIAddr != "" {
		// API server
		apiService = api.New(api.Options{
			Tags:               tagg,
			Storer:             ns,
			CORSAllowedOrigins: o.CORSAllowedOrigins,
			Logger:             logger,
			Tracer:             tracer,
		})
		apiListener, err := net.Listen("tcp", o.APIAddr)
		if err != nil {
			return nil, fmt.Errorf("api listener: %w", err)
		}

		apiServer := &http.Server{
			Handler:  apiService,
			ErrorLog: log.New(b.errorLogWriter, "", 0),
		}

		go func() {
			logger.Infof("api address: %s", apiListener.Addr())

			if err := apiServer.Serve(apiListener); err != nil && err != http.ErrServerClosed {
				logger.Debugf("api server: %v", err)
				logger.Error("unable to serve api")
			}
		}()

		b.apiServer = apiServer
	}

	if o.DebugAPIAddr != "" {
		// Debug API server
		debugAPIService := debugapi.New(debugapi.Options{
			Overlay:        address,
			P2P:            p2ps,
			Pingpong:       pingPong,
			Logger:         logger,
			Tracer:         tracer,
			TopologyDriver: topologyDriver,
			Storer:         storer,
			Tags:           tagg,
		})
		// register metrics from components
		debugAPIService.MustRegisterMetrics(p2ps.Metrics()...)
		debugAPIService.MustRegisterMetrics(pingPong.Metrics()...)
		debugAPIService.MustRegisterMetrics(acc.Metrics()...)

		if apiService != nil {
			debugAPIService.MustRegisterMetrics(apiService.Metrics()...)
		}
		if l, ok := logger.(metrics.Collector); ok {
			debugAPIService.MustRegisterMetrics(l.Metrics()...)
		}

		debugAPIListener, err := net.Listen("tcp", o.DebugAPIAddr)
		if err != nil {
			return nil, fmt.Errorf("debug api listener: %w", err)
		}

		debugAPIServer := &http.Server{
			Handler:  debugAPIService,
			ErrorLog: log.New(b.errorLogWriter, "", 0),
		}

		go func() {
			logger.Infof("debug api address: %s", debugAPIListener.Addr())

			if err := debugAPIServer.Serve(debugAPIListener); err != nil && err != http.ErrServerClosed {
				logger.Debugf("debug api server: %v", err)
				logger.Error("unable to serve debug api")
			}
		}()

		b.debugAPIServer = debugAPIServer
	}

	addresses, err := addressbook.Overlays()
	if err != nil {
		return nil, fmt.Errorf("addressbook overlays: %w", err)
	}

	var count int32

	// add the peers to topology and allow it to connect independently
	for _, o := range addresses {
		err = topologyDriver.AddPeer(p2pCtx, o)
		if err != nil {
			logger.Debugf("topology add peer from addressbook: %v", err)
		} else {
			count++
		}
	}

	// Connect bootnodes if the address book is clean
	if count == 0 {
		var wg sync.WaitGroup
		for _, a := range o.Bootnodes {
			wg.Add(1)
			go func(a string) {
				defer wg.Done()
				addr, err := ma.NewMultiaddr(a)
				if err != nil {
					logger.Debugf("multiaddress fail %s: %v", a, err)
					logger.Warningf("connect to bootnode %s", a)
					return
				}
				var count int
				if _, err := p2p.Discover(p2pCtx, addr, func(addr ma.Multiaddr) (stop bool, err error) {
					logger.Tracef("connecting to bootnode %s", addr)
					_, err = p2ps.ConnectNotify(p2pCtx, addr)
					if err != nil {
						if !errors.Is(err, p2p.ErrAlreadyConnected) {
							logger.Debugf("connect fail %s: %v", addr, err)
							logger.Warningf("connect to bootnode %s", addr)
						}
						return false, nil
					}
					logger.Tracef("connected to bootnode %s", addr)
					count++
					// connect to max 3 bootnodes
					return count > 3, nil
				}); err != nil {
					logger.Debugf("discover fail %s: %v", a, err)
					logger.Warningf("discover to bootnode %s", a)
					return
				}
			}(a)
		}
		wg.Wait()
	}

	return b, nil
}

func (b *Bee) Shutdown(ctx context.Context) error {
	errs := new(multiError)

	var eg errgroup.Group
	if b.apiServer != nil {
		eg.Go(func() error {
			if err := b.apiServer.Shutdown(ctx); err != nil {
				return fmt.Errorf("api server: %w", err)
			}
			return nil
		})
	}
	if b.debugAPIServer != nil {
		eg.Go(func() error {
			if err := b.debugAPIServer.Shutdown(ctx); err != nil {
				return fmt.Errorf("debug api server: %w", err)
			}
			return nil
		})
	}
	if err := eg.Wait(); err != nil {
		errs.add(err)
	}

	if err := b.pusherCloser.Close(); err != nil {
		errs.add(fmt.Errorf("pusher: %w", err))
	}

	if err := b.pullerCloser.Close(); err != nil {
		errs.add(fmt.Errorf("puller: %w", err))
	}

	if err := b.pullSyncCloser.Close(); err != nil {
		errs.add(fmt.Errorf("pull sync: %w", err))
	}

	b.p2pCancel()
	if err := b.p2pService.Close(); err != nil {
		errs.add(fmt.Errorf("p2p server: %w", err))
	}

	if err := b.tracerCloser.Close(); err != nil {
		errs.add(fmt.Errorf("tracer: %w", err))
	}

	if err := b.stateStoreCloser.Close(); err != nil {
		errs.add(fmt.Errorf("statestore: %w", err))
	}

	if err := b.localstoreCloser.Close(); err != nil {
		errs.add(fmt.Errorf("localstore: %w", err))
	}

	if err := b.topologyCloser.Close(); err != nil {
		errs.add(fmt.Errorf("topology driver: %w", err))
	}

	if err := b.errorLogWriter.Close(); err != nil {
		errs.add(fmt.Errorf("error log writer: %w", err))
	}

	if errs.hasErrors() {
		return errs
	}

	return nil
}

type multiError struct {
	errors []error
}

func (e *multiError) Error() string {
	if len(e.errors) == 0 {
		return ""
	}
	s := e.errors[0].Error()
	for _, err := range e.errors[1:] {
		s += "; " + err.Error()
	}
	return s
}

func (e *multiError) add(err error) {
	e.errors = append(e.errors, err)
}

func (e *multiError) hasErrors() bool {
	return len(e.errors) > 0
}<|MERGE_RESOLUTION|>--- conflicted
+++ resolved
@@ -254,12 +254,9 @@
 		PaymentTolerance: o.PaymentTolerance,
 		Settlement:       settlement,
 	})
-
-<<<<<<< HEAD
 	settlement.SetPaymentObserver(acc)
-=======
+
 	chunkvalidators := swarm.NewChunkValidator(soc.NewValidator(), content.NewValidator())
->>>>>>> cc5412e0
 
 	retrieve := retrieval.New(retrieval.Options{
 		Streamer:    p2ps,
