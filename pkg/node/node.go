// Copyright 2020 The Swarm Authors. All rights reserved.
// Use of this source code is governed by a BSD-style
// license that can be found in the LICENSE file.

package node

import (
	"context"
	"errors"
	"fmt"
	"io"
	"log"
	"net"
	"net/http"
	"path/filepath"
	"sync"
	"time"

	"github.com/ethersphere/bee/pkg/accounting"
	"github.com/ethersphere/bee/pkg/addressbook"
	"github.com/ethersphere/bee/pkg/api"
	"github.com/ethersphere/bee/pkg/content"
	"github.com/ethersphere/bee/pkg/crypto"
	"github.com/ethersphere/bee/pkg/debugapi"
	"github.com/ethersphere/bee/pkg/hive"
	"github.com/ethersphere/bee/pkg/kademlia"
	"github.com/ethersphere/bee/pkg/keystore"
	filekeystore "github.com/ethersphere/bee/pkg/keystore/file"
	memkeystore "github.com/ethersphere/bee/pkg/keystore/mem"
	"github.com/ethersphere/bee/pkg/localstore"
	"github.com/ethersphere/bee/pkg/logging"
	"github.com/ethersphere/bee/pkg/metrics"
	"github.com/ethersphere/bee/pkg/netstore"
	"github.com/ethersphere/bee/pkg/p2p"
	"github.com/ethersphere/bee/pkg/p2p/libp2p"
	"github.com/ethersphere/bee/pkg/pingpong"
	"github.com/ethersphere/bee/pkg/pss"
	"github.com/ethersphere/bee/pkg/puller"
	"github.com/ethersphere/bee/pkg/pullsync"
	"github.com/ethersphere/bee/pkg/pullsync/pullstorage"
	"github.com/ethersphere/bee/pkg/pusher"
	"github.com/ethersphere/bee/pkg/pushsync"
	"github.com/ethersphere/bee/pkg/recovery"
	"github.com/ethersphere/bee/pkg/retrieval"
	"github.com/ethersphere/bee/pkg/settlement/pseudosettle"
	"github.com/ethersphere/bee/pkg/soc"
	"github.com/ethersphere/bee/pkg/statestore/leveldb"
	mockinmem "github.com/ethersphere/bee/pkg/statestore/mock"
	"github.com/ethersphere/bee/pkg/storage"
	"github.com/ethersphere/bee/pkg/swarm"
	"github.com/ethersphere/bee/pkg/tags"
	"github.com/ethersphere/bee/pkg/tracing"
	ma "github.com/multiformats/go-multiaddr"
	"github.com/sirupsen/logrus"
	"golang.org/x/sync/errgroup"
)

type Bee struct {
	p2pService       io.Closer
	p2pCancel        context.CancelFunc
	apiServer        *http.Server
	debugAPIServer   *http.Server
	errorLogWriter   *io.PipeWriter
	tracerCloser     io.Closer
	stateStoreCloser io.Closer
	localstoreCloser io.Closer
	topologyCloser   io.Closer
	pusherCloser     io.Closer
	pullerCloser     io.Closer
	pullSyncCloser   io.Closer
}

type Options struct {
<<<<<<< HEAD
	DataDir              string
	DBCapacity           uint64
	Password             string
	APIAddr              string
	DebugAPIAddr         string
	Addr                 string
	NATAddr              string
	EnableWS             bool
	EnableQUIC           bool
	NetworkID            uint64
	WelcomeMessage       string
	Bootnodes            []string
	CORSAllowedOrigins   []string
	Logger               logging.Logger
	TracingEnabled       bool
	TracingEndpoint      string
	TracingServiceName   string
	DisconnectThreshold  uint64
	GlobalPinningEnabled bool
=======
	DataDir             string
	DBCapacity          uint64
	Password            string
	APIAddr             string
	DebugAPIAddr        string
	NATAddr             string
	EnableWS            bool
	EnableQUIC          bool
	NetworkID           uint64
	WelcomeMessage      string
	Bootnodes           []string
	CORSAllowedOrigins  []string
	TracingEnabled      bool
	TracingEndpoint     string
	TracingServiceName  string
	DisconnectThreshold uint64
	PaymentThreshold    uint64
	PaymentTolerance    uint64
>>>>>>> 486c3047
}

func NewBee(addr string, logger logging.Logger, o Options) (*Bee, error) {
	tracer, tracerCloser, err := tracing.NewTracer(&tracing.Options{
		Enabled:     o.TracingEnabled,
		Endpoint:    o.TracingEndpoint,
		ServiceName: o.TracingServiceName,
	})
	if err != nil {
		return nil, fmt.Errorf("tracer: %w", err)
	}

	p2pCtx, p2pCancel := context.WithCancel(context.Background())

	b := &Bee{
		p2pCancel:      p2pCancel,
		errorLogWriter: logger.WriterLevel(logrus.ErrorLevel),
		tracerCloser:   tracerCloser,
	}

	var keyStore keystore.Service
	if o.DataDir == "" {
		keyStore = memkeystore.New()
		logger.Warning("data directory not provided, keys are not persisted")
	} else {
		keyStore = filekeystore.New(filepath.Join(o.DataDir, "keys"))
	}

	swarmPrivateKey, created, err := keyStore.Key("swarm", o.Password)
	if err != nil {
		return nil, fmt.Errorf("swarm key: %w", err)
	}
	address, err := crypto.NewOverlayAddress(swarmPrivateKey.PublicKey, o.NetworkID)
	if err != nil {
		return nil, err
	}
	if created {
		logger.Infof("new swarm network address created: %s", address)
	} else {
		logger.Infof("using existing swarm network address: %s", address)
	}

	// Construct P2P service.
	libp2pPrivateKey, created, err := keyStore.Key("libp2p", o.Password)
	if err != nil {
		return nil, fmt.Errorf("libp2p key: %w", err)
	}
	if created {
		logger.Debugf("new libp2p key created")
	} else {
		logger.Debugf("using existing libp2p key")
	}

	var stateStore storage.StateStorer
	if o.DataDir == "" {
		stateStore = mockinmem.NewStateStore()
		logger.Warning("using in-mem state store. no node state will be persisted")
	} else {
		stateStore, err = leveldb.NewStateStore(filepath.Join(o.DataDir, "statestore"))
		if err != nil {
			return nil, fmt.Errorf("statestore: %w", err)
		}
	}
	b.stateStoreCloser = stateStore
	addressbook := addressbook.New(stateStore)
	signer := crypto.NewDefaultSigner(swarmPrivateKey)

	p2ps, err := libp2p.New(p2pCtx, signer, o.NetworkID, address, addr, addressbook, logger, tracer, libp2p.Options{
		PrivateKey:     libp2pPrivateKey,
		NATAddr:        o.NATAddr,
		EnableWS:       o.EnableWS,
		EnableQUIC:     o.EnableQUIC,
		WelcomeMessage: o.WelcomeMessage,
	})
	if err != nil {
		return nil, fmt.Errorf("p2p service: %w", err)
	}
	b.p2pService = p2ps

	if natManager := p2ps.NATManager(); natManager != nil {
		// wait for nat manager to init
		logger.Debug("initializing NAT manager")
		select {
		case <-natManager.Ready():
			// this is magic sleep to give NAT time to sync the mappings
			// this is a hack, kind of alchemy and should be improved
			time.Sleep(3 * time.Second)
			logger.Debug("NAT manager initialized")
		case <-time.After(10 * time.Second):
			logger.Warning("NAT manager init timeout")
		}
	}

	// Construct protocols.
	pingPong := pingpong.New(pingpong.Options{
		Streamer: p2ps,
		Logger:   logger,
		Tracer:   tracer,
	})

	if err = p2ps.AddProtocol(pingPong.Protocol()); err != nil {
		return nil, fmt.Errorf("pingpong service: %w", err)
	}

	hive := hive.New(hive.Options{
		Streamer:    p2ps,
		AddressBook: addressbook,
		NetworkID:   o.NetworkID,
		Logger:      logger,
	})

	if err = p2ps.AddProtocol(hive.Protocol()); err != nil {
		return nil, fmt.Errorf("hive service: %w", err)
	}

	topologyDriver := kademlia.New(kademlia.Options{Base: address, Discovery: hive, AddressBook: addressbook, P2P: p2ps, Logger: logger})
	b.topologyCloser = topologyDriver
	hive.SetPeerAddedHandler(topologyDriver.AddPeer)
	p2ps.AddNotifier(topologyDriver)
	addrs, err := p2ps.Addresses()
	if err != nil {
		return nil, fmt.Errorf("get server addresses: %w", err)
	}

	for _, addr := range addrs {
		logger.Debugf("p2p address: %s", addr)
	}

	var path string

	if o.DataDir != "" {
		path = filepath.Join(o.DataDir, "localstore")
	}
	lo := &localstore.Options{
		Capacity: o.DBCapacity,
	}
	storer, err := localstore.New(path, address.Bytes(), lo, logger)
	if err != nil {
		return nil, fmt.Errorf("localstore: %w", err)
	}
	b.localstoreCloser = storer

	settlement := pseudosettle.New(pseudosettle.Options{
		Streamer: p2ps,
		Logger:   logger,
	})

	if err = p2ps.AddProtocol(settlement.Protocol()); err != nil {
		return nil, fmt.Errorf("pseudosettle service: %w", err)
	}

	acc, err := accounting.NewAccounting(accounting.Options{
		Logger:           logger,
		Store:            stateStore,
		PaymentThreshold: o.PaymentThreshold,
		PaymentTolerance: o.PaymentTolerance,
		Settlement:       settlement,
	})
	if err != nil {
		return nil, fmt.Errorf("accounting: %w", err)
	}

	settlement.SetPaymentObserver(acc)

	chunkvalidator := swarm.NewChunkValidator(soc.NewValidator(), content.NewValidator())

	retrieve := retrieval.New(retrieval.Options{
		Streamer:    p2ps,
		ChunkPeerer: topologyDriver,
		Logger:      logger,
		Accounting:  acc,
		Pricer:      accounting.NewFixedPricer(address, 10),
		Validator:   chunkvalidator,
	})
	tagg := tags.NewTags()

	if err = p2ps.AddProtocol(retrieve.Protocol()); err != nil {
		return nil, fmt.Errorf("retrieval service: %w", err)
	}

<<<<<<< HEAD
	// instantiate the pss object
	psss := pss.NewPss(pss.Options{
		Logger: logger,
		Tags:   tagg,
	})

	var ns storage.Storer
	if o.GlobalPinningEnabled {
		// create recovery callback for content repair
		recoverFunc := recovery.NewRecoveryHook(psss)
=======
	ns := netstore.New(storer, retrieve, logger, chunkvalidator)
>>>>>>> 486c3047

		ns = netstore.New(storer, recoverFunc, retrieve, logger, chunkvalidators)
	} else {
		ns = netstore.New(storer, nil, retrieve, logger, chunkvalidators)
	}
	retrieve.SetStorer(ns)

	pushSyncProtocol := pushsync.New(pushsync.Options{
		Streamer:         p2ps,
		Storer:           storer,
		ClosestPeerer:    topologyDriver,
		DeliveryCallback: psss.Deliver,
		Tagger:           tagg,
		Logger:           logger,
	})

	// set the pushSyncer in the PSS
	psss.WithPushSyncer(pushSyncProtocol)

	if err = p2ps.AddProtocol(pushSyncProtocol.Protocol()); err != nil {
		return nil, fmt.Errorf("pushsync service: %w", err)
	}

	if o.GlobalPinningEnabled {
		// register function for chunk repair upon receiving a trojan message
		chunkRepairHandler := recovery.NewRepairHandler(ns, logger, pushSyncProtocol)
		psss.Register(recovery.RecoveryTopic, chunkRepairHandler)
	}

	pushSyncPusher := pusher.New(pusher.Options{
		Storer:        storer,
		PeerSuggester: topologyDriver,
		PushSyncer:    pushSyncProtocol,
		Tagger:        tagg,
		Logger:        logger,
	})
	b.pusherCloser = pushSyncPusher

	pullStorage := pullstorage.New(storer)

	pullSync := pullsync.New(pullsync.Options{
		Streamer: p2ps,
		Storage:  pullStorage,
		Logger:   logger,
	})
	b.pullSyncCloser = pullSync

	if err = p2ps.AddProtocol(pullSync.Protocol()); err != nil {
		return nil, fmt.Errorf("pullsync protocol: %w", err)
	}

	puller := puller.New(puller.Options{
		StateStore: stateStore,
		Topology:   topologyDriver,
		PullSync:   pullSync,
		Logger:     logger,
	})

	b.pullerCloser = puller

	var apiService api.Service
	if o.APIAddr != "" {
		// API server
		apiService = api.New(tagg, ns, o.CORSAllowedOrigins, logger, tracer)
		apiListener, err := net.Listen("tcp", o.APIAddr)
		if err != nil {
			return nil, fmt.Errorf("api listener: %w", err)
		}

		apiServer := &http.Server{
			Handler:  apiService,
			ErrorLog: log.New(b.errorLogWriter, "", 0),
		}

		go func() {
			logger.Infof("api address: %s", apiListener.Addr())

			if err := apiServer.Serve(apiListener); err != nil && err != http.ErrServerClosed {
				logger.Debugf("api server: %v", err)
				logger.Error("unable to serve api")
			}
		}()

		b.apiServer = apiServer
	}

	if o.DebugAPIAddr != "" {
		// Debug API server
		debugAPIService := debugapi.New(debugapi.Options{
			Overlay:        address,
			P2P:            p2ps,
			Pingpong:       pingPong,
			Logger:         logger,
			Tracer:         tracer,
			TopologyDriver: topologyDriver,
			Storer:         storer,
			Tags:           tagg,
			Accounting:     acc,
		})
		// register metrics from components
		debugAPIService.MustRegisterMetrics(p2ps.Metrics()...)
		debugAPIService.MustRegisterMetrics(pingPong.Metrics()...)
		debugAPIService.MustRegisterMetrics(acc.Metrics()...)

		if apiService != nil {
			debugAPIService.MustRegisterMetrics(apiService.Metrics()...)
		}
		if l, ok := logger.(metrics.Collector); ok {
			debugAPIService.MustRegisterMetrics(l.Metrics()...)
		}

		debugAPIListener, err := net.Listen("tcp", o.DebugAPIAddr)
		if err != nil {
			return nil, fmt.Errorf("debug api listener: %w", err)
		}

		debugAPIServer := &http.Server{
			Handler:  debugAPIService,
			ErrorLog: log.New(b.errorLogWriter, "", 0),
		}

		go func() {
			logger.Infof("debug api address: %s", debugAPIListener.Addr())

			if err := debugAPIServer.Serve(debugAPIListener); err != nil && err != http.ErrServerClosed {
				logger.Debugf("debug api server: %v", err)
				logger.Error("unable to serve debug api")
			}
		}()

		b.debugAPIServer = debugAPIServer
	}

	addresses, err := addressbook.Overlays()
	if err != nil {
		return nil, fmt.Errorf("addressbook overlays: %w", err)
	}

	var count int32

	// add the peers to topology and allow it to connect independently
	for _, o := range addresses {
		err = topologyDriver.AddPeer(p2pCtx, o)
		if err != nil {
			logger.Debugf("topology add peer from addressbook: %v", err)
		} else {
			count++
		}
	}

	// Connect bootnodes if the address book is clean
	if count == 0 {
		var wg sync.WaitGroup
		for _, a := range o.Bootnodes {
			wg.Add(1)
			go func(a string) {
				defer wg.Done()
				addr, err := ma.NewMultiaddr(a)
				if err != nil {
					logger.Debugf("multiaddress fail %s: %v", a, err)
					logger.Warningf("connect to bootnode %s", a)
					return
				}
				var count int
				if _, err := p2p.Discover(p2pCtx, addr, func(addr ma.Multiaddr) (stop bool, err error) {
					logger.Tracef("connecting to bootnode %s", addr)
					_, err = p2ps.ConnectNotify(p2pCtx, addr)
					if err != nil {
						if !errors.Is(err, p2p.ErrAlreadyConnected) {
							logger.Debugf("connect fail %s: %v", addr, err)
							logger.Warningf("connect to bootnode %s", addr)
						}
						return false, nil
					}
					logger.Tracef("connected to bootnode %s", addr)
					count++
					// connect to max 3 bootnodes
					return count > 3, nil
				}); err != nil {
					logger.Debugf("discover fail %s: %v", a, err)
					logger.Warningf("discover to bootnode %s", a)
					return
				}
			}(a)
		}
		wg.Wait()
	}

	return b, nil
}

func (b *Bee) Shutdown(ctx context.Context) error {
	errs := new(multiError)

	var eg errgroup.Group
	if b.apiServer != nil {
		eg.Go(func() error {
			if err := b.apiServer.Shutdown(ctx); err != nil {
				return fmt.Errorf("api server: %w", err)
			}
			return nil
		})
	}
	if b.debugAPIServer != nil {
		eg.Go(func() error {
			if err := b.debugAPIServer.Shutdown(ctx); err != nil {
				return fmt.Errorf("debug api server: %w", err)
			}
			return nil
		})
	}
	if err := eg.Wait(); err != nil {
		errs.add(err)
	}

	if err := b.pusherCloser.Close(); err != nil {
		errs.add(fmt.Errorf("pusher: %w", err))
	}

	if err := b.pullerCloser.Close(); err != nil {
		errs.add(fmt.Errorf("puller: %w", err))
	}

	if err := b.pullSyncCloser.Close(); err != nil {
		errs.add(fmt.Errorf("pull sync: %w", err))
	}

	b.p2pCancel()
	if err := b.p2pService.Close(); err != nil {
		errs.add(fmt.Errorf("p2p server: %w", err))
	}

	if err := b.tracerCloser.Close(); err != nil {
		errs.add(fmt.Errorf("tracer: %w", err))
	}

	if err := b.stateStoreCloser.Close(); err != nil {
		errs.add(fmt.Errorf("statestore: %w", err))
	}

	if err := b.localstoreCloser.Close(); err != nil {
		errs.add(fmt.Errorf("localstore: %w", err))
	}

	if err := b.topologyCloser.Close(); err != nil {
		errs.add(fmt.Errorf("topology driver: %w", err))
	}

	if err := b.errorLogWriter.Close(); err != nil {
		errs.add(fmt.Errorf("error log writer: %w", err))
	}

	if errs.hasErrors() {
		return errs
	}

	return nil
}

type multiError struct {
	errors []error
}

func (e *multiError) Error() string {
	if len(e.errors) == 0 {
		return ""
	}
	s := e.errors[0].Error()
	for _, err := range e.errors[1:] {
		s += "; " + err.Error()
	}
	return s
}

func (e *multiError) add(err error) {
	e.errors = append(e.errors, err)
}

func (e *multiError) hasErrors() bool {
	return len(e.errors) > 0
}<|MERGE_RESOLUTION|>--- conflicted
+++ resolved
@@ -71,7 +71,6 @@
 }
 
 type Options struct {
-<<<<<<< HEAD
 	DataDir              string
 	DBCapacity           uint64
 	Password             string
@@ -91,26 +90,8 @@
 	TracingServiceName   string
 	DisconnectThreshold  uint64
 	GlobalPinningEnabled bool
-=======
-	DataDir             string
-	DBCapacity          uint64
-	Password            string
-	APIAddr             string
-	DebugAPIAddr        string
-	NATAddr             string
-	EnableWS            bool
-	EnableQUIC          bool
-	NetworkID           uint64
-	WelcomeMessage      string
-	Bootnodes           []string
-	CORSAllowedOrigins  []string
-	TracingEnabled      bool
-	TracingEndpoint     string
-	TracingServiceName  string
-	DisconnectThreshold uint64
 	PaymentThreshold    uint64
 	PaymentTolerance    uint64
->>>>>>> 486c3047
 }
 
 func NewBee(addr string, logger logging.Logger, o Options) (*Bee, error) {
@@ -291,7 +272,6 @@
 		return nil, fmt.Errorf("retrieval service: %w", err)
 	}
 
-<<<<<<< HEAD
 	// instantiate the pss object
 	psss := pss.NewPss(pss.Options{
 		Logger: logger,
@@ -302,10 +282,6 @@
 	if o.GlobalPinningEnabled {
 		// create recovery callback for content repair
 		recoverFunc := recovery.NewRecoveryHook(psss)
-=======
-	ns := netstore.New(storer, retrieve, logger, chunkvalidator)
->>>>>>> 486c3047
-
 		ns = netstore.New(storer, recoverFunc, retrieve, logger, chunkvalidators)
 	} else {
 		ns = netstore.New(storer, nil, retrieve, logger, chunkvalidators)
