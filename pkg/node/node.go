--- conflicted
+++ resolved
@@ -891,7 +891,6 @@
 	pricing.SetPaymentThresholdObserver(acc)
 
 	var path string
-<<<<<<< HEAD
 
 	if o.DataDir != "" {
 		logger.Info("using datadir", "path", o.DataDir)
@@ -911,34 +910,12 @@
 		Logger:                    logger,
 	}
 
-=======
-
-	if o.DataDir != "" {
-		logger.Info("using datadir", "path", o.DataDir)
-		path = filepath.Join(o.DataDir, "localstore")
-	}
-
-	lo := &storer.Options{
-		Address:                   swarmAddress,
-		CacheCapacity:             o.CacheCapacity,
-		LdbOpenFilesLimit:         o.DBOpenFilesLimit,
-		LdbBlockCacheCapacity:     o.DBBlockCacheCapacity,
-		LdbWriteBufferSize:        o.DBWriteBufferSize,
-		LdbDisableSeeksCompaction: o.DBDisableSeeksCompaction,
-		Batchstore:                batchStore,
-		RadiusSetter:              kad,
-		WarmupDuration:            o.WarmupTime,
-		Logger:                    logger,
-	}
-
->>>>>>> 040f2eb0
 	if o.FullNodeMode && !o.BootnodeMode {
 		// configure reserve only for full node
 		lo.ReserveCapacity = reserveCapacity
 		lo.ReserveWakeUpDuration = reserveWakeUpDuration
 		lo.RadiusSetter = kad
 	}
-<<<<<<< HEAD
 
 	localStore, err := storer.New(ctx, path, lo)
 	if err != nil {
@@ -955,26 +932,7 @@
 
 	validStamp := postage.ValidStamp(batchStore)
 
-	pushSyncProtocol := pushsync.New(swarmAddress, nonce, p2ps, localStore, kad, o.FullNodeMode, pssService.TryUnwrap, validStamp, logger, acc, pricer, signer, tracer, warmupTime)
-=======
-
-	localStore, err := storer.New(ctx, path, lo)
-	if err != nil {
-		return nil, fmt.Errorf("localstore: %w", err)
-	}
-	b.localstoreCloser = localStore
-	evictFn = func(id []byte) error { return localStore.EvictBatch(context.Background(), id) }
-
-	retrieve := retrieval.New(swarmAddress, localStore, p2ps, kad, logger, acc, pricer, tracer, o.RetrievalCaching)
-	localStore.SetRetrievalService(retrieve)
-
-	pssService := pss.New(pssPrivateKey, logger)
-	b.pssCloser = pssService
-
-	validStamp := postage.ValidStamp(batchStore)
-
 	pushSyncProtocol := pushsync.New(swarmAddress, nonce, p2ps, localStore, kad, o.FullNodeMode, pssService.TryUnwrap, validStamp, logger, acc, pricer, signer, tracer)
->>>>>>> 040f2eb0
 
 	// set the pushSyncer in the PSS
 	pssService.SetPushSyncer(pushSyncProtocol)
@@ -1047,12 +1005,9 @@
 		b.pullerCloser = pullerService
 
 		localStore.StartReserveWorker(pullerService)
-<<<<<<< HEAD
-=======
 
 		nodeStatus.SetStorage(localStore)
 		nodeStatus.SetSync(pullerService)
->>>>>>> 040f2eb0
 
 		if o.EnableStorageIncentives {
 
