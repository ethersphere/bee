// Copyright 2020 The Swarm Authors. All rights reserved.
// Use of this source code is governed by a BSD-style
// license that can be found in the LICENSE file.

// Package node defines the concept of a Bee node
// by bootstrapping and injecting all necessary
// dependencies.
package node

import (
	"context"
	"crypto/ecdsa"
	"encoding/hex"
	"errors"
	"fmt"
	"io"
	stdlog "log"
	"math/big"
	"net"
	"net/http"
	"path/filepath"
	"runtime"
	"sync"
	"sync/atomic"
	"time"

	"github.com/ethereum/go-ethereum/common"
	"github.com/ethersphere/bee/v2/pkg/accesscontrol"
	"github.com/ethersphere/bee/v2/pkg/accounting"
	"github.com/ethersphere/bee/v2/pkg/addressbook"
	"github.com/ethersphere/bee/v2/pkg/api"
	"github.com/ethersphere/bee/v2/pkg/config"
	"github.com/ethersphere/bee/v2/pkg/crypto"
	"github.com/ethersphere/bee/v2/pkg/feeds/factory"
	"github.com/ethersphere/bee/v2/pkg/gsoc"
	"github.com/ethersphere/bee/v2/pkg/hive"
	"github.com/ethersphere/bee/v2/pkg/log"
	"github.com/ethersphere/bee/v2/pkg/metrics"
	"github.com/ethersphere/bee/v2/pkg/p2p"
	"github.com/ethersphere/bee/v2/pkg/p2p/libp2p"
	"github.com/ethersphere/bee/v2/pkg/pingpong"
	"github.com/ethersphere/bee/v2/pkg/postage"
	"github.com/ethersphere/bee/v2/pkg/postage/batchservice"
	"github.com/ethersphere/bee/v2/pkg/postage/batchstore"
	"github.com/ethersphere/bee/v2/pkg/postage/listener"
	"github.com/ethersphere/bee/v2/pkg/postage/postagecontract"
	"github.com/ethersphere/bee/v2/pkg/pricer"
	"github.com/ethersphere/bee/v2/pkg/pricing"
	"github.com/ethersphere/bee/v2/pkg/pss"
	"github.com/ethersphere/bee/v2/pkg/puller"
	"github.com/ethersphere/bee/v2/pkg/pullsync"
	"github.com/ethersphere/bee/v2/pkg/pusher"
	"github.com/ethersphere/bee/v2/pkg/pushsync"
	"github.com/ethersphere/bee/v2/pkg/resolver/multiresolver"
	"github.com/ethersphere/bee/v2/pkg/retrieval"
	"github.com/ethersphere/bee/v2/pkg/salud"
	"github.com/ethersphere/bee/v2/pkg/settlement/pseudosettle"
	"github.com/ethersphere/bee/v2/pkg/settlement/swap"
	"github.com/ethersphere/bee/v2/pkg/settlement/swap/chequebook"
	"github.com/ethersphere/bee/v2/pkg/settlement/swap/erc20"
	"github.com/ethersphere/bee/v2/pkg/settlement/swap/priceoracle"
	"github.com/ethersphere/bee/v2/pkg/status"
	"github.com/ethersphere/bee/v2/pkg/steward"
	"github.com/ethersphere/bee/v2/pkg/storageincentives"
	"github.com/ethersphere/bee/v2/pkg/storageincentives/redistribution"
	"github.com/ethersphere/bee/v2/pkg/storageincentives/staking"
	"github.com/ethersphere/bee/v2/pkg/storer"
	"github.com/ethersphere/bee/v2/pkg/swarm"
	"github.com/ethersphere/bee/v2/pkg/topology"
	"github.com/ethersphere/bee/v2/pkg/topology/kademlia"
	"github.com/ethersphere/bee/v2/pkg/topology/lightnode"
	"github.com/ethersphere/bee/v2/pkg/tracing"
	"github.com/ethersphere/bee/v2/pkg/transaction"
	"github.com/ethersphere/bee/v2/pkg/util/abiutil"
	"github.com/ethersphere/bee/v2/pkg/util/ioutil"
	"github.com/ethersphere/bee/v2/pkg/util/nbhdutil"
	"github.com/ethersphere/bee/v2/pkg/util/syncutil"
	"github.com/hashicorp/go-multierror"
	ma "github.com/multiformats/go-multiaddr"
	promc "github.com/prometheus/client_golang/prometheus"
	"golang.org/x/crypto/sha3"
	"golang.org/x/sync/errgroup"
)

// LoggerName is the tree path name of the logger for this package.
const LoggerName = "node"

type Bee struct {
	p2pService               io.Closer
	p2pHalter                p2p.Halter
	ctxCancel                context.CancelFunc
	apiCloser                io.Closer
	apiServer                *http.Server
	resolverCloser           io.Closer
	errorLogWriter           io.Writer
	tracerCloser             io.Closer
	stateStoreCloser         io.Closer
	stamperStoreCloser       io.Closer
	localstoreCloser         io.Closer
	topologyCloser           io.Closer
	topologyHalter           topology.Halter
	pusherCloser             io.Closer
	pullerCloser             io.Closer
	accountingCloser         io.Closer
	pullSyncCloser           io.Closer
	pssCloser                io.Closer
	ethClientCloser          func()
	transactionMonitorCloser io.Closer
	transactionCloser        io.Closer
	listenerCloser           io.Closer
	postageServiceCloser     io.Closer
	priceOracleCloser        io.Closer
	hiveCloser               io.Closer
	saludCloser              io.Closer
	storageIncetivesCloser   io.Closer
	pushSyncCloser           io.Closer
	retrievalCloser          io.Closer
	shutdownInProgress       bool
	shutdownMutex            sync.Mutex
	syncingStopped           *syncutil.Signaler
	accesscontrolCloser      io.Closer
}

type Options struct {
	DataDir                       string
	CacheCapacity                 uint64
	DBOpenFilesLimit              uint64
	DBWriteBufferSize             uint64
	DBBlockCacheCapacity          uint64
	DBDisableSeeksCompaction      bool
	APIAddr                       string
	Addr                          string
	NATAddr                       string
	EnableWS                      bool
	WelcomeMessage                string
	Bootnodes                     []string
	CORSAllowedOrigins            []string
	Logger                        log.Logger
	TracingEnabled                bool
	TracingEndpoint               string
	TracingServiceName            string
	PaymentThreshold              string
	PaymentTolerance              int64
	PaymentEarly                  int64
	ResolverConnectionCfgs        []multiresolver.ConnectionConfig
	RetrievalCaching              bool
	BootnodeMode                  bool
	BlockchainRpcEndpoint         string
	SwapFactoryAddress            string
	SwapInitialDeposit            string
	SwapEnable                    bool
	ChequebookEnable              bool
	FullNodeMode                  bool
	PostageContractAddress        string
	PostageContractStartBlock     uint64
	StakingContractAddress        string
	PriceOracleAddress            string
	RedistributionContractAddress string
	BlockTime                     time.Duration
	DeployGasPrice                string
	WarmupTime                    time.Duration
	ChainID                       int64
	Resync                        bool
	BlockProfile                  bool
	MutexProfile                  bool
	StaticNodes                   []swarm.Address
	AllowPrivateCIDRs             bool
	UsePostageSnapshot            bool
	EnableStorageIncentives       bool
	StatestoreCacheCapacity       uint64
	TargetNeighborhood            string
	NeighborhoodSuggester         string
	WhitelistedWithdrawalAddress  []string
	TrxDebugMode                  bool
	MinimumStorageRadius          uint
	ReserveCapacityDoubling       int
}

const (
	refreshRate                   = int64(4_500_000)          // accounting units refreshed per second
	lightFactor                   = 10                        // downscale payment thresholds and their change rate, and refresh rates by this for light nodes
	lightRefreshRate              = refreshRate / lightFactor // refresh rate used by / for light nodes
	basePrice                     = 10_000                    // minimal price for retrieval and pushsync requests of maximum proximity
	postageSyncingStallingTimeout = 10 * time.Minute          //
	postageSyncingBackoffTimeout  = 5 * time.Second           //
	minPaymentThreshold           = 2 * refreshRate           // minimal accepted payment threshold of full nodes
	maxPaymentThreshold           = 24 * refreshRate          // maximal accepted payment threshold of full nodes
	mainnetNetworkID              = uint64(1)                 //
	reserveWakeUpDuration         = 15 * time.Minute          // time to wait before waking up reserveWorker
	reserveMinEvictCount          = 1_000
	cacheMinEvictCount            = 10_000
)

func NewBee(
	ctx context.Context,
	addr string,
	publicKey *ecdsa.PublicKey,
	signer crypto.Signer,
	networkID uint64,
	logger log.Logger,
	libp2pPrivateKey,
	pssPrivateKey *ecdsa.PrivateKey,
	session accesscontrol.Session,
	o *Options,
) (b *Bee, err error) {
	tracer, tracerCloser, err := tracing.NewTracer(&tracing.Options{
		Enabled:     o.TracingEnabled,
		Endpoint:    o.TracingEndpoint,
		ServiceName: o.TracingServiceName,
	})
	if err != nil {
		return nil, fmt.Errorf("tracer: %w", err)
	}

	ctx, ctxCancel := context.WithCancel(ctx)
	defer func() {
		// if there's been an error on this function
		// we'd like to cancel the p2p context so that
		// incoming connections will not be possible
		if err != nil {
			ctxCancel()
		}
	}()

	// light nodes have zero warmup time for pull/pushsync protocols
	warmupTime := o.WarmupTime
	if !o.FullNodeMode {
		warmupTime = 0
	}

	sink := ioutil.WriterFunc(func(p []byte) (int, error) {
		logger.Error(nil, string(p))
		return len(p), nil
	})

	b = &Bee{
		ctxCancel:      ctxCancel,
		errorLogWriter: sink,
		tracerCloser:   tracerCloser,
		syncingStopped: syncutil.NewSignaler(),
	}

	defer func(b *Bee) {
		if err != nil {
			logger.Error(err, "got error, shutting down...")
			if err2 := b.Shutdown(); err2 != nil {
				logger.Error(err2, "got error while shutting down")
			}
		}
	}(b)

	if o.ReserveCapacityDoubling < 0 || o.ReserveCapacityDoubling > 1 {
		return nil, fmt.Errorf("config reserve capacity doubling has to be between default: 0 and maximum: 1")
	}

	reserveCapacity := (1 << o.ReserveCapacityDoubling) * storer.DefaultReserveCapacity

	stateStore, stateStoreMetrics, err := InitStateStore(logger, o.DataDir, o.StatestoreCacheCapacity)
	if err != nil {
		return nil, err
	}

	pubKey, err := signer.PublicKey()
	if err != nil {
		return nil, err
	}

	nonce, nonceExists, err := overlayNonceExists(stateStore)
	if err != nil {
		return nil, fmt.Errorf("check presence of nonce: %w", err)
	}

	swarmAddress, err := crypto.NewOverlayAddress(*pubKey, networkID, nonce)
	if err != nil {
		return nil, fmt.Errorf("compute overlay address: %w", err)
	}

	targetNeighborhood := o.TargetNeighborhood
	if targetNeighborhood == "" && !nonceExists && o.NeighborhoodSuggester != "" {
		logger.Info("fetching target neighborhood from suggester", "url", o.NeighborhoodSuggester)
		targetNeighborhood, err = nbhdutil.FetchNeighborhood(&http.Client{}, o.NeighborhoodSuggester)
		if err != nil {
			return nil, fmt.Errorf("neighborhood suggestion: %w", err)
		}
	}

	var changedOverlay, resetReserve bool
	if targetNeighborhood != "" {
		neighborhood, err := swarm.ParseBitStrAddress(targetNeighborhood)
		if err != nil {
			return nil, fmt.Errorf("invalid neighborhood. %s", targetNeighborhood)
		}

		if swarm.Proximity(swarmAddress.Bytes(), neighborhood.Bytes()) < uint8(len(targetNeighborhood)) {
			// mine the overlay
			logger.Info("mining a new overlay address to target the selected neighborhood", "target", targetNeighborhood)
			newSwarmAddress, newNonce, err := nbhdutil.MineOverlay(ctx, *pubKey, networkID, targetNeighborhood)
			if err != nil {
				return nil, fmt.Errorf("mine overlay address: %w", err)
			}

			if nonceExists {
				logger.Info("Override nonce and clean state for neighborhood", "old_none", hex.EncodeToString(nonce), "new_nonce", hex.EncodeToString(newNonce))
				logger.Warning("you have another 10 seconds to change your mind and kill this process with CTRL-C...")
				time.Sleep(10 * time.Second)

				err := ioutil.RemoveContent(filepath.Join(o.DataDir, ioutil.DataPathKademlia))
				if err != nil {
					return nil, fmt.Errorf("delete %s: %w", ioutil.DataPathKademlia, err)
				}

				if err := stateStore.ClearForHopping(); err != nil {
					return nil, fmt.Errorf("clearing stateStore %w", err)
				}
				resetReserve = true
			}

			swarmAddress = newSwarmAddress
			nonce = newNonce
			err = setOverlay(stateStore, swarmAddress, nonce)
			if err != nil {
				return nil, fmt.Errorf("statestore: save new overlay: %w", err)
			}
			changedOverlay = true
		}
	}

	b.stateStoreCloser = stateStore
	// Check if the batchstore exists. If not, we can assume it's missing
	// due to a migration or it's a fresh install.
	batchStoreExists, err := batchStoreExists(stateStore)
	if err != nil {
		return nil, fmt.Errorf("batchstore: exists: %w", err)
	}

	addressbook := addressbook.New(stateStore)

	logger.Info("using overlay address", "address", swarmAddress)

	// this will set overlay if it was not set before
	if err = checkOverlay(stateStore, swarmAddress); err != nil {
		return nil, fmt.Errorf("check overlay address: %w", err)
	}

	var (
		chainBackend       transaction.Backend
		overlayEthAddress  common.Address
		chainID            int64
		transactionService transaction.Service
		transactionMonitor transaction.Monitor
		chequebookFactory  chequebook.Factory
		chequebookService  chequebook.Service = new(noOpChequebookService)
		chequeStore        chequebook.ChequeStore
		cashoutService     chequebook.CashoutService
		erc20Service       erc20.Service
	)

	chainEnabled := isChainEnabled(o, o.BlockchainRpcEndpoint, logger)

	var batchStore postage.Storer = new(postage.NoOpBatchStore)
	var evictFn func([]byte) error

	if chainEnabled {
		batchStore, err = batchstore.New(
			stateStore,
			func(id []byte) error {
				return evictFn(id)
			},
			reserveCapacity,
			logger,
		)
		if err != nil {
			return nil, fmt.Errorf("batchstore: %w", err)
		}
	}

	chainBackend, overlayEthAddress, chainID, transactionMonitor, transactionService, err = InitChain(
		ctx,
		logger,
		stateStore,
		o.BlockchainRpcEndpoint,
		o.ChainID,
		signer,
		o.BlockTime,
		chainEnabled)
	if err != nil {
		return nil, fmt.Errorf("init chain: %w", err)
	}
	b.ethClientCloser = chainBackend.Close

	logger.Info("using chain with network network", "chain_id", chainID, "network_id", networkID)

	if o.ChainID != -1 && o.ChainID != chainID {
		return nil, fmt.Errorf("connected to wrong blockchain network; network chainID %d; configured chainID %d", chainID, o.ChainID)
	}

	b.transactionCloser = tracerCloser
	b.transactionMonitorCloser = transactionMonitor

	beeNodeMode := api.LightMode
	if o.FullNodeMode {
		beeNodeMode = api.FullMode
	} else if !chainEnabled {
		beeNodeMode = api.UltraLightMode
	}

	// Create api.Probe in healthy state and switch to ready state after all components have been constructed
	probe := api.NewProbe()
	probe.SetHealthy(api.ProbeStatusOK)
	defer func(probe *api.Probe) {
		if err != nil {
			probe.SetHealthy(api.ProbeStatusNOK)
		} else {
			probe.SetReady(api.ProbeStatusOK)
		}
	}(probe)

	stamperStore, err := InitStamperStore(logger, o.DataDir, stateStore)
	if err != nil {
		return nil, fmt.Errorf("failed to initialize stamper store: %w", err)
	}
	b.stamperStoreCloser = stamperStore

	var apiService *api.Service

	if o.APIAddr != "" {
		if o.MutexProfile {
			_ = runtime.SetMutexProfileFraction(1)
		}
		if o.BlockProfile {
			runtime.SetBlockProfileRate(1)
		}

		apiListener, err := net.Listen("tcp", o.APIAddr)
		if err != nil {
			return nil, fmt.Errorf("api listener: %w", err)
		}

		apiService = api.New(
			*publicKey,
			pssPrivateKey.PublicKey,
			overlayEthAddress,
			o.WhitelistedWithdrawalAddress,
			logger,
			transactionService,
			batchStore,
			beeNodeMode,
			o.ChequebookEnable,
			o.SwapEnable,
			chainBackend,
			o.CORSAllowedOrigins,
			stamperStore,
		)
		apiService.MountTechnicalDebug()
		apiService.SetProbe(probe)

		apiService.SetSwarmAddress(&swarmAddress)

		apiServer := &http.Server{
			IdleTimeout:       30 * time.Second,
			ReadHeaderTimeout: 3 * time.Second,
			Handler:           apiService,
			ErrorLog:          stdlog.New(b.errorLogWriter, "", 0),
		}

		go func() {
			logger.Info("starting debug & api server", "address", apiListener.Addr())

			if err := apiServer.Serve(apiListener); err != nil && !errors.Is(err, http.ErrServerClosed) {
				logger.Debug("debug & api server failed to start", "error", err)
				logger.Error(nil, "debug & api server failed to start")
			}
		}()

		b.apiServer = apiServer
		b.apiCloser = apiServer
	}

	// Sync the with the given Ethereum backend:
	isSynced, _, err := transaction.IsSynced(ctx, chainBackend, maxDelay)
	if err != nil {
		return nil, fmt.Errorf("is synced: %w", err)
	}
	if !isSynced {
		logger.Info("waiting to sync with the blockchain backend")

		err := transaction.WaitSynced(ctx, logger, chainBackend, maxDelay)
		if err != nil {
			return nil, fmt.Errorf("waiting backend sync: %w", err)
		}
	}

	chequebookFactory, err = InitChequebookFactory(logger, chainBackend, chainID, transactionService, o.SwapFactoryAddress)
	if err != nil {
		return nil, err
	}

	erc20Address, err := chequebookFactory.ERC20Address(ctx)
	if err != nil {
		return nil, fmt.Errorf("factory fail: %w", err)
	}

	erc20Service = erc20.New(transactionService, erc20Address)

	if o.SwapEnable {
		if o.ChequebookEnable && chainEnabled {
			chequebookService, err = InitChequebookService(
				ctx,
				logger,
				stateStore,
				signer,
				chainID,
				chainBackend,
				overlayEthAddress,
				transactionService,
				chequebookFactory,
				o.SwapInitialDeposit,
				o.DeployGasPrice,
				erc20Service,
			)
			if err != nil {
				return nil, err
			}
		}

		chequeStore, cashoutService = initChequeStoreCashout(
			stateStore,
			chainBackend,
			chequebookFactory,
			chainID,
			overlayEthAddress,
			transactionService,
		)
	}

	lightNodes := lightnode.NewContainer(swarmAddress)

	bootnodes := make([]ma.Multiaddr, 0, len(o.Bootnodes))

	for _, a := range o.Bootnodes {
		addr, err := ma.NewMultiaddr(a)
		if err != nil {
			logger.Debug("create bootnode multiaddress from string failed", "string", a, "error", err)
			logger.Warning("create bootnode multiaddress from string failed", "string", a)
			continue
		}

		bootnodes = append(bootnodes, addr)
	}

	// Perform checks related to payment threshold calculations here to not duplicate
	// the checks in bootstrap process
	paymentThreshold, ok := new(big.Int).SetString(o.PaymentThreshold, 10)
	if !ok {
		return nil, fmt.Errorf("invalid payment threshold: %s", paymentThreshold)
	}

	if paymentThreshold.Cmp(big.NewInt(minPaymentThreshold)) < 0 {
		return nil, fmt.Errorf("payment threshold below minimum generally accepted value, need at least %d", minPaymentThreshold)
	}

	if paymentThreshold.Cmp(big.NewInt(maxPaymentThreshold)) > 0 {
		return nil, fmt.Errorf("payment threshold above maximum generally accepted value, needs to be reduced to at most %d", maxPaymentThreshold)
	}

	if o.PaymentTolerance < 0 {
		return nil, fmt.Errorf("invalid payment tolerance: %d", o.PaymentTolerance)
	}

	if o.PaymentEarly > 100 || o.PaymentEarly < 0 {
		return nil, fmt.Errorf("invalid payment early: %d", o.PaymentEarly)
	}

	var initBatchState *postage.ChainSnapshot
	// Bootstrap node with postage snapshot only if it is running on mainnet, is a fresh
	// install or explicitly asked by user to resync
	if networkID == mainnetNetworkID && o.UsePostageSnapshot && (!batchStoreExists || o.Resync) {
		start := time.Now()
		logger.Info("cold postage start detected. fetching postage stamp snapshot from swarm")
		initBatchState, err = bootstrapNode(
			ctx,
			addr,
			swarmAddress,
			nonce,
			addressbook,
			bootnodes,
			lightNodes,
			stateStore,
			signer,
			networkID,
			log.Noop,
			libp2pPrivateKey,
			o,
		)
		logger.Info("bootstrapper created", "elapsed", time.Since(start))
		if err != nil {
			logger.Error(err, "bootstrapper failed to fetch batch state")
		}
	}

	var registry *promc.Registry

	if apiService != nil {
		registry = apiService.MetricsRegistry()
	}

	p2ps, err := libp2p.New(ctx, signer, networkID, swarmAddress, addr, addressbook, stateStore, lightNodes, logger, tracer, libp2p.Options{
		PrivateKey:      libp2pPrivateKey,
		NATAddr:         o.NATAddr,
		EnableWS:        o.EnableWS,
		WelcomeMessage:  o.WelcomeMessage,
		FullNode:        o.FullNodeMode,
		Nonce:           nonce,
		ValidateOverlay: chainEnabled,
		Registry:        registry,
	})
	if err != nil {
		return nil, fmt.Errorf("p2p service: %w", err)
	}

	apiService.SetP2P(p2ps)

	b.p2pService = p2ps
	b.p2pHalter = p2ps

	post, err := postage.NewService(logger, stamperStore, batchStore, chainID)
	if err != nil {
		return nil, fmt.Errorf("postage service: %w", err)
	}
	b.postageServiceCloser = post
	batchStore.SetBatchExpiryHandler(post)

	var (
		postageStampContractService postagecontract.Interface
		batchSvc                    postage.EventUpdater
		eventListener               postage.Listener
	)

	chainCfg, found := config.GetByChainID(chainID)
	postageStampContractAddress, postageSyncStart := chainCfg.PostageStampAddress, chainCfg.PostageStampStartBlock
	if o.PostageContractAddress != "" {
		if !common.IsHexAddress(o.PostageContractAddress) {
			return nil, errors.New("malformed postage stamp address")
		}
		postageStampContractAddress = common.HexToAddress(o.PostageContractAddress)
		if o.PostageContractStartBlock == 0 {
			return nil, errors.New("postage contract start block option not provided")
		}
		postageSyncStart = o.PostageContractStartBlock
	} else if !found {
		return nil, errors.New("no known postage stamp addresses for this network")
	}

	postageStampContractABI := abiutil.MustParseABI(chainCfg.PostageStampABI)

	bzzTokenAddress, err := postagecontract.LookupERC20Address(ctx, transactionService, postageStampContractAddress, postageStampContractABI, chainEnabled)
	if err != nil {
		return nil, err
	}

	postageStampContractService = postagecontract.New(
		overlayEthAddress,
		postageStampContractAddress,
		postageStampContractABI,
		bzzTokenAddress,
		transactionService,
		post,
		batchStore,
		chainEnabled,
		o.TrxDebugMode,
	)

	eventListener = listener.New(b.syncingStopped, logger, chainBackend, postageStampContractAddress, postageStampContractABI, o.BlockTime, postageSyncingStallingTimeout, postageSyncingBackoffTimeout)
	b.listenerCloser = eventListener

	batchSvc, err = batchservice.New(stateStore, batchStore, logger, eventListener, overlayEthAddress.Bytes(), post, sha3.New256, o.Resync)
	if err != nil {
		return nil, err
	}

	// Construct protocols.
	pingPong := pingpong.New(p2ps, logger, tracer)

	if err = p2ps.AddProtocol(pingPong.Protocol()); err != nil {
		return nil, fmt.Errorf("pingpong service: %w", err)
	}

	hive := hive.New(p2ps, addressbook, networkID, o.BootnodeMode, o.AllowPrivateCIDRs, logger)

	if err = p2ps.AddProtocol(hive.Protocol()); err != nil {
		return nil, fmt.Errorf("hive service: %w", err)
	}
	b.hiveCloser = hive

	var swapService *swap.Service

	kad, err := kademlia.New(swarmAddress, addressbook, hive, p2ps, logger,
		kademlia.Options{Bootnodes: bootnodes, BootnodeMode: o.BootnodeMode, StaticNodes: o.StaticNodes, DataDir: o.DataDir})
	if err != nil {
		return nil, fmt.Errorf("unable to create kademlia: %w", err)
	}
	b.topologyCloser = kad
	b.topologyHalter = kad
	hive.SetAddPeersHandler(kad.AddPeers)
	p2ps.SetPickyNotifier(kad)

	var path string

	if o.DataDir != "" {
		logger.Info("using datadir", "path", o.DataDir)
		path = filepath.Join(o.DataDir, ioutil.DataPathLocalstore)
	}

	lo := &storer.Options{
		Address:                   swarmAddress,
		CacheCapacity:             o.CacheCapacity,
		LdbOpenFilesLimit:         o.DBOpenFilesLimit,
		LdbBlockCacheCapacity:     o.DBBlockCacheCapacity,
		LdbWriteBufferSize:        o.DBWriteBufferSize,
		LdbDisableSeeksCompaction: o.DBDisableSeeksCompaction,
		Batchstore:                batchStore,
		StateStore:                stateStore,
		RadiusSetter:              kad,
		WarmupDuration:            o.WarmupTime,
		Logger:                    logger,
		Tracer:                    tracer,
		CacheMinEvictCount:        cacheMinEvictCount,
		MinimumStorageRadius:      o.MinimumStorageRadius,
	}

	if o.FullNodeMode && !o.BootnodeMode {
		// configure reserve only for full node
		lo.ReserveCapacity = reserveCapacity
		lo.ReserveWakeUpDuration = reserveWakeUpDuration
		lo.ReserveMinEvictCount = reserveMinEvictCount
		lo.RadiusSetter = kad
		lo.ReserveCapacityDoubling = o.ReserveCapacityDoubling
	}

	localStore, err := storer.New(ctx, path, lo)
	if err != nil {
		return nil, fmt.Errorf("localstore: %w", err)
	}
	b.localstoreCloser = localStore
	evictFn = func(id []byte) error { return localStore.EvictBatch(context.Background(), id) }

	if resetReserve {
		logger.Warning("resetting the reserve")
		err := localStore.ResetReserve(ctx)
		if err != nil {
			return nil, fmt.Errorf("reset reserve: %w", err)
		}
	}

	actLogic := accesscontrol.NewLogic(session)
	accesscontrol := accesscontrol.NewController(actLogic)
	b.accesscontrolCloser = accesscontrol

	var (
		syncErr    atomic.Value
		syncStatus atomic.Value

		syncStatusFn = func() (isDone bool, err error) {
			iErr := syncErr.Load()
			if iErr != nil {
				err = iErr.(error)
			}
			isDone = syncStatus.Load() != nil
			return isDone, err
		}
	)

	if batchSvc != nil && chainEnabled {
		logger.Info("waiting to sync postage contract data, this may take a while... more info available in Debug loglevel")

		paused, err := postageStampContractService.Paused(ctx)
		if err != nil {
			logger.Error(err, "Error checking postage contract is paused")
		}

		if paused {
			return nil, errors.New("postage contract is paused")
		}

		if o.FullNodeMode {
			err = batchSvc.Start(ctx, postageSyncStart, initBatchState)
			syncStatus.Store(true)
			if err != nil {
				syncErr.Store(err)
				return nil, fmt.Errorf("unable to start batch service: %w", err)
			}
		} else {
			go func() {
				logger.Info("started postage contract data sync in the background...")
				err := batchSvc.Start(ctx, postageSyncStart, initBatchState)
				syncStatus.Store(true)
				if err != nil {
					syncErr.Store(err)
					logger.Error(err, "unable to sync batches")
					b.syncingStopped.Signal() // trigger shutdown in start.go
				}
			}()
		}

	}

	minThreshold := big.NewInt(2 * refreshRate)
	maxThreshold := big.NewInt(24 * refreshRate)

	if !o.FullNodeMode {
		minThreshold = big.NewInt(2 * lightRefreshRate)
	}

	lightPaymentThreshold := new(big.Int).Div(paymentThreshold, big.NewInt(lightFactor))

	pricer := pricer.NewFixedPricer(swarmAddress, basePrice)

	if paymentThreshold.Cmp(minThreshold) < 0 {
		return nil, fmt.Errorf("payment threshold below minimum generally accepted value, need at least %s", minThreshold)
	}

	if paymentThreshold.Cmp(maxThreshold) > 0 {
		return nil, fmt.Errorf("payment threshold above maximum generally accepted value, needs to be reduced to at most %s", maxThreshold)
	}

	pricing := pricing.New(p2ps, logger, paymentThreshold, lightPaymentThreshold, minThreshold)

	if err = p2ps.AddProtocol(pricing.Protocol()); err != nil {
		return nil, fmt.Errorf("pricing service: %w", err)
	}

	addrs, err := p2ps.Addresses()
	if err != nil {
		return nil, fmt.Errorf("get server addresses: %w", err)
	}

	for _, addr := range addrs {
		logger.Debug("p2p address", "address", addr)
	}

	var enforcedRefreshRate *big.Int

	if o.FullNodeMode {
		enforcedRefreshRate = big.NewInt(refreshRate)
	} else {
		enforcedRefreshRate = big.NewInt(lightRefreshRate)
	}

	acc, err := accounting.NewAccounting(
		paymentThreshold,
		o.PaymentTolerance,
		o.PaymentEarly,
		logger,
		stateStore,
		pricing,
		new(big.Int).Set(enforcedRefreshRate),
		lightFactor,
		p2ps,
	)
	if err != nil {
		return nil, fmt.Errorf("accounting: %w", err)
	}
	b.accountingCloser = acc

	pseudosettleService := pseudosettle.New(p2ps, logger, stateStore, acc, new(big.Int).Set(enforcedRefreshRate), big.NewInt(lightRefreshRate), p2ps)
	if err = p2ps.AddProtocol(pseudosettleService.Protocol()); err != nil {
		return nil, fmt.Errorf("pseudosettle service: %w", err)
	}

	acc.SetRefreshFunc(pseudosettleService.Pay)

	if o.SwapEnable && chainEnabled {
		var priceOracle priceoracle.Service
		swapService, priceOracle, err = InitSwap(
			p2ps,
			logger,
			stateStore,
			networkID,
			overlayEthAddress,
			chequebookService,
			chequeStore,
			cashoutService,
			acc,
			o.PriceOracleAddress,
			chainID,
			transactionService,
		)
		if err != nil {
			return nil, err
		}
		b.priceOracleCloser = priceOracle

		if o.ChequebookEnable {
			acc.SetPayFunc(swapService.Pay)
		}
	}

	pricing.SetPaymentThresholdObserver(acc)

	pssService := pss.New(pssPrivateKey, logger)
	gsocService := gsoc.New(logger)
	b.pssCloser = pssService

	validStamp := postage.ValidStamp(batchStore)

	nodeStatus := status.NewService(logger, p2ps, kad, beeNodeMode.String(), batchStore, localStore)
	if err = p2ps.AddProtocol(nodeStatus.Protocol()); err != nil {
		return nil, fmt.Errorf("status service: %w", err)
	}

	saludService := salud.New(nodeStatus, kad, localStore, logger, warmupTime, api.FullMode.String(), salud.DefaultMinPeersPerBin, salud.DefaultDurPercentile, salud.DefaultConnsPercentile, uint8(o.ReserveCapacityDoubling))
	b.saludCloser = saludService

	rC, unsub := saludService.SubscribeNetworkStorageRadius()
	initialRadiusC := make(chan struct{})
	var networkR atomic.Uint32
	networkR.Store(uint32(swarm.MaxBins))

	go func() {
		for {
			select {
			case r := <-rC:
				prev := networkR.Load()
				networkR.Store(uint32(r))
				if prev == uint32(swarm.MaxBins) {
					close(initialRadiusC)
				}
				if !o.FullNodeMode { // light and ultra-light nodes do not have a reserve worker to set the radius.
					kad.SetStorageRadius(r)
				}
			case <-ctx.Done():
				unsub()
				return
			}
		}
	}()

	waitNetworkRFunc := func() (uint8, error) {
		if networkR.Load() == uint32(swarm.MaxBins) {
			select {
			case <-initialRadiusC:
			case <-ctx.Done():
				return 0, ctx.Err()
			}
		}

		local, network := localStore.StorageRadius(), uint8(networkR.Load())
		if local <= uint8(o.MinimumStorageRadius) {
			return max(network, uint8(o.MinimumStorageRadius)), nil
		} else {
			return local, nil
		}
	}

<<<<<<< HEAD
	pushSyncProtocol := pushsync.New(swarmAddress, networkID, nonce, p2ps, localStore, waitNetworkRFunc, kad, o.FullNodeMode, pssService.TryUnwrap, gsocService.Handle, validStamp, logger, acc, pricer, signer, tracer, warmupTime)
=======
	pushSyncProtocol := pushsync.New(swarmAddress, networkID, nonce, p2ps, localStore, waitNetworkRFunc, kad, o.FullNodeMode && !o.BootnodeMode, pssService.TryUnwrap, validStamp, logger, acc, pricer, signer, tracer, warmupTime)
>>>>>>> 253d3826
	b.pushSyncCloser = pushSyncProtocol

	// set the pushSyncer in the PSS
	pssService.SetPushSyncer(pushSyncProtocol)

	retrieval := retrieval.New(swarmAddress, waitNetworkRFunc, localStore, p2ps, kad, logger, acc, pricer, tracer, o.RetrievalCaching)
	localStore.SetRetrievalService(retrieval)

	pusherService := pusher.New(networkID, localStore, pushSyncProtocol, validStamp, logger, warmupTime, pusher.DefaultRetryCount)
	b.pusherCloser = pusherService

	pusherService.AddFeed(localStore.PusherFeed())

	pullSyncProtocol := pullsync.New(p2ps, localStore, pssService.TryUnwrap, gsocService.Handle, validStamp, logger, pullsync.DefaultMaxPage)
	b.pullSyncCloser = pullSyncProtocol

	retrieveProtocolSpec := retrieval.Protocol()
	pushSyncProtocolSpec := pushSyncProtocol.Protocol()
	pullSyncProtocolSpec := pullSyncProtocol.Protocol()

	if o.FullNodeMode && !o.BootnodeMode {
		logger.Info("starting in full mode")
	} else {
		if chainEnabled {
			logger.Info("starting in light mode")
		} else {
			logger.Info("starting in ultra-light mode")
		}
		p2p.WithBlocklistStreams(p2p.DefaultBlocklistTime, retrieveProtocolSpec)
		p2p.WithBlocklistStreams(p2p.DefaultBlocklistTime, pushSyncProtocolSpec)
		p2p.WithBlocklistStreams(p2p.DefaultBlocklistTime, pullSyncProtocolSpec)
	}

	if err = p2ps.AddProtocol(retrieveProtocolSpec); err != nil {
		return nil, fmt.Errorf("retrieval service: %w", err)
	}
	if err = p2ps.AddProtocol(pushSyncProtocolSpec); err != nil {
		return nil, fmt.Errorf("pushsync service: %w", err)
	}
	if err = p2ps.AddProtocol(pullSyncProtocolSpec); err != nil {
		return nil, fmt.Errorf("pullsync protocol: %w", err)
	}

	stakingContractAddress := chainCfg.StakingAddress
	if o.StakingContractAddress != "" {
		if !common.IsHexAddress(o.StakingContractAddress) {
			return nil, errors.New("malformed staking contract address")
		}
		stakingContractAddress = common.HexToAddress(o.StakingContractAddress)
	}

	stakingContract := staking.New(overlayEthAddress, stakingContractAddress, abiutil.MustParseABI(chainCfg.StakingABI), bzzTokenAddress, transactionService, common.BytesToHash(nonce), o.TrxDebugMode, uint8(o.ReserveCapacityDoubling))

	if chainEnabled {

		if changedOverlay {
			stake, err := stakingContract.GetPotentialStake(ctx)
			if err != nil {
				return nil, err
			}
			if stake.Cmp(big.NewInt(0)) > 0 {
				logger.Debug("changing overlay address in staking contract")
				tx, err := stakingContract.ChangeStakeOverlay(ctx, common.BytesToHash(nonce))
				if err != nil {
					return nil, fmt.Errorf("cannot change staking overlay address: %v", err.Error())
				}
				logger.Info("overlay address changed in staking contract", "transaction", tx)
			}
		}

		// make sure that the staking contract has the up to date height
		tx, updated, err := stakingContract.UpdateHeight(ctx)
		if err != nil {
			return nil, err
		}
		if updated {
			logger.Info("updated new reserve capacity doubling height in the staking contract", "transaction", tx, "new_height", o.ReserveCapacityDoubling)
		}

		if o.ReserveCapacityDoubling > 0 {
			stake, err := stakingContract.GetPotentialStake(ctx)
			if err != nil {
				return nil, err
			}
			if stake.Cmp(big.NewInt(0)) > 0 {
				// Check if the staked amount is sufficient to cover the additional neighborhoods.
				// The staked amount must be at least 2^h * MinimumStake.
				if stake.Cmp(big.NewInt(0).Mul(big.NewInt(1<<o.ReserveCapacityDoubling), staking.MinimumStakeAmount)) < 0 {
					logger.Warning("staked amount does not sufficiently cover the additional reserve capacity. Stake should be at least 2^h * 10 BZZ, where h is the number extra doublings.")
				}
			}
		}
	}

	var (
		pullerService *puller.Puller
		agent         *storageincentives.Agent
	)

	if o.FullNodeMode && !o.BootnodeMode {
		pullerService = puller.New(swarmAddress, stateStore, kad, localStore, pullSyncProtocol, p2ps, logger, puller.Options{})
		b.pullerCloser = pullerService

		localStore.StartReserveWorker(ctx, pullerService, waitNetworkRFunc)
		nodeStatus.SetSync(pullerService)

		if o.EnableStorageIncentives {

			redistributionContractAddress := chainCfg.RedistributionAddress
			if o.RedistributionContractAddress != "" {
				if !common.IsHexAddress(o.RedistributionContractAddress) {
					return nil, errors.New("malformed redistribution contract address")
				}
				redistributionContractAddress = common.HexToAddress(o.RedistributionContractAddress)
			}

			isFullySynced := func() bool {
				reserveTreshold := reserveCapacity * 5 / 10
				return localStore.ReserveSize() >= reserveTreshold && pullerService.SyncRate() == 0
			}

			redistributionContract := redistribution.New(swarmAddress, overlayEthAddress, logger, transactionService, redistributionContractAddress, abiutil.MustParseABI(chainCfg.RedistributionABI), o.TrxDebugMode)
			agent, err = storageincentives.New(
				swarmAddress,
				overlayEthAddress,
				chainBackend,
				redistributionContract,
				postageStampContractService,
				stakingContract,
				localStore,
				isFullySynced,
				o.BlockTime,
				storageincentives.DefaultBlocksPerRound,
				storageincentives.DefaultBlocksPerPhase,
				stateStore,
				batchStore,
				erc20Service,
				transactionService,
				saludService,
				logger,
				uint8(o.ReserveCapacityDoubling),
			)
			if err != nil {
				return nil, fmt.Errorf("storage incentives agent: %w", err)
			}
			b.storageIncetivesCloser = agent
		}

	}
	multiResolver := multiresolver.NewMultiResolver(
		multiresolver.WithConnectionConfigs(o.ResolverConnectionCfgs),
		multiresolver.WithLogger(o.Logger),
		multiresolver.WithDefaultCIDResolver(),
	)
	b.resolverCloser = multiResolver

	feedFactory := factory.New(localStore.Download(true))
	steward := steward.New(localStore, retrieval, localStore.Cache())

	extraOpts := api.ExtraOptions{
		Pingpong:        pingPong,
		TopologyDriver:  kad,
		LightNodes:      lightNodes,
		Accounting:      acc,
		Pseudosettle:    pseudosettleService,
		Swap:            swapService,
		Chequebook:      chequebookService,
		BlockTime:       o.BlockTime,
		Storer:          localStore,
		Resolver:        multiResolver,
		Pss:             pssService,
		Gsoc:            gsocService,
		FeedFactory:     feedFactory,
		Post:            post,
		AccessControl:   accesscontrol,
		PostageContract: postageStampContractService,
		Staking:         stakingContract,
		Steward:         steward,
		SyncStatus:      syncStatusFn,
		NodeStatus:      nodeStatus,
		PinIntegrity:    localStore.PinIntegrity(),
	}

	if o.APIAddr != "" {
		// register metrics from components
		apiService.MustRegisterMetrics(p2ps.Metrics()...)
		apiService.MustRegisterMetrics(pingPong.Metrics()...)
		apiService.MustRegisterMetrics(acc.Metrics()...)
		apiService.MustRegisterMetrics(localStore.Metrics()...)
		apiService.MustRegisterMetrics(kad.Metrics()...)
		apiService.MustRegisterMetrics(saludService.Metrics()...)
		apiService.MustRegisterMetrics(stateStoreMetrics.Metrics()...)

		if pullerService != nil {
			apiService.MustRegisterMetrics(pullerService.Metrics()...)
		}

		if agent != nil {
			apiService.MustRegisterMetrics(agent.Metrics()...)
		}

		apiService.MustRegisterMetrics(pushSyncProtocol.Metrics()...)
		apiService.MustRegisterMetrics(pusherService.Metrics()...)
		apiService.MustRegisterMetrics(pullSyncProtocol.Metrics()...)
		apiService.MustRegisterMetrics(retrieval.Metrics()...)
		apiService.MustRegisterMetrics(lightNodes.Metrics()...)
		apiService.MustRegisterMetrics(hive.Metrics()...)

		if bs, ok := batchStore.(metrics.Collector); ok {
			apiService.MustRegisterMetrics(bs.Metrics()...)
		}
		if ls, ok := eventListener.(metrics.Collector); ok {
			apiService.MustRegisterMetrics(ls.Metrics()...)
		}
		if pssServiceMetrics, ok := pssService.(metrics.Collector); ok {
			apiService.MustRegisterMetrics(pssServiceMetrics.Metrics()...)
		}
		if swapBackendMetrics, ok := chainBackend.(metrics.Collector); ok {
			apiService.MustRegisterMetrics(swapBackendMetrics.Metrics()...)
		}

		if l, ok := logger.(metrics.Collector); ok {
			apiService.MustRegisterMetrics(l.Metrics()...)
		}
		apiService.MustRegisterMetrics(pseudosettleService.Metrics()...)
		if swapService != nil {
			apiService.MustRegisterMetrics(swapService.Metrics()...)
		}

		apiService.Configure(signer, tracer, api.Options{
			CORSAllowedOrigins: o.CORSAllowedOrigins,
			WsPingPeriod:       60 * time.Second,
		}, extraOpts, chainID, erc20Service)

		apiService.MountDebug()
		apiService.MountAPI()

		apiService.SetRedistributionAgent(agent)
	}

	if err := kad.Start(ctx); err != nil {
		return nil, err
	}

	if err := p2ps.Ready(); err != nil {
		return nil, err
	}

	return b, nil
}

func (b *Bee) SyncingStopped() chan struct{} {
	return b.syncingStopped.C
}

func (b *Bee) Shutdown() error {
	var mErr error

	// if a shutdown is already in process, return here
	b.shutdownMutex.Lock()
	if b.shutdownInProgress {
		b.shutdownMutex.Unlock()
		return ErrShutdownInProgress
	}
	b.shutdownInProgress = true
	b.shutdownMutex.Unlock()

	// halt kademlia while shutting down other
	// components.
	if b.topologyHalter != nil {
		b.topologyHalter.Halt()
	}

	// halt p2p layer from accepting new connections
	// while shutting down other components
	if b.p2pHalter != nil {
		b.p2pHalter.Halt()
	}
	// tryClose is a convenient closure which decrease
	// repetitive io.Closer tryClose procedure.
	tryClose := func(c io.Closer, errMsg string) {
		if c == nil {
			return
		}
		if err := c.Close(); err != nil {
			mErr = multierror.Append(mErr, fmt.Errorf("%s: %w", errMsg, err))
		}
	}

	tryClose(b.apiCloser, "api")

	ctx, cancel := context.WithTimeout(context.Background(), 15*time.Second)
	defer cancel()

	var eg errgroup.Group
	if b.apiServer != nil {
		eg.Go(func() error {
			if err := b.apiServer.Shutdown(ctx); err != nil {
				return fmt.Errorf("api server: %w", err)
			}
			return nil
		})
	}
	if err := eg.Wait(); err != nil {
		mErr = multierror.Append(mErr, err)
	}

	var wg sync.WaitGroup
	wg.Add(7)
	go func() {
		defer wg.Done()
		tryClose(b.pssCloser, "pss")
	}()
	go func() {
		defer wg.Done()
		tryClose(b.pusherCloser, "pusher")
	}()
	go func() {
		defer wg.Done()
		tryClose(b.pullerCloser, "puller")
	}()
	go func() {
		defer wg.Done()
		tryClose(b.accountingCloser, "accounting")
	}()

	b.ctxCancel()
	go func() {
		defer wg.Done()
		tryClose(b.pullSyncCloser, "pull sync")
	}()
	go func() {
		defer wg.Done()
		tryClose(b.hiveCloser, "hive")
	}()
	go func() {
		defer wg.Done()
		tryClose(b.saludCloser, "salud")
	}()

	wg.Wait()

	tryClose(b.p2pService, "p2p server")
	tryClose(b.priceOracleCloser, "price oracle service")

	wg.Add(3)
	go func() {
		defer wg.Done()
		tryClose(b.transactionMonitorCloser, "transaction monitor")
		tryClose(b.transactionCloser, "transaction")
	}()
	go func() {
		defer wg.Done()
		tryClose(b.listenerCloser, "listener")
	}()
	go func() {
		defer wg.Done()
		tryClose(b.postageServiceCloser, "postage service")
	}()

	wg.Wait()

	if c := b.ethClientCloser; c != nil {
		c()
	}

	tryClose(b.accesscontrolCloser, "accesscontrol")
	tryClose(b.tracerCloser, "tracer")
	tryClose(b.topologyCloser, "topology driver")
	tryClose(b.storageIncetivesCloser, "storage incentives agent")
	tryClose(b.stateStoreCloser, "statestore")
	tryClose(b.stamperStoreCloser, "stamperstore")
	tryClose(b.localstoreCloser, "localstore")
	tryClose(b.resolverCloser, "resolver service")

	return mErr
}

var ErrShutdownInProgress error = errors.New("shutdown in progress")

func isChainEnabled(o *Options, swapEndpoint string, logger log.Logger) bool {
	chainDisabled := swapEndpoint == ""
	lightMode := !o.FullNodeMode

	if lightMode && chainDisabled { // ultra light mode is LightNode mode with chain disabled
		logger.Info("starting with a disabled chain backend")
		return false
	}

	logger.Info("starting with an enabled chain backend")
	return true // all other modes operate require chain enabled
}<|MERGE_RESOLUTION|>--- conflicted
+++ resolved
@@ -952,11 +952,7 @@
 		}
 	}
 
-<<<<<<< HEAD
-	pushSyncProtocol := pushsync.New(swarmAddress, networkID, nonce, p2ps, localStore, waitNetworkRFunc, kad, o.FullNodeMode, pssService.TryUnwrap, gsocService.Handle, validStamp, logger, acc, pricer, signer, tracer, warmupTime)
-=======
-	pushSyncProtocol := pushsync.New(swarmAddress, networkID, nonce, p2ps, localStore, waitNetworkRFunc, kad, o.FullNodeMode && !o.BootnodeMode, pssService.TryUnwrap, validStamp, logger, acc, pricer, signer, tracer, warmupTime)
->>>>>>> 253d3826
+	pushSyncProtocol := pushsync.New(swarmAddress, networkID, nonce, p2ps, localStore, waitNetworkRFunc, kad, o.FullNodeMode && !o.BootnodeMode, pssService.TryUnwrap, gsocService.Handle, validStamp, logger, acc, pricer, signer, tracer, warmupTime)
 	b.pushSyncCloser = pushSyncProtocol
 
 	// set the pushSyncer in the PSS
