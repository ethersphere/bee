// Copyright 2021 The Swarm Authors. All rights reserved.
// Use of this source code is governed by a BSD-style
// license that can be found in the LICENSE file.

package node

import (
	"context"
	"fmt"
	"io"
	"log"
	"math/big"
	"net"
	"net/http"
	"time"

	"github.com/ethereum/go-ethereum/common"
	mockAccounting "github.com/ethersphere/bee/pkg/accounting/mock"
	"github.com/ethersphere/bee/pkg/api"
	"github.com/ethersphere/bee/pkg/auth"
	"github.com/ethersphere/bee/pkg/bzz"
	"github.com/ethersphere/bee/pkg/crypto"
	"github.com/ethersphere/bee/pkg/debugapi"
	"github.com/ethersphere/bee/pkg/feeds/factory"
	"github.com/ethersphere/bee/pkg/localstore"
	"github.com/ethersphere/bee/pkg/logging"
	mockP2P "github.com/ethersphere/bee/pkg/p2p/mock"
	mockPingPong "github.com/ethersphere/bee/pkg/pingpong/mock"
	"github.com/ethersphere/bee/pkg/pinning"
	"github.com/ethersphere/bee/pkg/postage"
	"github.com/ethersphere/bee/pkg/postage/batchstore"
	mockPost "github.com/ethersphere/bee/pkg/postage/mock"
	"github.com/ethersphere/bee/pkg/postage/postagecontract"
	mockPostContract "github.com/ethersphere/bee/pkg/postage/postagecontract/mock"
	postagetesting "github.com/ethersphere/bee/pkg/postage/testing"
	"github.com/ethersphere/bee/pkg/pss"
	"github.com/ethersphere/bee/pkg/pushsync"
	mockPushsync "github.com/ethersphere/bee/pkg/pushsync/mock"
	"github.com/ethersphere/bee/pkg/settlement/pseudosettle"
	"github.com/ethersphere/bee/pkg/settlement/swap/chequebook"
	mockchequebook "github.com/ethersphere/bee/pkg/settlement/swap/chequebook/mock"
	swapmock "github.com/ethersphere/bee/pkg/settlement/swap/mock"
	"github.com/ethersphere/bee/pkg/statestore/leveldb"
	mockStateStore "github.com/ethersphere/bee/pkg/statestore/mock"
	"github.com/ethersphere/bee/pkg/steward/mock"
	"github.com/ethersphere/bee/pkg/swarm"
	"github.com/ethersphere/bee/pkg/tags"
	"github.com/ethersphere/bee/pkg/topology/lightnode"
	mockTopology "github.com/ethersphere/bee/pkg/topology/mock"
	"github.com/ethersphere/bee/pkg/tracing"
	"github.com/ethersphere/bee/pkg/transaction"
	"github.com/ethersphere/bee/pkg/transaction/backendmock"
	transactionmock "github.com/ethersphere/bee/pkg/transaction/mock"
	"github.com/ethersphere/bee/pkg/traversal"
	"github.com/hashicorp/go-multierror"
	"github.com/multiformats/go-multiaddr"
	"github.com/sirupsen/logrus"
	"golang.org/x/sync/errgroup"
)

type DevBee struct {
	tracerCloser     io.Closer
	stateStoreCloser io.Closer
	localstoreCloser io.Closer
	apiCloser        io.Closer
	pssCloser        io.Closer
	tagsCloser       io.Closer
	errorLogWriter   *io.PipeWriter
	apiServer        *http.Server
	debugAPIServer   *http.Server
}

type DevOptions struct {
	Logger                   logging.Logger
	APIAddr                  string
	DebugAPIAddr             string
	CORSAllowedOrigins       []string
	DBOpenFilesLimit         uint64
	ReserveCapacity          uint64
	DBWriteBufferSize        uint64
	DBBlockCacheCapacity     uint64
	DBDisableSeeksCompaction bool
	Restricted               bool
	TokenEncryptionKey       string
	AdminPasswordHash        string
}

// NewDevBee starts the bee instance in 'development' mode
// this implies starting an API and a Debug endpoints while mocking all their services.
func NewDevBee(logger logging.Logger, o *DevOptions) (b *DevBee, err error) {
	tracer, tracerCloser, err := tracing.NewTracer(&tracing.Options{
		Enabled: false,
	})
	if err != nil {
		return nil, fmt.Errorf("tracer: %w", err)
	}

	b = &DevBee{
		errorLogWriter: logger.WriterLevel(logrus.ErrorLevel),
		tracerCloser:   tracerCloser,
	}

	stateStore, err := leveldb.NewInMemoryStateStore(logger)
	if err != nil {
		return nil, err
	}
	b.stateStoreCloser = stateStore

	mockKey, err := crypto.GenerateSecp256k1Key()
	if err != nil {
		return nil, err
	}
	signer := crypto.NewDefaultSigner(mockKey)

	overlayEthAddress, err := signer.EthereumAddress()
	if err != nil {
		return nil, fmt.Errorf("eth address: %w", err)
	}

	var authenticator *auth.Authenticator

	if o.Restricted {
		if authenticator, err = auth.New(o.TokenEncryptionKey, o.AdminPasswordHash, logger); err != nil {
			return nil, fmt.Errorf("authenticator: %w", err)
		}
		logger.Info("starting with restricted APIs")
	}

	var debugAPIService *debugapi.Service

	if o.DebugAPIAddr != "" {
		debugAPIListener, err := net.Listen("tcp", o.DebugAPIAddr)
		if err != nil {
			return nil, fmt.Errorf("debug api listener: %w", err)
		}

		var mockTransaction = transactionmock.New(transactionmock.WithPendingTransactionsFunc(func() ([]common.Hash, error) {
			return []common.Hash{common.HexToHash("abcd")}, nil
		}), transactionmock.WithResendTransactionFunc(func(ctx context.Context, txHash common.Hash) error {
			return nil
		}), transactionmock.WithStoredTransactionFunc(func(txHash common.Hash) (*transaction.StoredTransaction, error) {
			recipient := common.HexToAddress("dfff")
			return &transaction.StoredTransaction{
				To:          &recipient,
				Created:     1,
				Data:        []byte{1, 2, 3, 4},
				GasPrice:    big.NewInt(12),
				GasLimit:    5345,
				Value:       big.NewInt(4),
				Nonce:       3,
				Description: "test",
			}, nil
		}), transactionmock.WithCancelTransactionFunc(func(ctx context.Context, originalTxHash common.Hash) (common.Hash, error) {
			return common.Hash{}, nil
		}),
		)

<<<<<<< HEAD
		debugAPIService = debugapi.New(mockKey.PublicKey, mockKey.PublicKey, overlayEthAddress, logger, tracer, o.CORSAllowedOrigins, big.NewInt(0), mockTransaction, o.Restricted, authenticator, false, debugapi.DevMode)
=======
		chainBackend := backendmock.New(backendmock.WithBlockNumberFunc(func(ctx context.Context) (uint64, error) {
			return 1, nil
		}))

		debugAPIService = debugapi.New(mockKey.PublicKey, mockKey.PublicKey, overlayEthAddress, logger, tracer, nil, big.NewInt(0), mockTransaction, chainBackend, o.Restricted, authenticator, false, debugapi.DevMode)
>>>>>>> 8bf771d8

		debugAPIServer := &http.Server{
			IdleTimeout:       30 * time.Second,
			ReadHeaderTimeout: 3 * time.Second,
			Handler:           debugAPIService,
			ErrorLog:          log.New(b.errorLogWriter, "", 0),
		}

		go func() {
			logger.Infof("debug api address: %s", debugAPIListener.Addr())

			if err := debugAPIServer.Serve(debugAPIListener); err != nil && err != http.ErrServerClosed {
				logger.Debugf("debug api server: %v", err)
				logger.Error("unable to serve debug api")
			}
		}()

		b.debugAPIServer = debugAPIServer
	}

	lo := &localstore.Options{
		Capacity:               1000000,
		ReserveCapacity:        o.ReserveCapacity,
		OpenFilesLimit:         o.DBOpenFilesLimit,
		BlockCacheCapacity:     o.DBBlockCacheCapacity,
		WriteBufferSize:        o.DBWriteBufferSize,
		DisableSeeksCompaction: o.DBDisableSeeksCompaction,
		UnreserveFunc: func(postage.UnreserveIteratorFn) error {
			return nil
		},
	}

	var swarmAddress swarm.Address
	storer, err := localstore.New("", swarmAddress.Bytes(), stateStore, lo, logger)
	if err != nil {
		return nil, fmt.Errorf("localstore: %w", err)
	}
	b.localstoreCloser = storer

	tagService := tags.NewTags(stateStore, logger)
	b.tagsCloser = tagService

	pssService := pss.New(mockKey, logger)
	b.pssCloser = pssService

	pssService.SetPushSyncer(mockPushsync.New(func(ctx context.Context, chunk swarm.Chunk) (*pushsync.Receipt, error) {
		pssService.TryUnwrap(chunk)
		return &pushsync.Receipt{}, nil
	}))

	traversalService := traversal.New(storer)

	pinningService := pinning.NewService(storer, stateStore, traversalService)

	batchStore, err := batchstore.New(stateStore, func(b []byte) error { return nil }, logger)
	if err != nil {
		return nil, fmt.Errorf("batchstore: %w", err)
	}

	post := mockPost.New()
	postageContract := mockPostContract.New(
		mockPostContract.WithCreateBatchFunc(
			func(ctx context.Context, initialBalance *big.Int, depth uint8, immutable bool, label string) ([]byte, error) {
				id := postagetesting.MustNewID()
				batch := &postage.Batch{
					ID:        id,
					Owner:     overlayEthAddress.Bytes(),
					Value:     big.NewInt(0).Mul(initialBalance, big.NewInt(int64(1<<depth))),
					Depth:     depth,
					Immutable: immutable,
				}

				err := batchStore.Save(batch)
				if err != nil {
					return nil, err
				}

				stampIssuer := postage.NewStampIssuer(label, string(overlayEthAddress.Bytes()), id, batch.Value, batch.Depth, 0, 0, immutable)
				_ = post.Add(stampIssuer)

				return id, nil
			},
		),
		mockPostContract.WithTopUpBatchFunc(
			func(ctx context.Context, batchID []byte, topupAmount *big.Int) error {
				batch, err := batchStore.Get(batchID)
				if err != nil {
					return err
				}

				totalAmount := big.NewInt(0).Mul(topupAmount, big.NewInt(int64(1<<batch.Depth)))

				newBalance := big.NewInt(0).Add(totalAmount, batch.Value)

				err = batchStore.Update(batch, newBalance, batch.Depth)
				if err != nil {
					return err
				}

				post.HandleTopUp(batch.ID, newBalance)
				return nil
			},
		),
		mockPostContract.WithDiluteBatchFunc(
			func(ctx context.Context, batchID []byte, newDepth uint8) error {
				batch, err := batchStore.Get(batchID)
				if err != nil {
					return err
				}

				if newDepth < batch.Depth {
					return postagecontract.ErrInvalidDepth
				}

				newBalance := big.NewInt(0).Div(batch.Value, big.NewInt(int64(1<<(newDepth-batch.Depth))))

				err = batchStore.Update(batch, newBalance, newDepth)
				if err != nil {
					return err
				}

				post.HandleDepthIncrease(batch.ID, newDepth, newBalance)
				return nil
			},
		),
	)

	feedFactory := factory.New(storer)

	apiService, _ := api.New(tagService, storer, nil, pssService, traversalService, pinningService, feedFactory, post, postageContract, &mock.Steward{}, signer, authenticator, logger, tracer, api.Options{
		CORSAllowedOrigins: o.CORSAllowedOrigins,
		WsPingPeriod:       60 * time.Second,
		Restricted:         o.Restricted,
	})

	apiListener, err := net.Listen("tcp", o.APIAddr)
	if err != nil {
		return nil, fmt.Errorf("api listener: %w", err)
	}

	apiServer := &http.Server{
		IdleTimeout:       30 * time.Second,
		ReadHeaderTimeout: 3 * time.Second,
		Handler:           apiService,
		ErrorLog:          log.New(b.errorLogWriter, "", 0),
	}

	go func() {
		logger.Infof("api address: %s", apiListener.Addr())

		if err := apiServer.Serve(apiListener); err != nil && err != http.ErrServerClosed {
			logger.Debugf("api server: %v", err)
			logger.Error("unable to serve api")
		}
	}()

	b.apiServer = apiServer
	b.apiCloser = apiService

	if debugAPIService != nil {
		var (
			lightNodes = lightnode.NewContainer(swarm.NewAddress(nil))
			pingPong   = mockPingPong.New(pong)
			p2ps       = mockP2P.New(
				mockP2P.WithConnectFunc(func(ctx context.Context, addr multiaddr.Multiaddr) (address *bzz.Address, err error) {
					return &bzz.Address{}, nil
				}), mockP2P.WithDisconnectFunc(
					func(swarm.Address, string) error {
						return nil
					},
				), mockP2P.WithAddressesFunc(
					func() ([]multiaddr.Multiaddr, error) {
						ma, _ := multiaddr.NewMultiaddr("mock")
						return []multiaddr.Multiaddr{ma}, nil
					},
				))
			acc            = mockAccounting.NewAccounting()
			kad            = mockTopology.NewTopologyDriver()
			storeRecipient = mockStateStore.NewStateStore()
			pseudoset      = pseudosettle.New(nil, logger, storeRecipient, nil, big.NewInt(10000), big.NewInt(10000), p2ps)
			mockSwap       = swapmock.New(swapmock.WithCashoutStatusFunc(
				func(ctx context.Context, peer swarm.Address) (*chequebook.CashoutStatus, error) {
					return &chequebook.CashoutStatus{
						Last:           &chequebook.LastCashout{},
						UncashedAmount: big.NewInt(0),
					}, nil
				},
			), swapmock.WithLastSentChequeFunc(
				func(a swarm.Address) (*chequebook.SignedCheque, error) {
					return &chequebook.SignedCheque{
						Cheque: chequebook.Cheque{
							Beneficiary: common.Address{},
							Chequebook:  common.Address{},
						},
					}, nil
				},
			), swapmock.WithLastReceivedChequeFunc(
				func(a swarm.Address) (*chequebook.SignedCheque, error) {
					return &chequebook.SignedCheque{
						Cheque: chequebook.Cheque{
							Beneficiary: common.Address{},
							Chequebook:  common.Address{},
						},
					}, nil
				},
			))
			mockChequebook = mockchequebook.NewChequebook(mockchequebook.WithChequebookBalanceFunc(
				func(context.Context) (ret *big.Int, err error) {
					return big.NewInt(0), nil
				},
			), mockchequebook.WithChequebookAvailableBalanceFunc(
				func(context.Context) (ret *big.Int, err error) {
					return big.NewInt(0), nil
				},
			), mockchequebook.WithChequebookWithdrawFunc(
				func(ctx context.Context, amount *big.Int) (hash common.Hash, err error) {
					return common.Hash{}, nil
				},
			), mockchequebook.WithChequebookDepositFunc(
				func(ctx context.Context, amount *big.Int) (hash common.Hash, err error) {
					return common.Hash{}, nil
				},
			))
		)

		// inject dependencies and configure full debug api http path routes
		debugAPIService.Configure(swarmAddress, p2ps, pingPong, kad, lightNodes, storer, tagService, acc, pseudoset, true, true, mockSwap, mockChequebook, batchStore, post, postageContract, traversalService)
	}

	return b, nil
}

func (b *DevBee) Shutdown(ctx context.Context) error {
	var mErr error

	tryClose := func(c io.Closer, errMsg string) {
		if c == nil {
			return
		}
		if err := c.Close(); err != nil {
			mErr = multierror.Append(mErr, fmt.Errorf("%s: %w", errMsg, err))
		}
	}

	tryClose(b.apiCloser, "api")

	var eg errgroup.Group
	if b.apiServer != nil {
		eg.Go(func() error {
			if err := b.apiServer.Shutdown(ctx); err != nil {
				return fmt.Errorf("api server: %w", err)
			}
			return nil
		})
	}
	if b.debugAPIServer != nil {
		eg.Go(func() error {
			if err := b.debugAPIServer.Shutdown(ctx); err != nil {
				return fmt.Errorf("debug api server: %w", err)
			}
			return nil
		})
	}

	if err := eg.Wait(); err != nil {
		mErr = multierror.Append(mErr, err)
	}

	tryClose(b.pssCloser, "pss")
	tryClose(b.tracerCloser, "tracer")
	tryClose(b.tagsCloser, "tag persistence")
	tryClose(b.stateStoreCloser, "statestore")
	tryClose(b.localstoreCloser, "localstore")
	tryClose(b.errorLogWriter, "error log writer")

	return mErr
}

func pong(ctx context.Context, address swarm.Address, msgs ...string) (rtt time.Duration, err error) {
	return time.Millisecond, nil
}<|MERGE_RESOLUTION|>--- conflicted
+++ resolved
@@ -155,16 +155,11 @@
 		}),
 		)
 
-<<<<<<< HEAD
-		debugAPIService = debugapi.New(mockKey.PublicKey, mockKey.PublicKey, overlayEthAddress, logger, tracer, o.CORSAllowedOrigins, big.NewInt(0), mockTransaction, o.Restricted, authenticator, false, debugapi.DevMode)
-=======
 		chainBackend := backendmock.New(backendmock.WithBlockNumberFunc(func(ctx context.Context) (uint64, error) {
 			return 1, nil
 		}))
 
-		debugAPIService = debugapi.New(mockKey.PublicKey, mockKey.PublicKey, overlayEthAddress, logger, tracer, nil, big.NewInt(0), mockTransaction, chainBackend, o.Restricted, authenticator, false, debugapi.DevMode)
->>>>>>> 8bf771d8
-
+		debugAPIService = debugapi.New(mockKey.PublicKey, mockKey.PublicKey, overlayEthAddress, logger, tracer, o.CORSAllowedOrigins, big.NewInt(0), mockTransaction, chainBackend, o.Restricted, authenticator, false, debugapi.DevMode)
 		debugAPIServer := &http.Server{
 			IdleTimeout:       30 * time.Second,
 			ReadHeaderTimeout: 3 * time.Second,
