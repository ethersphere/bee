--- conflicted
+++ resolved
@@ -61,7 +61,6 @@
 )
 
 type DevBee struct {
-<<<<<<< HEAD
 	tracerCloser        io.Closer
 	stateStoreCloser    io.Closer
 	localstoreCloser    io.Closer
@@ -70,16 +69,6 @@
 	accesscontrolCloser io.Closer
 	errorLogWriter      io.Writer
 	apiServer           *http.Server
-	debugAPIServer      *http.Server
-=======
-	tracerCloser     io.Closer
-	stateStoreCloser io.Closer
-	localstoreCloser io.Closer
-	apiCloser        io.Closer
-	pssCloser        io.Closer
-	errorLogWriter   io.Writer
-	apiServer        *http.Server
->>>>>>> 8c61408d
 }
 
 type DevOptions struct {
