// Copyright 2021 The Swarm Authors. All rights reserved.
// Use of this source code is governed by a BSD-style
// license that can be found in the LICENSE file.

package node

import (
	"context"
	"fmt"
	"io"
	stdlog "log"
	"math/big"
	"net"
	"net/http"
	"time"

	"github.com/ethereum/go-ethereum/common"
	mockAccounting "github.com/ethersphere/bee/pkg/accounting/mock"
	"github.com/ethersphere/bee/pkg/api"
	"github.com/ethersphere/bee/pkg/auth"
	"github.com/ethersphere/bee/pkg/bzz"
	"github.com/ethersphere/bee/pkg/crypto"
	"github.com/ethersphere/bee/pkg/feeds/factory"
	"github.com/ethersphere/bee/pkg/localstore"
	"github.com/ethersphere/bee/pkg/log"
	mockP2P "github.com/ethersphere/bee/pkg/p2p/mock"
	mockPingPong "github.com/ethersphere/bee/pkg/pingpong/mock"
	pinning "github.com/ethersphere/bee/pkg/pinning/mock"
	"github.com/ethersphere/bee/pkg/postage"
	"github.com/ethersphere/bee/pkg/postage/batchstore"
	mockPost "github.com/ethersphere/bee/pkg/postage/mock"
	"github.com/ethersphere/bee/pkg/postage/postagecontract"
	mockPostContract "github.com/ethersphere/bee/pkg/postage/postagecontract/mock"
	postagetesting "github.com/ethersphere/bee/pkg/postage/testing"
	"github.com/ethersphere/bee/pkg/pss"
	"github.com/ethersphere/bee/pkg/pushsync"
	mockPushsync "github.com/ethersphere/bee/pkg/pushsync/mock"
	resolverMock "github.com/ethersphere/bee/pkg/resolver/mock"
	"github.com/ethersphere/bee/pkg/settlement/pseudosettle"
	"github.com/ethersphere/bee/pkg/settlement/swap/chequebook"
	mockchequebook "github.com/ethersphere/bee/pkg/settlement/swap/chequebook/mock"
	erc20mock "github.com/ethersphere/bee/pkg/settlement/swap/erc20/mock"
	swapmock "github.com/ethersphere/bee/pkg/settlement/swap/mock"
	"github.com/ethersphere/bee/pkg/statestore/leveldb"
	mockStateStore "github.com/ethersphere/bee/pkg/statestore/mock"
	mockSteward "github.com/ethersphere/bee/pkg/steward/mock"
	"github.com/ethersphere/bee/pkg/swarm"
	"github.com/ethersphere/bee/pkg/tags"
	"github.com/ethersphere/bee/pkg/topology/lightnode"
	mockTopology "github.com/ethersphere/bee/pkg/topology/mock"
	"github.com/ethersphere/bee/pkg/tracing"
	"github.com/ethersphere/bee/pkg/transaction"
	"github.com/ethersphere/bee/pkg/transaction/backendmock"
	transactionmock "github.com/ethersphere/bee/pkg/transaction/mock"
	"github.com/ethersphere/bee/pkg/traversal"
	"github.com/ethersphere/bee/pkg/util/ioutil"
	"github.com/hashicorp/go-multierror"
	"github.com/multiformats/go-multiaddr"
	"golang.org/x/sync/errgroup"
)

type DevBee struct {
	tracerCloser     io.Closer
	stateStoreCloser io.Closer
	localstoreCloser io.Closer
	apiCloser        io.Closer
	pssCloser        io.Closer
	tagsCloser       io.Closer
	errorLogWriter   io.Writer
	apiServer        *http.Server
	debugAPIServer   *http.Server
}

type DevOptions struct {
	Logger                   log.Logger
	APIAddr                  string
	DebugAPIAddr             string
	CORSAllowedOrigins       []string
	DBOpenFilesLimit         uint64
	ReserveCapacity          uint64
	DBWriteBufferSize        uint64
	DBBlockCacheCapacity     uint64
	DBDisableSeeksCompaction bool
	Restricted               bool
	TokenEncryptionKey       string
	AdminPasswordHash        string
}

// NewDevBee starts the bee instance in 'development' mode
// this implies starting an API and a Debug endpoints while mocking all their services.
func NewDevBee(logger log.Logger, o *DevOptions) (b *DevBee, err error) {
	tracer, tracerCloser, err := tracing.NewTracer(&tracing.Options{
		Enabled: false,
	})
	if err != nil {
		return nil, fmt.Errorf("tracer: %w", err)
	}

	sink := ioutil.WriterFunc(func(p []byte) (int, error) {
		logger.Error(nil, string(p))
		return len(p), nil
	})

	b = &DevBee{
		errorLogWriter: sink,
		tracerCloser:   tracerCloser,
	}

	stateStore, err := leveldb.NewInMemoryStateStore(logger)
	if err != nil {
		return nil, err
	}
	b.stateStoreCloser = stateStore

	batchStore, err := batchstore.New(stateStore, func(b []byte) error { return nil }, logger)
	if err != nil {
		return nil, fmt.Errorf("batchstore: %w", err)
	}

	err = batchStore.PutChainState(&postage.ChainState{
		CurrentPrice: big.NewInt(1),
		TotalAmount:  big.NewInt(1),
	})
	if err != nil {
		return nil, fmt.Errorf("batchstore: %w", err)
	}

	mockKey, err := crypto.GenerateSecp256k1Key()
	if err != nil {
		return nil, err
	}
	signer := crypto.NewDefaultSigner(mockKey)

	overlayEthAddress, err := signer.EthereumAddress()
	if err != nil {
		return nil, fmt.Errorf("eth address: %w", err)
	}

	var authenticator *auth.Authenticator

	if o.Restricted {
		if authenticator, err = auth.New(o.TokenEncryptionKey, o.AdminPasswordHash, logger); err != nil {
			return nil, fmt.Errorf("authenticator: %w", err)
		}
		logger.Info("starting with restricted APIs")
	}

	var mockTransaction = transactionmock.New(transactionmock.WithPendingTransactionsFunc(func() ([]common.Hash, error) {
		return []common.Hash{common.HexToHash("abcd")}, nil
	}), transactionmock.WithResendTransactionFunc(func(ctx context.Context, txHash common.Hash) error {
		return nil
	}), transactionmock.WithStoredTransactionFunc(func(txHash common.Hash) (*transaction.StoredTransaction, error) {
		recipient := common.HexToAddress("dfff")
		return &transaction.StoredTransaction{
			To:          &recipient,
			Created:     1,
			Data:        []byte{1, 2, 3, 4},
			GasPrice:    big.NewInt(12),
			GasLimit:    5345,
			Value:       big.NewInt(4),
			Nonce:       3,
			Description: "test",
		}, nil
	}), transactionmock.WithCancelTransactionFunc(func(ctx context.Context, originalTxHash common.Hash) (common.Hash, error) {
		return common.Hash{}, nil
	}),
	)

	chainBackend := backendmock.New(
		backendmock.WithBlockNumberFunc(func(ctx context.Context) (uint64, error) {
			return 1, nil
		}),
		backendmock.WithBalanceAt(func(ctx context.Context, address common.Address, block *big.Int) (*big.Int, error) {
			return big.NewInt(0), nil
		}),
	)

	var debugApiService *api.Service

	if o.DebugAPIAddr != "" {
		debugAPIListener, err := net.Listen("tcp", o.DebugAPIAddr)
		if err != nil {
			return nil, fmt.Errorf("debug api listener: %w", err)
		}

<<<<<<< HEAD
		debugApiService = api.New(mockKey.PublicKey, mockKey.PublicKey, overlayEthAddress, logger, mockTransaction, batchStore, api.DevMode, true, true, o.CORSAllowedOrigins)
=======
		debugApiService = api.New(mockKey.PublicKey, mockKey.PublicKey, overlayEthAddress, logger, mockTransaction, batchStore, false, api.DevMode, true, true, chainBackend, o.CORSAllowedOrigins)
>>>>>>> fc27fca1
		debugAPIServer := &http.Server{
			IdleTimeout:       30 * time.Second,
			ReadHeaderTimeout: 3 * time.Second,
			Handler:           debugApiService,
			ErrorLog:          stdlog.New(b.errorLogWriter, "", 0),
		}

		debugApiService.MountTechnicalDebug()

		go func() {
			logger.Info("starting debug api server", "address", debugAPIListener.Addr())

			if err := debugAPIServer.Serve(debugAPIListener); err != nil && err != http.ErrServerClosed {
				logger.Debug("debug api server failed to start", "error", err)
				logger.Error(nil, "debug api server failed to start")
			}
		}()

		b.debugAPIServer = debugAPIServer
	}

	lo := &localstore.Options{
		Capacity:               1000000,
		ReserveCapacity:        o.ReserveCapacity,
		OpenFilesLimit:         o.DBOpenFilesLimit,
		BlockCacheCapacity:     o.DBBlockCacheCapacity,
		WriteBufferSize:        o.DBWriteBufferSize,
		DisableSeeksCompaction: o.DBDisableSeeksCompaction,
		UnreserveFunc: func(postage.UnreserveIteratorFn) error {
			return nil
		},
	}

	var swarmAddress swarm.Address
	storer, err := localstore.New("", swarmAddress.Bytes(), stateStore, lo, logger)
	if err != nil {
		return nil, fmt.Errorf("localstore: %w", err)
	}
	b.localstoreCloser = storer

	tagService := tags.NewTags(stateStore, logger)
	b.tagsCloser = tagService

	pssService := pss.New(mockKey, logger)
	b.pssCloser = pssService

	pssService.SetPushSyncer(mockPushsync.New(func(ctx context.Context, chunk swarm.Chunk) (*pushsync.Receipt, error) {
		pssService.TryUnwrap(chunk)
		return &pushsync.Receipt{}, nil
	}))

	traversalService := traversal.New(storer)

	post := mockPost.New()
	postageContract := mockPostContract.New(
		mockPostContract.WithCreateBatchFunc(
			func(ctx context.Context, amount *big.Int, depth uint8, immutable bool, label string) ([]byte, error) {
				id := postagetesting.MustNewID()
				batch := &postage.Batch{
					ID:        id,
					Owner:     overlayEthAddress.Bytes(),
					Value:     big.NewInt(0).Mul(amount, big.NewInt(int64(1<<depth))),
					Depth:     depth,
					Immutable: immutable,
				}

				err := batchStore.Save(batch)
				if err != nil {
					return nil, err
				}

				stampIssuer := postage.NewStampIssuer(label, string(overlayEthAddress.Bytes()), id, amount, batch.Depth, 0, 0, immutable)
				_ = post.Add(stampIssuer)

				return id, nil
			},
		),
		mockPostContract.WithTopUpBatchFunc(
			func(ctx context.Context, batchID []byte, topupAmount *big.Int) error {
				return postagecontract.ErrNotImplemented
			},
		),
		mockPostContract.WithDiluteBatchFunc(
			func(ctx context.Context, batchID []byte, newDepth uint8) error {
				return postagecontract.ErrNotImplemented
			},
		),
	)

	var (
		lightNodes = lightnode.NewContainer(swarm.NewAddress(nil))
		pingPong   = mockPingPong.New(pong)
		p2ps       = mockP2P.New(
			mockP2P.WithConnectFunc(func(ctx context.Context, addr multiaddr.Multiaddr) (address *bzz.Address, err error) {
				return &bzz.Address{}, nil
			}), mockP2P.WithDisconnectFunc(
				func(swarm.Address, string) error {
					return nil
				},
			), mockP2P.WithAddressesFunc(
				func() ([]multiaddr.Multiaddr, error) {
					ma, _ := multiaddr.NewMultiaddr("mock")
					return []multiaddr.Multiaddr{ma}, nil
				},
			))
		acc            = mockAccounting.NewAccounting()
		kad            = mockTopology.NewTopologyDriver()
		storeRecipient = mockStateStore.NewStateStore()
		pseudoset      = pseudosettle.New(nil, logger, storeRecipient, nil, big.NewInt(10000), big.NewInt(10000), p2ps)
		mockSwap       = swapmock.New(swapmock.WithCashoutStatusFunc(
			func(ctx context.Context, peer swarm.Address) (*chequebook.CashoutStatus, error) {
				return &chequebook.CashoutStatus{
					Last:           &chequebook.LastCashout{},
					UncashedAmount: big.NewInt(0),
				}, nil
			},
		), swapmock.WithLastSentChequeFunc(
			func(a swarm.Address) (*chequebook.SignedCheque, error) {
				return &chequebook.SignedCheque{
					Cheque: chequebook.Cheque{
						Beneficiary: common.Address{},
						Chequebook:  common.Address{},
					},
				}, nil
			},
		), swapmock.WithLastReceivedChequeFunc(
			func(a swarm.Address) (*chequebook.SignedCheque, error) {
				return &chequebook.SignedCheque{
					Cheque: chequebook.Cheque{
						Beneficiary: common.Address{},
						Chequebook:  common.Address{},
					},
				}, nil
			},
		))
		mockChequebook = mockchequebook.NewChequebook(mockchequebook.WithChequebookBalanceFunc(
			func(context.Context) (ret *big.Int, err error) {
				return big.NewInt(0), nil
			},
		), mockchequebook.WithChequebookAvailableBalanceFunc(
			func(context.Context) (ret *big.Int, err error) {
				return big.NewInt(0), nil
			},
		), mockchequebook.WithChequebookWithdrawFunc(
			func(ctx context.Context, amount *big.Int) (hash common.Hash, err error) {
				return common.Hash{}, nil
			},
		), mockchequebook.WithChequebookDepositFunc(
			func(ctx context.Context, amount *big.Int) (hash common.Hash, err error) {
				return common.Hash{}, nil
			},
		))
	)

	var (
		// syncStatusFn mocks sync status because complete sync is required in order to curl certain apis e.g. /stamps.
		// this allows accessing those apis by passing true to isDone in devNode.
		syncStatusFn = func() (isDone bool, err error) {
			return true, nil
		}
	)

	mockFeeds := factory.New(storer)
	mockResolver := resolverMock.NewResolver()
	mockPinning := pinning.NewServiceMock()
	mockSteward := new(mockSteward.Steward)

	debugOpts := api.ExtraOptions{
		Pingpong:         pingPong,
		TopologyDriver:   kad,
		LightNodes:       lightNodes,
		Accounting:       acc,
		Pseudosettle:     pseudoset,
		Swap:             mockSwap,
		Chequebook:       mockChequebook,
		BlockTime:        big.NewInt(2),
		Tags:             tagService,
		Storer:           storer,
		Resolver:         mockResolver,
		Pss:              pssService,
		TraversalService: traversalService,
		Pinning:          mockPinning,
		FeedFactory:      mockFeeds,
		Post:             post,
		PostageContract:  postageContract,
		Steward:          mockSteward,
		SyncStatus:       syncStatusFn,
	}

	var erc20 = erc20mock.New(
		erc20mock.WithBalanceOfFunc(func(ctx context.Context, address common.Address) (*big.Int, error) {
			return big.NewInt(0), nil
		}),
		erc20mock.WithTransferFunc(func(ctx context.Context, address common.Address, value *big.Int) (common.Hash, error) {
			return common.Hash{}, nil
		}),
	)

<<<<<<< HEAD
	apiService := api.New(mockKey.PublicKey, mockKey.PublicKey, overlayEthAddress, logger, mockTransaction, batchStore, api.DevMode, true, true, o.CORSAllowedOrigins)
=======
	apiService := api.New(mockKey.PublicKey, mockKey.PublicKey, overlayEthAddress, logger, mockTransaction, batchStore, false, api.DevMode, true, true, chainBackend, o.CORSAllowedOrigins)
>>>>>>> fc27fca1

	apiService.Configure(signer, authenticator, tracer, api.Options{
		CORSAllowedOrigins: o.CORSAllowedOrigins,
		WsPingPeriod:       60 * time.Second,
		Restricted:         o.Restricted,
	}, debugOpts, 1, erc20)

	apiService.MountAPI()

	if o.Restricted {
		apiService.SetP2P(p2ps)
		apiService.SetSwarmAddress(&swarmAddress)
		apiService.MountDebug(true)
	}

	if o.DebugAPIAddr != "" {
		debugApiService.SetP2P(p2ps)
		debugApiService.SetSwarmAddress(&swarmAddress)
		debugApiService.MountDebug(false)

		debugApiService.Configure(signer, authenticator, tracer, api.Options{
			CORSAllowedOrigins: o.CORSAllowedOrigins,
			WsPingPeriod:       60 * time.Second,
			Restricted:         o.Restricted,
		}, debugOpts, 1, erc20)
	}

	apiListener, err := net.Listen("tcp", o.APIAddr)
	if err != nil {
		return nil, fmt.Errorf("api listener: %w", err)
	}

	apiServer := &http.Server{
		IdleTimeout:       30 * time.Second,
		ReadHeaderTimeout: 3 * time.Second,
		Handler:           apiService,
		ErrorLog:          stdlog.New(b.errorLogWriter, "", 0),
	}

	go func() {
		logger.Info("starting api server", "address", apiListener.Addr())

		if err := apiServer.Serve(apiListener); err != nil && err != http.ErrServerClosed {
			logger.Debug("api server failed to start", "error", err)
			logger.Error(nil, "api server failed to start")
		}
	}()

	b.apiServer = apiServer
	b.apiCloser = apiService

	return b, nil
}

func (b *DevBee) Shutdown() error {
	var mErr error

	tryClose := func(c io.Closer, errMsg string) {
		if c == nil {
			return
		}
		if err := c.Close(); err != nil {
			mErr = multierror.Append(mErr, fmt.Errorf("%s: %w", errMsg, err))
		}
	}

	tryClose(b.apiCloser, "api")

	ctx, cancel := context.WithTimeout(context.Background(), 5*time.Second)
	defer cancel()

	var eg errgroup.Group
	if b.apiServer != nil {
		eg.Go(func() error {
			if err := b.apiServer.Shutdown(ctx); err != nil {
				return fmt.Errorf("api server: %w", err)
			}
			return nil
		})
	}
	if b.debugAPIServer != nil {
		eg.Go(func() error {
			if err := b.debugAPIServer.Shutdown(ctx); err != nil {
				return fmt.Errorf("debug api server: %w", err)
			}
			return nil
		})
	}

	if err := eg.Wait(); err != nil {
		mErr = multierror.Append(mErr, err)
	}

	tryClose(b.pssCloser, "pss")
	tryClose(b.tracerCloser, "tracer")
	tryClose(b.tagsCloser, "tag persistence")
	tryClose(b.stateStoreCloser, "statestore")
	tryClose(b.localstoreCloser, "localstore")

	return mErr
}

func pong(ctx context.Context, address swarm.Address, msgs ...string) (rtt time.Duration, err error) {
	return time.Millisecond, nil
}<|MERGE_RESOLUTION|>--- conflicted
+++ resolved
@@ -183,11 +183,7 @@
 			return nil, fmt.Errorf("debug api listener: %w", err)
 		}
 
-<<<<<<< HEAD
-		debugApiService = api.New(mockKey.PublicKey, mockKey.PublicKey, overlayEthAddress, logger, mockTransaction, batchStore, api.DevMode, true, true, o.CORSAllowedOrigins)
-=======
-		debugApiService = api.New(mockKey.PublicKey, mockKey.PublicKey, overlayEthAddress, logger, mockTransaction, batchStore, false, api.DevMode, true, true, chainBackend, o.CORSAllowedOrigins)
->>>>>>> fc27fca1
+		debugApiService = api.New(mockKey.PublicKey, mockKey.PublicKey, overlayEthAddress, logger, mockTransaction, batchStore, api.DevMode, true, true, chainBackend, o.CORSAllowedOrigins)
 		debugAPIServer := &http.Server{
 			IdleTimeout:       30 * time.Second,
 			ReadHeaderTimeout: 3 * time.Second,
@@ -386,11 +382,7 @@
 		}),
 	)
 
-<<<<<<< HEAD
-	apiService := api.New(mockKey.PublicKey, mockKey.PublicKey, overlayEthAddress, logger, mockTransaction, batchStore, api.DevMode, true, true, o.CORSAllowedOrigins)
-=======
-	apiService := api.New(mockKey.PublicKey, mockKey.PublicKey, overlayEthAddress, logger, mockTransaction, batchStore, false, api.DevMode, true, true, chainBackend, o.CORSAllowedOrigins)
->>>>>>> fc27fca1
+	apiService := api.New(mockKey.PublicKey, mockKey.PublicKey, overlayEthAddress, logger, mockTransaction, batchStore, api.DevMode, true, true, chainBackend, o.CORSAllowedOrigins)
 
 	apiService.Configure(signer, authenticator, tracer, api.Options{
 		CORSAllowedOrigins: o.CORSAllowedOrigins,
