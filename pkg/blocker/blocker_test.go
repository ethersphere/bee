// Copyright 2021 The Swarm Authors. All rights reserved.
// Use of this source code is governed by a BSD-style
// license that can be found in the LICENSE file.

package blocker_test

import (
	"io"
	"os"
	"sync"
	"testing"
	"time"

	"github.com/ethersphere/bee/pkg/log"
	"github.com/ethersphere/bee/pkg/p2p"
	"github.com/ethersphere/bee/pkg/swarm"
	"github.com/ethersphere/bee/pkg/swarm/test"

	"github.com/ethersphere/bee/pkg/blocker"
)

var (
	flagTime  = time.Millisecond * 25
	checkTime = time.Millisecond * 100
	blockTime = time.Second
	addr      = test.RandomAddress()
<<<<<<< HEAD
	logger    = logging.New(io.Discard, 0)
=======
	logger    = log.NewLogger("test", log.WithSink(ioutil.Discard))
>>>>>>> 5adfe980
)

func TestMain(m *testing.M) {
	defer func(resolution time.Duration) {
		*blocker.SequencerResolution = resolution
	}(*blocker.SequencerResolution)
	*blocker.SequencerResolution = time.Millisecond

	os.Exit(m.Run())
}

func TestBlocksAfterFlagTimeout(t *testing.T) {
	var (
		mu      sync.Mutex
		blocked = make(map[string]time.Duration)
		mock    = mockBlockLister(func(a swarm.Address, d time.Duration, r string) error {
			mu.Lock()
			blocked[a.ByteString()] = d
			mu.Unlock()

			return nil
		})
		b = blocker.New(mock, flagTime, blockTime, time.Millisecond, nil, logger)
	)
	defer b.Close()

	b.Flag(addr)

	mu.Lock()
	if _, ok := blocked[addr.ByteString()]; ok {
		mu.Unlock()
		t.Fatal("blocker did not wait flag duration")
	}
	mu.Unlock()

	midway := time.After(flagTime / 2)
	check := time.After(checkTime * 5)

	<-midway
	b.Flag(addr) // check thats this flag call does not overide previous call
	<-check

	mu.Lock()
	blockedTime, ok := blocked[addr.ByteString()]
	mu.Unlock()
	if !ok {
		t.Fatal("address should be blocked")
	}

	if blockedTime != blockTime {
		t.Fatalf("block time: want %v, got %v", blockTime, blockedTime)
	}
}

func TestUnflagBeforeBlock(t *testing.T) {
	var (
		mu      sync.Mutex
		blocked = make(map[string]time.Duration)
		mock    = mockBlockLister(func(a swarm.Address, d time.Duration, r string) error {
			mu.Lock()
			blocked[a.ByteString()] = d
			mu.Unlock()
			return nil
		})
<<<<<<< HEAD
		logger = logging.New(io.Discard, 0)
		b      = blocker.New(mock, flagTime, blockTime, time.Millisecond, nil, logger)
=======
		b = blocker.New(mock, flagTime, blockTime, time.Millisecond, nil, logger)
>>>>>>> 5adfe980
	)
	defer b.Close()
	b.Flag(addr)

	mu.Lock()
	if _, ok := blocked[addr.ByteString()]; ok {
		mu.Unlock()
		t.Fatal("blocker did not wait flag duration")
	}
	mu.Unlock()

	b.Unflag(addr)

	time.Sleep(checkTime)

	mu.Lock()
	_, ok := blocked[addr.ByteString()]
	mu.Unlock()

	if ok {
		t.Fatal("address should not be blocked")
	}

}

func TestPruneBeforeBlock(t *testing.T) {
	var (
		mu      sync.Mutex
		blocked = make(map[string]time.Duration)
		mock    = mockBlockLister(func(a swarm.Address, d time.Duration, r string) error {
			mu.Lock()
			blocked[a.ByteString()] = d
			mu.Unlock()
			return nil
		})
		b = blocker.New(mock, flagTime, blockTime, time.Millisecond, nil, logger)
	)
	defer b.Close()

	b.Flag(addr)

	mu.Lock()
	if _, ok := blocked[addr.ByteString()]; ok {
		mu.Unlock()
		t.Fatal("blocker did not wait flag duration")
	}
	mu.Unlock()

	// communicate that we have seen no peers, resulting in the peer being removed
	b.PruneUnseen([]swarm.Address{})

	time.Sleep(checkTime)

	mu.Lock()
	_, ok := blocked[addr.ByteString()]
	mu.Unlock()

	if ok {
		t.Fatal("address should not be blocked")
	}

}

type blocklister struct {
	blocklistFunc func(swarm.Address, time.Duration, string) error
}

func mockBlockLister(f func(swarm.Address, time.Duration, string) error) *blocklister {
	return &blocklister{
		blocklistFunc: f,
	}
}

func (b *blocklister) Blocklist(addr swarm.Address, t time.Duration, r string) error {
	return b.blocklistFunc(addr, t, r)
}

// NetworkStatus implements p2p.NetworkStatuser interface.
// It always returns p2p.NetworkStatusAvailable.
func (b *blocklister) NetworkStatus() p2p.NetworkStatus {
	return p2p.NetworkStatusAvailable
}<|MERGE_RESOLUTION|>--- conflicted
+++ resolved
@@ -24,11 +24,7 @@
 	checkTime = time.Millisecond * 100
 	blockTime = time.Second
 	addr      = test.RandomAddress()
-<<<<<<< HEAD
-	logger    = logging.New(io.Discard, 0)
-=======
-	logger    = log.NewLogger("test", log.WithSink(ioutil.Discard))
->>>>>>> 5adfe980
+	logger    = log.NewLogger("test", log.WithSink(io.Discard))
 )
 
 func TestMain(m *testing.M) {
@@ -93,12 +89,7 @@
 			mu.Unlock()
 			return nil
 		})
-<<<<<<< HEAD
-		logger = logging.New(io.Discard, 0)
-		b      = blocker.New(mock, flagTime, blockTime, time.Millisecond, nil, logger)
-=======
 		b = blocker.New(mock, flagTime, blockTime, time.Millisecond, nil, logger)
->>>>>>> 5adfe980
 	)
 	defer b.Close()
 	b.Flag(addr)
