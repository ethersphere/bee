--- conflicted
+++ resolved
@@ -22,11 +22,7 @@
 var noopEvictFn = func([]byte) error { return nil }
 
 func TestBatchStore_Get(t *testing.T) {
-<<<<<<< HEAD
-	t.Parallel()
-=======
-	baseAddr := swarm.RandAddress(t)
->>>>>>> 53a41aaf
+	baseAddr := swarm.RandAddress(t)
 	testBatch := postagetest.MustNewBatch()
 
 	stateStore := mock.NewStateStore()
@@ -42,11 +38,7 @@
 }
 
 func TestBatchStore_Iterate(t *testing.T) {
-<<<<<<< HEAD
-	t.Parallel()
-=======
-	baseAddr := swarm.RandAddress(t)
->>>>>>> 53a41aaf
+	baseAddr := swarm.RandAddress(t)
 	testBatch := postagetest.MustNewBatch()
 	key := batchstore.BatchKey(testBatch.ID)
 
@@ -68,11 +60,7 @@
 }
 
 func TestBatchStore_IterateStopsEarly(t *testing.T) {
-<<<<<<< HEAD
-	t.Parallel()
-=======
-	baseAddr := swarm.RandAddress(t)
->>>>>>> 53a41aaf
+	baseAddr := swarm.RandAddress(t)
 	testBatch1 := postagetest.MustNewBatch()
 	key1 := batchstore.BatchKey(testBatch1.ID)
 
@@ -123,12 +111,7 @@
 }
 
 func TestBatchStore_SaveAndUpdate(t *testing.T) {
-<<<<<<< HEAD
-	t.Parallel()
-
-=======
-	baseAddr := swarm.RandAddress(t)
->>>>>>> 53a41aaf
+	baseAddr := swarm.RandAddress(t)
 	testBatch := postagetest.MustNewBatch()
 	key := batchstore.BatchKey(testBatch.ID)
 
@@ -178,11 +161,7 @@
 }
 
 func TestBatchStore_GetChainState(t *testing.T) {
-<<<<<<< HEAD
-	t.Parallel()
-=======
-	baseAddr := swarm.RandAddress(t)
->>>>>>> 53a41aaf
+	baseAddr := swarm.RandAddress(t)
 	testChainState := postagetest.NewChainState()
 
 	stateStore := mock.NewStateStore()
