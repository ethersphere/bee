// Copyright 2020 The Swarm Authors. All rights reserved.
// Use of this source code is governed by a BSD-style
// license that can be found in the LICENSE file.

package postage

import (
	"bytes"
	"encoding/hex"
	"errors"
	"io"
	"math/big"
	"sync"

	"github.com/ethersphere/bee/pkg/log"
	"github.com/ethersphere/bee/pkg/storage"
)

const (
	// blockThreshold is used to allow threshold no of blocks to be synced before a
	// batch is usable.
	blockThreshold = 10
)

var (
	// ErrNotFound is the error returned when issuer with given batch ID does not exist.
	ErrNotFound = errors.New("not found")
	// ErrNotUsable is the error returned when issuer with given batch ID is not usable.
	ErrNotUsable = errors.New("not usable")
)

// Service is the postage service interface.
type Service interface {
	Add(*StampIssuer) error
	StampIssuers() []*StampIssuer
	GetStampIssuer([]byte) (*StampIssuer, func() error, error)
	IssuerUsable(*StampIssuer) bool
	BatchEventListener
	BatchExpiryHandler
	io.Closer
}

// service handles postage batches
// stores the active batches.
type service struct {
	lock         sync.Mutex
	store        storage.Store
	postageStore Storer
	chainID      int64
	issuers      []*StampIssuer
}

// NewService constructs a new Service.
func NewService(store storage.Store, postageStore Storer, chainID int64) (Service, error) {
	s := &service{
		store:        store,
		postageStore: postageStore,
		chainID:      chainID,
	}
	err := store.Iterate(
		storage.Query{
			Factory: func() storage.Item {
				return new(StampIssuerItem)
			},
		}, func(result storage.Result) (bool, error) {
			issuer := result.Entry.(*StampIssuerItem).Issuer
			_ = s.add(issuer)
			return false, nil
		})
	if err != nil {
		return nil, err
	}
	return s, nil
}

// Add adds a stamp issuer to the active issuers.
func (ps *service) Add(st *StampIssuer) error {
	ps.lock.Lock()
	defer ps.lock.Unlock()

	if !ps.add(st) {
		return nil
	}
	return ps.save(st)
}

// HandleCreate implements the BatchEventListener interface. This is fired on receiving
// a batch creation event from the blockchain listener to ensure that if a stamp
// issuer was not created initially, we will create it here.
func (ps *service) HandleCreate(b *Batch, amount *big.Int) error {
	return ps.Add(NewStampIssuer(
		"recovered",
		string(b.Owner),
		b.ID,
		amount,
		b.Depth,
		b.BucketDepth,
		b.Start,
		b.Immutable,
	))
}

// HandleTopUp implements the BatchEventListener interface. This is fired on receiving
// a batch topup event from the blockchain to update stampissuer details
func (ps *service) HandleTopUp(batchID []byte, amount *big.Int) {
	ps.lock.Lock()
	defer ps.lock.Unlock()

	for _, v := range ps.issuers {
		if bytes.Equal(v.data.BatchID, batchID) {
			v.data.BatchAmount.Add(v.data.BatchAmount, amount)
		}
	}
}

func (ps *service) HandleDepthIncrease(batchID []byte, newDepth uint8) {
	ps.lock.Lock()
	defer ps.lock.Unlock()

	for _, v := range ps.issuers {
		if bytes.Equal(batchID, v.data.BatchID) {
			if newDepth > v.data.BatchDepth {
				v.data.BatchDepth = newDepth
			}
			return
		}
	}
}

// StampIssuers returns the currently active stamp issuers.
func (ps *service) StampIssuers() []*StampIssuer {
	ps.lock.Lock()
	defer ps.lock.Unlock()
	return ps.issuers
}

func (ps *service) IssuerUsable(st *StampIssuer) bool {
	cs := ps.postageStore.GetChainState()

	// this checks atleast threshold blocks are seen on the blockchain after
	// the batch creation, before we start using a stamp issuer. The threshold
	// is meant to allow enough time for upstream peers to see the batch and
	// hence validate the stamps issued
	if cs.Block < st.data.BlockNumber || (cs.Block-st.data.BlockNumber) < blockThreshold {
		return false
	}
	return true
}

// GetStampIssuer finds a stamp issuer by batch ID.
func (ps *service) GetStampIssuer(batchID []byte) (*StampIssuer, func() error, error) {
	ps.lock.Lock()
	defer ps.lock.Unlock()

	for _, st := range ps.issuers {
		if bytes.Equal(batchID, st.data.BatchID) {
			if !ps.IssuerUsable(st) {
				return nil, nil, ErrNotUsable
			}
<<<<<<< HEAD
			return st, func() error {
				return ps.save(st)
=======
			if (st.logger == nil) {
				st.logger = log.NewLogger("node").WithName("postage").Register()
			}
			st.logger.Debug("postage.GetStampIssuer", "label", st.data.Label, "batch", hex.EncodeToString(st.data.BatchID))
			return st, func(update bool) error {
				if update {
					return ps.save(st)
				}
				return nil
>>>>>>> 0ef5c40a
			}, nil
		}
	}
	return nil, nil, ErrNotFound
}

// save persists the specified stamp issuer to the stamperstore.
func (ps *service) save(st *StampIssuer) error {
	st.bucketMtx.Lock()
	defer st.bucketMtx.Unlock()
	if err := ps.store.Put(&StampIssuerItem{
		Issuer: st,
	}); err != nil {
		return err
	}
	return nil
}

func (ps *service) Close() error {
	ps.lock.Lock()
	defer ps.lock.Unlock()
	var err error
	for _, issuer := range ps.issuers {
		err = errors.Join(err, ps.save(issuer))
	}
	return err
}

// HandleStampExpiry handles stamp expiry for a given id.
func (ps *service) HandleStampExpiry(id []byte) {
	ps.lock.Lock()
	defer ps.lock.Unlock()
	for _, v := range ps.issuers {
		if bytes.Equal(id, v.ID()) {
			v.SetExpired(true)
		}
	}
}

// SetExpired sets expiry for all non-existing batches.
func (ps *service) SetExpired() error {
	ps.lock.Lock()
	defer ps.lock.Unlock()
	logger := log.NewLogger("node").WithName("postage").Register()
	for _, issuer := range ps.issuers {
		exists, err := ps.postageStore.Exists(issuer.ID())
		if err != nil {
			logger.Error(err, "set expired: checking if issuer exists", "id", issuer.ID())
			return err
		}
		issuer.SetExpired(!exists)
	}
	return nil
}

// add adds a stamp issuer to the active issuers and returns false if it is already present.
func (ps *service) add(st *StampIssuer) bool {
	for _, v := range ps.issuers {
		if bytes.Equal(st.data.BatchID, v.data.BatchID) {
			return false
		}
	}
	if (st.logger == nil) {
		st.logger = log.NewLogger("node").WithName("postage").Register()
	}
	st.logger.Debug("postage.add(StampIssuer)", "label", st.data.Label, "batch", hex.EncodeToString(st.data.BatchID))
	ps.issuers = append(ps.issuers, st)
	return true
}<|MERGE_RESOLUTION|>--- conflicted
+++ resolved
@@ -157,20 +157,12 @@
 			if !ps.IssuerUsable(st) {
 				return nil, nil, ErrNotUsable
 			}
-<<<<<<< HEAD
-			return st, func() error {
-				return ps.save(st)
-=======
 			if (st.logger == nil) {
 				st.logger = log.NewLogger("node").WithName("postage").Register()
 			}
 			st.logger.Debug("postage.GetStampIssuer", "label", st.data.Label, "batch", hex.EncodeToString(st.data.BatchID))
-			return st, func(update bool) error {
-				if update {
-					return ps.save(st)
-				}
-				return nil
->>>>>>> 0ef5c40a
+			return st, func() error {
+				return ps.save(st)
 			}, nil
 		}
 	}
