// Copyright 2020 The Swarm Authors. All rights reserved.
// Use of this source code is governed by a BSD-style
// license that can be found in the LICENSE file.

package postage

import (
	"bytes"
<<<<<<< HEAD
=======
	"context"
>>>>>>> 9221ed01
	"encoding/hex"
	"errors"
	"fmt"
	"io"
	"math/big"
	"sync"

	"github.com/ethersphere/bee/pkg/log"
	"github.com/ethersphere/bee/pkg/storage"
)

// loggerName is the tree path name of the logger for this package.
const loggerName = "postage"

const (
	// blockThreshold is used to allow threshold no of blocks to be synced before a
	// batch is usable.
	blockThreshold = 10
)

var (
	// ErrNotFound is the error returned when issuer with given batch ID does not exist.
	ErrNotFound = errors.New("not found")
	// ErrNotUsable is the error returned when issuer with given batch ID is not usable.
	ErrNotUsable = errors.New("not usable")
)

// Service is the postage service interface.
type Service interface {
	Add(*StampIssuer) error
	StampIssuers() []*StampIssuer
	GetStampIssuer([]byte) (*StampIssuer, func() error, error)
	IssuerUsable(*StampIssuer) bool
	BatchEventListener
	BatchExpiryHandler
	io.Closer
}

// service handles postage batches
// stores the active batches.
type service struct {
	logger       log.Logger
	mtx          sync.Mutex
	store        storage.Store
	postageStore Storer
	chainID      int64
	issuers      []*StampIssuer
}

// NewService constructs a new Service.
func NewService(logger log.Logger, store storage.Store, postageStore Storer, chainID int64) (Service, error) {
	s := &service{
		logger:       logger.WithName(loggerName).Register(),
		store:        store,
		postageStore: postageStore,
		chainID:      chainID,
	}

	return s, s.store.Iterate(
		storage.Query{
			Factory: func() storage.Item {
				return new(StampIssuerItem)
			},
		}, func(result storage.Result) (bool, error) {
			issuer := result.Entry.(*StampIssuerItem).Issuer
			_ = s.add(issuer)
			return false, nil
		})
}

// Add adds a stamp issuer to the active issuers.
func (ps *service) Add(st *StampIssuer) error {
	ps.mtx.Lock()
	defer ps.mtx.Unlock()

	if !ps.add(st) {
		return nil
	}
	return ps.save(st)
}

// HandleCreate implements the BatchEventListener interface. This is fired on receiving
// a batch creation event from the blockchain listener to ensure that if a stamp
// issuer was not created initially, we will create it here.
func (ps *service) HandleCreate(b *Batch, amount *big.Int) error {
	return ps.Add(NewStampIssuer(
		"recovered",
		string(b.Owner),
		b.ID,
		amount,
		b.Depth,
		b.BucketDepth,
		b.Start,
		b.Immutable,
	))
}

// HandleTopUp implements the BatchEventListener interface. This is fired on receiving
// a batch topup event from the blockchain to update stampissuer details
func (ps *service) HandleTopUp(batchID []byte, amount *big.Int) {
	ps.mtx.Lock()
	defer ps.mtx.Unlock()

	for _, v := range ps.issuers {
		if bytes.Equal(v.data.BatchID, batchID) {
			v.data.BatchAmount.Add(v.data.BatchAmount, amount)
			return
		}
	}
}

func (ps *service) HandleDepthIncrease(batchID []byte, newDepth uint8) {
	ps.mtx.Lock()
	defer ps.mtx.Unlock()

	for _, v := range ps.issuers {
		if bytes.Equal(batchID, v.data.BatchID) {
			if newDepth > v.data.BatchDepth {
				v.data.BatchDepth = newDepth
			}
			return
		}
	}
}

// StampIssuers returns the currently active stamp issuers.
func (ps *service) StampIssuers() []*StampIssuer {
	ps.mtx.Lock()
	defer ps.mtx.Unlock()
	return ps.issuers
}

func (ps *service) IssuerUsable(st *StampIssuer) bool {
	cs := ps.postageStore.GetChainState()

	// this checks atleast threshold blocks are seen on the blockchain after
	// the batch creation, before we start using a stamp issuer. The threshold
	// is meant to allow enough time for upstream peers to see the batch and
	// hence validate the stamps issued
	if cs.Block < st.data.BlockNumber || (cs.Block-st.data.BlockNumber) < blockThreshold {
		return false
	}
	return true
}

// GetStampIssuer finds a stamp issuer by batch ID.
func (ps *service) GetStampIssuer(batchID []byte) (*StampIssuer, func() error, error) {
	ps.mtx.Lock()
	defer ps.mtx.Unlock()

	for _, st := range ps.issuers {
		if bytes.Equal(batchID, st.data.BatchID) {
			if !ps.IssuerUsable(st) {
				return nil, nil, ErrNotUsable
			}
			if (st.logger == nil) {
				st.logger = log.NewLogger("node").WithName("postage").Register()
			}
			st.logger.Debug("postage.GetStampIssuer", "label", st.data.Label, "batch", hex.EncodeToString(st.data.BatchID))
			return st, func() error {
				ps.mtx.Lock()
				defer ps.mtx.Unlock()
				return ps.save(st)
			}, nil
		}
	}
	return nil, nil, ErrNotFound
}

// save persists the specified stamp issuer to the stamperstore.
func (ps *service) save(st *StampIssuer) error {
	st.bucketMtx.Lock()
	defer st.bucketMtx.Unlock()

	if err := ps.store.Put(&StampIssuerItem{
		Issuer: st,
	}); err != nil {
		return err
	}
	return nil
}

func (ps *service) Close() error {
	ps.mtx.Lock()
	defer ps.mtx.Unlock()
	var err error
	for _, issuer := range ps.issuers {
		err = errors.Join(err, ps.save(issuer))
	}
	return err
}

// HandleStampExpiry handles stamp expiry for a given id.
func (ps *service) HandleStampExpiry(ctx context.Context, id []byte) error {

	exists, err := ps.removeIssuer(ctx, id)
	if err != nil {
		return err
	}

	if exists {
		return ps.removeStampItems(ctx, id)
	}

	return nil
}

// removeStampItems
func (ps *service) removeStampItems(ctx context.Context, batchID []byte) error {

	ps.logger.Debug("removing expired stamp items", "batchID", hex.EncodeToString(batchID))

	deleteItemC := make(chan *StampItem)
	go func() {
		for item := range deleteItemC {
			_ = ps.store.Delete(item)
		}
	}()

	count := 0

	defer func() {
		close(deleteItemC)
		ps.logger.Debug("removed expired stamps", "batchID", hex.EncodeToString(batchID), "count", count)
	}()

	return ps.store.Iterate(
		storage.Query{
			Factory: func() storage.Item { return new(StampItem) },
			Prefix:  string(batchID),
		}, func(result storage.Result) (bool, error) {
			select {
			case deleteItemC <- result.Entry.(*StampItem):
			case <-ctx.Done():
				return false, ctx.Err()
			}
			count++
			return false, nil
		})
}

// SetExpired removes all expired batches from the stamp issuers.
func (ps *service) removeIssuer(ctx context.Context, batchID []byte) (bool, error) {
	ps.mtx.Lock()
	defer ps.mtx.Unlock()

	for i, issuer := range ps.issuers {
		if bytes.Equal(batchID, issuer.data.BatchID) {
			if err := ps.store.Delete(&StampIssuerItem{Issuer: issuer}); err != nil {
				return true, fmt.Errorf("set expired: delete stamp data for batch %s: %w", hex.EncodeToString(issuer.ID()), err)
			}
			ps.issuers = append(ps.issuers[:i], ps.issuers[i+1:]...)
			return true, nil
		}
	}

	return false, nil
}

// add adds a stamp issuer to the active issuers and returns false if it is already present.
// Must be mutex locked before usage.
func (ps *service) add(st *StampIssuer) bool {
	for _, v := range ps.issuers {
		if bytes.Equal(st.data.BatchID, v.data.BatchID) {
			return false
		}
	}
	if (st.logger == nil) {
		st.logger = log.NewLogger("node").WithName("postage").Register()
	}
	st.logger.Debug("postage.add(StampIssuer)", "label", st.data.Label, "batch", hex.EncodeToString(st.data.BatchID))
	ps.issuers = append(ps.issuers, st)
	return true
}<|MERGE_RESOLUTION|>--- conflicted
+++ resolved
@@ -6,10 +6,7 @@
 
 import (
 	"bytes"
-<<<<<<< HEAD
-=======
 	"context"
->>>>>>> 9221ed01
 	"encoding/hex"
 	"errors"
 	"fmt"
