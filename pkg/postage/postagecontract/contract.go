// Copyright 2021 The Swarm Authors. All rights reserved.
// Use of this source code is governed by a BSD-style
// license that can be found in the LICENSE file.

package postagecontract

import (
	"context"
	"crypto/rand"
	"errors"
	"fmt"
	"math/big"

	"github.com/ethereum/go-ethereum/accounts/abi"
	"github.com/ethereum/go-ethereum/common"
	"github.com/ethereum/go-ethereum/core/types"
	"github.com/ethersphere/bee/pkg/postage"
	"github.com/ethersphere/bee/pkg/sctx"
	"github.com/ethersphere/bee/pkg/transaction"
	"github.com/ethersphere/bee/pkg/util/abiutil"
	"github.com/ethersphere/go-sw3-abi/sw3abi"
)

var (
	BucketDepth = uint8(16)

	erc20ABI = abiutil.MustParseABI(sw3abi.ERC20ABIv0_3_1)

	ErrBatchCreate       = errors.New("batch creation failed")
	ErrInsufficientFunds = errors.New("insufficient token balance")
	ErrInvalidDepth      = errors.New("invalid depth")
	ErrBatchTopUp        = errors.New("batch topUp failed")
	ErrBatchDilute       = errors.New("batch dilute failed")
	ErrChainDisabled     = errors.New("chain disabled")
	ErrNotImplemented    = errors.New("not implemented")

	approveDescription     = "Approve tokens for postage operations"
	createBatchDescription = "Postage batch creation"
	topUpBatchDescription  = "Postage batch top up"
	diluteBatchDescription = "Postage batch dilute"
)

type Interface interface {
	CreateBatch(ctx context.Context, initialBalance *big.Int, depth uint8, immutable bool, label string) (common.Hash, []byte, error)
	TopUpBatch(ctx context.Context, batchID []byte, topupBalance *big.Int) (common.Hash, error)
	DiluteBatch(ctx context.Context, batchID []byte, newDepth uint8) (common.Hash, error)
	PostageBatchExpirer
}

type PostageBatchExpirer interface {
	ExpireBatches(ctx context.Context) error
}

type postageContract struct {
	owner                       common.Address
	postageStampContractAddress common.Address
	postageStampContractABI     abi.ABI
	bzzTokenAddress             common.Address
	transactionService          transaction.Service
	postageService              postage.Service
	postageStorer               postage.Storer

	// Cached postage stamp contract event topics.
	batchCreatedTopic       common.Hash
	batchTopUpTopic         common.Hash
	batchDepthIncreaseTopic common.Hash
}

func New(
	owner common.Address,
	postageStampContractAddress common.Address,
	postageStampContractABI abi.ABI,
	bzzTokenAddress common.Address,
	transactionService transaction.Service,
	postageService postage.Service,
	postageStorer postage.Storer,
	chainEnabled bool,
) Interface {
	if !chainEnabled {
		return new(noOpPostageContract)
	}

	return &postageContract{
		owner:                       owner,
		postageStampContractAddress: postageStampContractAddress,
		postageStampContractABI:     postageStampContractABI,
		bzzTokenAddress:             bzzTokenAddress,
		transactionService:          transactionService,
		postageService:              postageService,
		postageStorer:               postageStorer,

		batchCreatedTopic:       postageStampContractABI.Events["BatchCreated"].ID,
		batchTopUpTopic:         postageStampContractABI.Events["BatchTopUp"].ID,
		batchDepthIncreaseTopic: postageStampContractABI.Events["BatchDepthIncrease"].ID,
	}
}

func (c *postageContract) ExpireBatches(ctx context.Context) error {
	for {
		exists, err := c.expiredBatchesExists(ctx)
		if err != nil {
			return fmt.Errorf("expired batches exist: %w", err)
		}
		if !exists {
			break
		}

		err = c.expireLimitedBatches(ctx, big.NewInt(25))
		if err != nil {
			return fmt.Errorf("expire limited batches: %w", err)
		}
	}
	return nil
}

func (c *postageContract) expiredBatchesExists(ctx context.Context) (bool, error) {
	callData, err := c.postageStampContractABI.Pack("expiredBatchesExist")
	if err != nil {
		return false, err
	}

	result, err := c.transactionService.Call(ctx, &transaction.TxRequest{
		To:   &c.postageStampContractAddress,
		Data: callData,
	})
	if err != nil {
		return false, err
	}

	results, err := c.postageStampContractABI.Unpack("expiredBatchesExist", result)
	if err != nil {
		return false, err
	}

<<<<<<< HEAD
	if len(results) == 0 {
		return false, errors.New("unexpected empty results")
	}

	return results[0].(bool), nil
=======
	return abiutil.ConvertBool(results)
>>>>>>> 15311f51
}

func (c *postageContract) expireLimitedBatches(ctx context.Context, count *big.Int) error {
	callData, err := c.postageStampContractABI.Pack("expireLimited", count)
	if err != nil {
		return err
	}

	_, err = c.sendTransaction(ctx, callData, "expire limited batches")
	if err != nil {
		return err
	}

	return nil
}

func (c *postageContract) sendApproveTransaction(ctx context.Context, amount *big.Int) (*types.Receipt, error) {
	callData, err := erc20ABI.Pack("approve", c.postageStampContractAddress, amount)
	if err != nil {
		return nil, err
	}

	txHash, err := c.transactionService.Send(ctx, &transaction.TxRequest{
		To:          &c.bzzTokenAddress,
		Data:        callData,
		GasPrice:    sctx.GetGasPrice(ctx),
		GasLimit:    65000,
		Value:       big.NewInt(0),
		Description: approveDescription,
	}, transaction.DefaultTipBoostPercent)
	if err != nil {
		return nil, err
	}

	receipt, err := c.transactionService.WaitForReceipt(ctx, txHash)
	if err != nil {
		return nil, err
	}

	if receipt.Status == 0 {
		return nil, transaction.ErrTransactionReverted
	}

	return receipt, nil
}

func (c *postageContract) sendTransaction(ctx context.Context, callData []byte, desc string) (*types.Receipt, error) {
	request := &transaction.TxRequest{
		To:          &c.postageStampContractAddress,
		Data:        callData,
		GasPrice:    sctx.GetGasPrice(ctx),
		GasLimit:    sctx.GetGasLimit(ctx),
		Value:       big.NewInt(0),
		Description: desc,
	}

	txHash, err := c.transactionService.Send(ctx, request, transaction.DefaultTipBoostPercent)
	if err != nil {
		return nil, err
	}

	receipt, err := c.transactionService.WaitForReceipt(ctx, txHash)
	if err != nil {
		return nil, err
	}

	if receipt.Status == 0 {
		return nil, transaction.ErrTransactionReverted
	}

	return receipt, nil
}

func (c *postageContract) sendCreateBatchTransaction(ctx context.Context, owner common.Address, initialBalance *big.Int, depth uint8, nonce common.Hash, immutable bool) (*types.Receipt, error) {

	callData, err := c.postageStampContractABI.Pack("createBatch", owner, initialBalance, depth, BucketDepth, nonce, immutable)
	if err != nil {
		return nil, err
	}

	receipt, err := c.sendTransaction(ctx, callData, createBatchDescription)
	if err != nil {
		return nil, fmt.Errorf("create batch: depth %d bucketDepth %d immutable %t: %w", depth, BucketDepth, immutable, err)
	}

	return receipt, nil
}

func (c *postageContract) sendTopUpBatchTransaction(ctx context.Context, batchID []byte, topUpAmount *big.Int) (*types.Receipt, error) {

	callData, err := c.postageStampContractABI.Pack("topUp", common.BytesToHash(batchID), topUpAmount)
	if err != nil {
		return nil, err
	}

	receipt, err := c.sendTransaction(ctx, callData, topUpBatchDescription)
	if err != nil {
		return nil, fmt.Errorf("topup batch: amount %d: %w", topUpAmount.Int64(), err)
	}

	return receipt, nil
}

func (c *postageContract) sendDiluteTransaction(ctx context.Context, batchID []byte, newDepth uint8) (*types.Receipt, error) {

	callData, err := c.postageStampContractABI.Pack("increaseDepth", common.BytesToHash(batchID), newDepth)
	if err != nil {
		return nil, err
	}

	receipt, err := c.sendTransaction(ctx, callData, diluteBatchDescription)
	if err != nil {
		return nil, fmt.Errorf("dilute batch: new depth %d: %w", newDepth, err)
	}

	return receipt, nil
}

func (c *postageContract) getBalance(ctx context.Context) (*big.Int, error) {
	callData, err := erc20ABI.Pack("balanceOf", c.owner)
	if err != nil {
		return nil, err
	}

	result, err := c.transactionService.Call(ctx, &transaction.TxRequest{
		To:   &c.bzzTokenAddress,
		Data: callData,
	})
	if err != nil {
		return nil, err
	}

	results, err := erc20ABI.Unpack("balanceOf", result)
	if err != nil {
		return nil, err
	}

<<<<<<< HEAD
	if len(results) == 0 {
		return nil, errors.New("unexpected empty results")
	}

	return abi.ConvertType(results[0], new(big.Int)).(*big.Int), nil
=======
	return abiutil.ConvertBigInt(results)
>>>>>>> 15311f51
}

func (c *postageContract) CreateBatch(ctx context.Context, initialBalance *big.Int, depth uint8, immutable bool, label string) (txHash common.Hash, batchID []byte, err error) {

	if depth <= BucketDepth {
		return common.Hash{}, nil, ErrInvalidDepth
	}

	totalAmount := big.NewInt(0).Mul(initialBalance, big.NewInt(int64(1<<depth)))
	balance, err := c.getBalance(ctx)
	if err != nil {
		return common.Hash{}, nil, err
	}

	if balance.Cmp(totalAmount) < 0 {
		return common.Hash{}, nil, ErrInsufficientFunds
	}

	err = c.ExpireBatches(ctx)
	if err != nil {
		return common.Hash{}, nil, err
	}

	_, err = c.sendApproveTransaction(ctx, totalAmount)
	if err != nil {
		return common.Hash{}, nil, err
	}

	nonce := make([]byte, 32)
	_, err = rand.Read(nonce)
	if err != nil {
		return common.Hash{}, nil, err
	}

	receipt, err := c.sendCreateBatchTransaction(ctx, c.owner, initialBalance, depth, common.BytesToHash(nonce), immutable)
	if err != nil {
		return common.Hash{}, nil, err
	}
	txHash = receipt.TxHash
	for _, ev := range receipt.Logs {
		if ev.Address == c.postageStampContractAddress && len(ev.Topics) > 0 && ev.Topics[0] == c.batchCreatedTopic {
			var createdEvent batchCreatedEvent
			err = transaction.ParseEvent(&c.postageStampContractABI, "BatchCreated", &createdEvent, *ev)

			if err != nil {
				return txHash, nil, err
			}

			batchID = createdEvent.BatchId[:]
			err = c.postageService.Add(postage.NewStampIssuer(
				label,
				c.owner.Hex(),
				batchID,
				initialBalance,
				createdEvent.Depth,
				createdEvent.BucketDepth,
				ev.BlockNumber,
				createdEvent.ImmutableFlag,
			))

			if err != nil {
				return txHash, nil, err
			}
			return txHash, batchID, nil
		}
	}
<<<<<<< HEAD
	return common.Hash{}, nil, ErrBatchCreate
=======
	return txHash, nil, ErrBatchCreate
>>>>>>> 15311f51
}

func (c *postageContract) TopUpBatch(ctx context.Context, batchID []byte, topupBalance *big.Int) (txHash common.Hash, err error) {

	batch, err := c.postageStorer.Get(batchID)
	if err != nil {
		return common.Hash{}, err
	}

	totalAmount := big.NewInt(0).Mul(topupBalance, big.NewInt(int64(1<<batch.Depth)))
	balance, err := c.getBalance(ctx)
	if err != nil {
		return common.Hash{}, err
	}

	if balance.Cmp(totalAmount) < 0 {
		return common.Hash{}, ErrInsufficientFunds
	}

	_, err = c.sendApproveTransaction(ctx, totalAmount)
	if err != nil {
		return common.Hash{}, err
	}

	receipt, err := c.sendTopUpBatchTransaction(ctx, batch.ID, topupBalance)
	if err != nil {
		txHash = receipt.TxHash
		return txHash, err
	}

	for _, ev := range receipt.Logs {
		if ev.Address == c.postageStampContractAddress && len(ev.Topics) > 0 && ev.Topics[0] == c.batchTopUpTopic {
			txHash = receipt.TxHash
			return txHash, err
		}
	}
	return txHash, ErrBatchTopUp
}

func (c *postageContract) DiluteBatch(ctx context.Context, batchID []byte, newDepth uint8) (txHash common.Hash, err error) {

	batch, err := c.postageStorer.Get(batchID)
	if err != nil {
		return common.Hash{}, err
	}

	if batch.Depth > newDepth {
		return common.Hash{}, fmt.Errorf("new depth should be greater: %w", ErrInvalidDepth)
	}

	err = c.ExpireBatches(ctx)
	if err != nil {
		return common.Hash{}, err
	}

	receipt, err := c.sendDiluteTransaction(ctx, batch.ID, newDepth)
	if err != nil {
		return common.Hash{}, err
	}
	txHash = receipt.TxHash
	for _, ev := range receipt.Logs {
		if ev.Address == c.postageStampContractAddress && len(ev.Topics) > 0 && ev.Topics[0] == c.batchDepthIncreaseTopic {
			return txHash, nil
		}
	}
<<<<<<< HEAD
	return common.Hash{}, ErrBatchDilute
=======
	return txHash, ErrBatchDilute
>>>>>>> 15311f51
}

type batchCreatedEvent struct {
	BatchId           [32]byte
	TotalAmount       *big.Int
	NormalisedBalance *big.Int
	Owner             common.Address
	Depth             uint8
	BucketDepth       uint8
	ImmutableFlag     bool
}

type noOpPostageContract struct{}

func (m *noOpPostageContract) CreateBatch(context.Context, *big.Int, uint8, bool, string) (common.Hash, []byte, error) {
	return common.Hash{}, nil, nil
}
func (m *noOpPostageContract) TopUpBatch(context.Context, []byte, *big.Int) (common.Hash, error) {
	return common.Hash{}, ErrChainDisabled
}
func (m *noOpPostageContract) DiluteBatch(context.Context, []byte, uint8) (common.Hash, error) {
	return common.Hash{}, ErrChainDisabled
}

func (m *noOpPostageContract) ExpireBatches(context.Context) error {
	return ErrChainDisabled
}

func LookupERC20Address(ctx context.Context, transactionService transaction.Service, postageStampContractAddress common.Address, postageStampContractABI abi.ABI, chainEnabled bool) (common.Address, error) {
	if !chainEnabled {
		return common.Address{}, nil
	}

	callData, err := postageStampContractABI.Pack("bzzToken")
	if err != nil {
		return common.Address{}, err
	}

	request := &transaction.TxRequest{
		To:       &postageStampContractAddress,
		Data:     callData,
		GasPrice: nil,
		GasLimit: 0,
		Value:    big.NewInt(0),
	}

	data, err := transactionService.Call(ctx, request)
	if err != nil {
		return common.Address{}, err
	}

	return common.BytesToAddress(data), nil
}<|MERGE_RESOLUTION|>--- conflicted
+++ resolved
@@ -132,15 +132,7 @@
 		return false, err
 	}
 
-<<<<<<< HEAD
-	if len(results) == 0 {
-		return false, errors.New("unexpected empty results")
-	}
-
-	return results[0].(bool), nil
-=======
 	return abiutil.ConvertBool(results)
->>>>>>> 15311f51
 }
 
 func (c *postageContract) expireLimitedBatches(ctx context.Context, count *big.Int) error {
@@ -278,15 +270,7 @@
 		return nil, err
 	}
 
-<<<<<<< HEAD
-	if len(results) == 0 {
-		return nil, errors.New("unexpected empty results")
-	}
-
-	return abi.ConvertType(results[0], new(big.Int)).(*big.Int), nil
-=======
 	return abiutil.ConvertBigInt(results)
->>>>>>> 15311f51
 }
 
 func (c *postageContract) CreateBatch(ctx context.Context, initialBalance *big.Int, depth uint8, immutable bool, label string) (txHash common.Hash, batchID []byte, err error) {
@@ -353,11 +337,7 @@
 			return txHash, batchID, nil
 		}
 	}
-<<<<<<< HEAD
 	return common.Hash{}, nil, ErrBatchCreate
-=======
-	return txHash, nil, ErrBatchCreate
->>>>>>> 15311f51
 }
 
 func (c *postageContract) TopUpBatch(ctx context.Context, batchID []byte, topupBalance *big.Int) (txHash common.Hash, err error) {
@@ -394,7 +374,7 @@
 			return txHash, err
 		}
 	}
-	return txHash, ErrBatchTopUp
+	return common.Hash{}, ErrBatchTopUp
 }
 
 func (c *postageContract) DiluteBatch(ctx context.Context, batchID []byte, newDepth uint8) (txHash common.Hash, err error) {
@@ -423,11 +403,7 @@
 			return txHash, nil
 		}
 	}
-<<<<<<< HEAD
 	return common.Hash{}, ErrBatchDilute
-=======
-	return txHash, ErrBatchDilute
->>>>>>> 15311f51
 }
 
 type batchCreatedEvent struct {
