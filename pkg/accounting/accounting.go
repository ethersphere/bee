--- conflicted
+++ resolved
@@ -229,11 +229,7 @@
 	if increasedExpectedDebtReduced.Cmp(threshold) >= 0 && currentBalance.Cmp(big.NewInt(0)) < 0 {
 		err = a.settle(peer, accountingPeer)
 		if err != nil {
-<<<<<<< HEAD
-			return nil, fmt.Errorf("failed to settle with peer %v: %v", peer, err)
-=======
-			return fmt.Errorf("failed to settle with peer %v: %w", peer, err)
->>>>>>> 596701bb
+			return nil, fmt.Errorf("failed to settle with peer %v: %w", peer, err)
 		}
 
 		increasedExpectedDebt, _, err = a.getIncreasedExpectedDebt(peer, accountingPeer, bigPrice)
