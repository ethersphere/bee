// Copyright 2020 The Swarm Authors. All rights reserved.
// Use of this source code is governed by a BSD-style
// license that can be found in the LICENSE file.

package api

import (
	"fmt"
	"net/http"
<<<<<<< HEAD
	"strconv"
	"time"
=======
	"strings"
>>>>>>> edb0068e

	"github.com/ethersphere/bee/pkg/logging"
	m "github.com/ethersphere/bee/pkg/metrics"
	"github.com/ethersphere/bee/pkg/storage"
	"github.com/ethersphere/bee/pkg/tags"
	"github.com/ethersphere/bee/pkg/tracing"
)

type Service interface {
	http.Handler
	m.Collector
}

type server struct {
	Tags               *tags.Tags
	Storer             storage.Storer
	CORSAllowedOrigins []string
	Logger             logging.Logger
	Tracer             *tracing.Tracer
	http.Handler
	metrics metrics
}

const (
	// TargetsRecoveryHeader defines the Header for Recovery targets in Global Pinning
	TargetsRecoveryHeader = "swarm-recovery-targets"
)

func New(tags *tags.Tags, storer storage.Storer, corsAllowedOrigins []string, logger logging.Logger, tracer *tracing.Tracer) Service {
	s := &server{
		Tags:               tags,
		Storer:             storer,
		CORSAllowedOrigins: corsAllowedOrigins,
		Logger:             logger,
		Tracer:             tracer,
		metrics:            newMetrics(),
	}

	s.setupRouting()

	return s
}

<<<<<<< HEAD
func (s *server) getOrCreateTag(tagUid string) (*tags.Tag, bool, error) {
	// if tag header is not there create a new one
	if tagUid == "" {
		tagName := fmt.Sprintf("unnamed_tag_%d", time.Now().Unix())
		var err error
		tag, err := s.Tags.Create(tagName, 0, false)
		if err != nil {
			return nil, false, fmt.Errorf("cannot create tag: %w", err)
		}
		return tag, true, nil
	}
	// if the tag uid header is present, then use the tag sent
	uid, err := strconv.Atoi(tagUid)
	if err != nil {
		return nil, false, fmt.Errorf("cannot parse taguid: %w", err)
	}
	t, err := s.Tags.Get(uint32(uid))
	return t, false, err
=======
const (
	SwarmPinHeader = "Swarm-Pin"
	TagHeaderUid   = "swarm-tag-uid"
)

// requestModePut returns the desired storage.ModePut for this request based on the request headers.
func requestModePut(r *http.Request) storage.ModePut {
	if h := strings.ToLower(r.Header.Get(SwarmPinHeader)); h == "true" {
		return storage.ModePutUploadPin
	}
	return storage.ModePutUpload
>>>>>>> edb0068e
}<|MERGE_RESOLUTION|>--- conflicted
+++ resolved
@@ -7,18 +7,20 @@
 import (
 	"fmt"
 	"net/http"
-<<<<<<< HEAD
 	"strconv"
+	"strings"
 	"time"
-=======
-	"strings"
->>>>>>> edb0068e
 
 	"github.com/ethersphere/bee/pkg/logging"
 	m "github.com/ethersphere/bee/pkg/metrics"
 	"github.com/ethersphere/bee/pkg/storage"
 	"github.com/ethersphere/bee/pkg/tags"
 	"github.com/ethersphere/bee/pkg/tracing"
+)
+
+const (
+	SwarmPinHeader = "Swarm-Pin"
+	TagHeaderUid   = "swarm-tag-uid"
 )
 
 type Service interface {
@@ -56,7 +58,6 @@
 	return s
 }
 
-<<<<<<< HEAD
 func (s *server) getOrCreateTag(tagUid string) (*tags.Tag, bool, error) {
 	// if tag header is not there create a new one
 	if tagUid == "" {
@@ -75,11 +76,7 @@
 	}
 	t, err := s.Tags.Get(uint32(uid))
 	return t, false, err
-=======
-const (
-	SwarmPinHeader = "Swarm-Pin"
-	TagHeaderUid   = "swarm-tag-uid"
-)
+}
 
 // requestModePut returns the desired storage.ModePut for this request based on the request headers.
 func requestModePut(r *http.Request) storage.ModePut {
@@ -87,5 +84,4 @@
 		return storage.ModePutUploadPin
 	}
 	return storage.ModePutUpload
->>>>>>> edb0068e
 }