--- conflicted
+++ resolved
@@ -305,28 +305,5 @@
 		return
 	}
 
-<<<<<<< HEAD
-	jsonhttp.Created(w, feedReferenceResponse{Reference: ref})
-=======
 	jsonhttp.Created(w, feedReferenceResponse{Reference: encryptedReference})
-}
-
-func parseFeedUpdate(ch swarm.Chunk) (swarm.Address, int64, error) {
-	s, err := soc.FromChunk(ch)
-	if err != nil {
-		return swarm.ZeroAddress, 0, fmt.Errorf("soc unmarshal: %w", err)
-	}
-
-	update := s.WrappedChunk().Data()
-	// split the timestamp and reference
-	// possible values right now:
-	// unencrypted ref: span+timestamp+ref => 8+8+32=48
-	// encrypted ref: span+timestamp+ref+decryptKey => 8+8+64=80
-	if len(update) != 48 && len(update) != 80 {
-		return swarm.ZeroAddress, 0, errInvalidFeedUpdate
-	}
-	ts := binary.BigEndian.Uint64(update[8:16])
-	ref := swarm.NewAddress(update[16:])
-	return ref, int64(ts), nil
->>>>>>> 06a0aca7
 }