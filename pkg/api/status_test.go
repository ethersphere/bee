--- conflicted
+++ resolved
@@ -56,22 +56,9 @@
 		statusSvc.SetSync(ssMock)
 
 		client, _, _, _ := newTestServer(t, testServerOptions{
-<<<<<<< HEAD
-			BeeMode:  mode,
-			DebugAPI: true,
-			NodeStatus: status.NewService(
-				log.Noop,
-				nil,
-				new(topologyPeersIterNoopMock),
-				mode.String(),
-				ssMock,
-				ssMock,
-			),
-=======
 			BeeMode:    mode,
 			DebugAPI:   true,
 			NodeStatus: statusSvc,
->>>>>>> 040f2eb0
 		})
 
 		jsonhttptest.Request(t, client, http.MethodGet, url, http.StatusOK,
@@ -91,10 +78,6 @@
 				new(topologyPeersIterNoopMock),
 				"",
 				nil,
-<<<<<<< HEAD
-				nil,
-=======
->>>>>>> 040f2eb0
 			),
 		})
 
@@ -128,13 +111,7 @@
 	chainstate    *postage.ChainState
 }
 
-<<<<<<< HEAD
-func (m *statusSnapshotMock) SyncRate() float64    { return m.syncRate }
-func (m *statusSnapshotMock) ReserveSize() int     { return m.reserveSize }
-func (m *statusSnapshotMock) StorageRadius() uint8 { return m.storageRadius }
-=======
 func (m *statusSnapshotMock) SyncRate() float64                  { return m.syncRate }
 func (m *statusSnapshotMock) ReserveSize() int                   { return m.reserveSize }
 func (m *statusSnapshotMock) StorageRadius() uint8               { return m.storageRadius }
-func (m *statusSnapshotMock) GetChainState() *postage.ChainState { return m.chainstate }
->>>>>>> 040f2eb0
+func (m *statusSnapshotMock) GetChainState() *postage.ChainState { return m.chainstate }