// Copyright 2021 The Swarm Authors. All rights reserved.
// Use of this source code is governed by a BSD-style
// license that can be found in the LICENSE file.

package api

import (
	"encoding/hex"
	"errors"
	"github.com/gorilla/mux"
	"io"
	"net/http"
	"strings"

	"github.com/ethersphere/bee/pkg/cac"
	"github.com/ethersphere/bee/pkg/jsonhttp"
	"github.com/ethersphere/bee/pkg/postage"
	"github.com/ethersphere/bee/pkg/soc"
	"github.com/ethersphere/bee/pkg/swarm"
)

type socPostResponse struct {
	Reference swarm.Address `json:"reference"`
}

func (s *Service) socUploadHandler(w http.ResponseWriter, r *http.Request) {
	path := struct {
<<<<<<< HEAD
		Owner []byte `parse:"owner,addressToBytes" name:"owner" errMessage:"bad owner"`
		Id    []byte `parse:"id,addressToBytes" name:"id" errMessage:"bad id"`
		Sig   []byte `parse:"sig,addressToBytes" name:"signature" errMessage:"bad signature"`
=======
		Owner []byte `parse:"owner,addressToString" name:"owner" errMessage:"bad owner"`
		Id    []byte `parse:"id,addressToString" name:"id" errMessage:"bad id"`
		Sig   []byte `parse:"sig,addressToString" name:"signature" errMessage:"bad signature"`
>>>>>>> 115e34f1
	}{}

	if err := s.parseAndValidate(r, &path); err != nil {
		s.logger.Debug("soc upload: parse string failed", "owner", mux.Vars(r)["owner"], "id", mux.Vars(r)["id"], "sig", mux.Vars(r)["sig"], "error", err)
		s.logger.Error(nil, "soc upload: parse owner/id/sig string failed")
		jsonhttp.BadRequest(w, err.Error())
		return
	}

	data, err := io.ReadAll(r.Body)
	if err != nil {
		if jsonhttp.HandleBodyReadError(err, w) {
			return
		}
		s.logger.Debug("soc upload: read body failed", "error", err)
		s.logger.Error(nil, "soc upload: read body failed")
		jsonhttp.InternalServerError(w, "cannot read chunk data")
		return
	}

	if len(data) < swarm.SpanSize {
		s.logger.Debug("soc upload: chunk data too short")
		s.logger.Error(nil, "soc upload: chunk data too short")
		jsonhttp.BadRequest(w, "short chunk data")
		return
	}

	if len(data) > swarm.ChunkSize+swarm.SpanSize {
		s.logger.Debug("soc upload: chunk data exceeds required length", "required_length", swarm.ChunkSize+swarm.SpanSize)
		s.logger.Error(nil, "soc upload: chunk data exceeds required length")
		jsonhttp.RequestEntityTooLarge(w, "payload too large")
		return
	}

	ch, err := cac.NewWithDataSpan(data)
	if err != nil {
		s.logger.Debug("soc upload: create content addressed chunk failed", "error", err)
		s.logger.Error(nil, "soc upload: create content addressed chunk failed")
		jsonhttp.BadRequest(w, "chunk data error")
		return
	}

	ss, err := soc.NewSigned(path.Id, ch, path.Owner, path.Sig)
	if err != nil {
		s.logger.Debug("soc upload: create soc failed", "id", path.Id, "owner", path.Owner, "error", err)
		s.logger.Error(nil, "soc upload: create soc failed")
		jsonhttp.Unauthorized(w, "invalid address")
		return
	}

	sch, err := ss.Chunk()
	if err != nil {
		s.logger.Debug("soc upload: read chunk data failed", "error", err)
		s.logger.Error(nil, "soc upload: read chunk data failed")
		jsonhttp.InternalServerError(w, "cannot read chunk data")
		return
	}

	if !soc.Valid(sch) {
		s.logger.Debug("soc upload: invalid chunk", "error", err)
		s.logger.Error(nil, "soc upload: invalid chunk")
		jsonhttp.Unauthorized(w, "invalid chunk")
		return
	}

	ctx := r.Context()

	has, err := s.storer.Has(ctx, sch.Address())
	if err != nil {
		s.logger.Debug("soc upload: has check failed", "chunk_address", sch.Address(), "error", err)
		s.logger.Error(nil, "soc upload: has check failed")
		jsonhttp.InternalServerError(w, "storage error")
		return
	}
	if has {
		s.logger.Error(nil, "soc upload: chunk already exists")
		jsonhttp.Conflict(w, "chunk already exists")
		return
	}
	batch, err := requestPostageBatchId(r)
	if err != nil {
		s.logger.Debug("soc upload: parse postage batch id failed", "error", err)
		s.logger.Error(nil, "soc upload: parse postage batch id failed")
		jsonhttp.BadRequest(w, "invalid postage batch id")
		return
	}

	i, err := s.post.GetStampIssuer(batch)
	if err != nil {
		s.logger.Debug("soc upload: get postage batch issuer failed", "batch_id", hex.EncodeToString(batch), "error", err)
		s.logger.Error(nil, "soc upload: get postage batch issue")
		switch {
		case errors.Is(err, postage.ErrNotFound):
			jsonhttp.BadRequest(w, "batch not found")
		case errors.Is(err, postage.ErrNotUsable):
			jsonhttp.BadRequest(w, "batch not usable yet")
		default:
			jsonhttp.BadRequest(w, "postage stamp issuer")
		}
		return
	}
	stamper := postage.NewStamper(i, s.signer)
	stamp, err := stamper.Stamp(sch.Address())
	if err != nil {
		s.logger.Debug("soc upload: stamp failed", "chunk_address", sch.Address(), "error", err)
		s.logger.Error(nil, "soc upload: stamp failed")
		switch {
		case errors.Is(err, postage.ErrBucketFull):
			jsonhttp.PaymentRequired(w, "batch is overissued")
		default:
			jsonhttp.InternalServerError(w, "stamp error")
		}
		return
	}
	sch = sch.WithStamp(stamp)
	_, err = s.storer.Put(ctx, requestModePut(r), sch)
	if err != nil {
		s.logger.Debug("soc upload: write chunk failed", "chunk_address", sch.Address(), "error", err)
		s.logger.Error(nil, "soc upload: write chunk failed")
		jsonhttp.BadRequest(w, "chunk write error")
		return
	}

	if strings.ToLower(r.Header.Get(SwarmPinHeader)) == "true" {
		if err := s.pinning.CreatePin(ctx, sch.Address(), false); err != nil {
			s.logger.Debug("soc upload: create pin failed", "chunk_address", sch.Address(), "error", err)
			s.logger.Error(nil, "soc upload: create pin failed")
			jsonhttp.InternalServerError(w, "soc upload: creation of pin failed")
			return
		}
	}

	jsonhttp.Created(w, chunkAddressResponse{Reference: sch.Address()})
}<|MERGE_RESOLUTION|>--- conflicted
+++ resolved
@@ -25,15 +25,9 @@
 
 func (s *Service) socUploadHandler(w http.ResponseWriter, r *http.Request) {
 	path := struct {
-<<<<<<< HEAD
-		Owner []byte `parse:"owner,addressToBytes" name:"owner" errMessage:"bad owner"`
-		Id    []byte `parse:"id,addressToBytes" name:"id" errMessage:"bad id"`
-		Sig   []byte `parse:"sig,addressToBytes" name:"signature" errMessage:"bad signature"`
-=======
-		Owner []byte `parse:"owner,addressToString" name:"owner" errMessage:"bad owner"`
-		Id    []byte `parse:"id,addressToString" name:"id" errMessage:"bad id"`
-		Sig   []byte `parse:"sig,addressToString" name:"signature" errMessage:"bad signature"`
->>>>>>> 115e34f1
+		Owner []byte `parse:"owner,addressToBytes" errMessage:"bad owner"`
+		Id    []byte `parse:"id,addressToBytes" errMessage:"bad id"`
+		Sig   []byte `parse:"sig,addressToBytes" errMessage:"bad signature"`
 	}{}
 
 	if err := s.parseAndValidate(r, &path); err != nil {
