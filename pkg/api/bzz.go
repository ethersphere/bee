// Copyright 2020 The Swarm Authors. All rights reserved.
// Use of this source code is governed by a BSD-style
// license that can be found in the LICENSE file.

package api

import (
	"context"
	"encoding/hex"
	"errors"
	"fmt"
	"net/http"
	"path"
	"path/filepath"
	"strconv"
	"strings"
	"time"

	"github.com/ethersphere/bee/pkg/topology"
	"github.com/opentracing/opentracing-go"
	"github.com/opentracing/opentracing-go/ext"
	olog "github.com/opentracing/opentracing-go/log"

	"github.com/ethereum/go-ethereum/common"
	"github.com/ethersphere/bee/pkg/feeds"
	"github.com/ethersphere/bee/pkg/file/joiner"
	"github.com/ethersphere/bee/pkg/file/loadsave"
	"github.com/ethersphere/bee/pkg/file/redundancy"
	"github.com/ethersphere/bee/pkg/file/redundancy/getter"
	"github.com/ethersphere/bee/pkg/jsonhttp"
	"github.com/ethersphere/bee/pkg/log"
	"github.com/ethersphere/bee/pkg/manifest"
	"github.com/ethersphere/bee/pkg/postage"
	storage "github.com/ethersphere/bee/pkg/storage"
	storer "github.com/ethersphere/bee/pkg/storer"
	"github.com/ethersphere/bee/pkg/swarm"
	"github.com/ethersphere/bee/pkg/topology"
	"github.com/ethersphere/bee/pkg/tracing"
	"github.com/ethersphere/langos"
	"github.com/gorilla/mux"
)

// The size of buffer used for prefetching content with Langos when not using erasure coding
// Warning: This value influences the number of chunk requests and chunker join goroutines
// per file request.
// Recommended value is 8 or 16 times the io.Copy default buffer value which is 32kB, depending
// on the file size. Use lookaheadBufferSize() to get the correct buffer size for the request.
const (
	smallFileBufferSize = 8 * 32 * 1024
	largeFileBufferSize = 16 * 32 * 1024

	largeBufferFilesizeThreshold = 10 * 1000000 // ten megs
)

func lookaheadBufferSize(size int64) int {
	if size <= largeBufferFilesizeThreshold {
		return smallFileBufferSize
	}
	return largeFileBufferSize
}

func (s *Service) bzzUploadHandler(w http.ResponseWriter, r *http.Request) {
	span, logger, ctx := s.tracer.StartSpanFromContext(r.Context(), "post_bzz", s.logger.WithName("post_bzz").Build())
	defer span.Finish()

	headers := struct {
		ContentType string           `map:"Content-Type,mimeMediaType" validate:"required"`
		BatchID     []byte           `map:"Swarm-Postage-Batch-Id" validate:"required"`
		SwarmTag    uint64           `map:"Swarm-Tag"`
		Pin         bool             `map:"Swarm-Pin"`
		Deferred    *bool            `map:"Swarm-Deferred-Upload"`
		Encrypt     bool             `map:"Swarm-Encrypt"`
		IsDir       bool             `map:"Swarm-Collection"`
		RLevel      redundancy.Level `map:"Swarm-Redundancy-Level"`
	}{}
	if response := s.mapStructure(r.Header, &headers); response != nil {
		response("invalid header params", logger, w)
		return
	}

	var (
		tag      uint64
		err      error
		deferred = defaultUploadMethod(headers.Deferred)
	)

	if deferred || headers.Pin {
		tag, err = s.getOrCreateSessionID(headers.SwarmTag)
		if err != nil {
			logger.Debug("get or create tag failed", "error", err)
			logger.Error(nil, "get or create tag failed")
			switch {
			case errors.Is(err, storage.ErrNotFound):
				jsonhttp.NotFound(w, "tag not found")
			default:
				jsonhttp.InternalServerError(w, "cannot get or create tag")
			}
			ext.LogError(span, err, olog.String("action", "tag.create"))
			return
		}
		span.SetTag("tagID", tag)
	}

	putter, err := s.newStamperPutter(ctx, putterOptions{
		BatchID:  headers.BatchID,
		TagID:    tag,
		Pin:      headers.Pin,
		Deferred: deferred,
	})
	if err != nil {
		logger.Debug("putter failed", "error", err)
		logger.Error(nil, "putter failed")
		switch {
		case errors.Is(err, errBatchUnusable) || errors.Is(err, postage.ErrNotUsable):
			jsonhttp.UnprocessableEntity(w, "batch not usable yet or does not exist")
		case errors.Is(err, postage.ErrNotFound):
			jsonhttp.NotFound(w, "batch with id not found")
		case errors.Is(err, errInvalidPostageBatch):
			jsonhttp.BadRequest(w, "invalid batch id")
		case errors.Is(err, errUnsupportedDevNodeOperation):
			jsonhttp.BadRequest(w, errUnsupportedDevNodeOperation)
		default:
			jsonhttp.BadRequest(w, nil)
		}
		ext.LogError(span, err, olog.String("action", "new.StamperPutter"))
		return
	}

	ow := &cleanupOnErrWriter{
		ResponseWriter: w,
		onErr:          putter.Cleanup,
		logger:         logger,
	}

	if headers.IsDir || headers.ContentType == multiPartFormData {
<<<<<<< HEAD
		s.dirUploadHandler(logger, ow, r, putter, r.Header.Get(ContentTypeHeader), headers.Encrypt, tag, headers.RLevel)
		return
	}
	s.fileUploadHandler(logger, ow, r, putter, headers.Encrypt, tag, headers.RLevel)
=======
		s.dirUploadHandler(ctx, logger, span, ow, r, putter, r.Header.Get(ContentTypeHeader), headers.Encrypt, tag)
		return
	}
	s.fileUploadHandler(ctx, logger, span, ow, r, putter, headers.Encrypt, tag)
>>>>>>> d3029897
}

// fileUploadResponse is returned when an HTTP request to upload a file is successful
type bzzUploadResponse struct {
	Reference swarm.Address `json:"reference"`
}

// fileUploadHandler uploads the file and its metadata supplied in the file body and
// the headers
func (s *Service) fileUploadHandler(
	ctx context.Context,
	logger log.Logger,
	span opentracing.Span,
	w http.ResponseWriter,
	r *http.Request,
	putter storer.PutterSession,
	encrypt bool,
	tagID uint64,
	rLevel redundancy.Level,
) {
	queries := struct {
		FileName string `map:"name" validate:"startsnotwith=/"`
	}{}
	if response := s.mapStructure(r.URL.Query(), &queries); response != nil {
		response("invalid query params", logger, w)
		return
	}

<<<<<<< HEAD
	p := requestPipelineFn(putter, encrypt, rLevel)
	ctx := r.Context()
=======
	p := requestPipelineFn(putter, encrypt)
>>>>>>> d3029897

	// first store the file and get its reference
	fr, err := p(ctx, r.Body)
	if err != nil {
		logger.Debug("file store failed", "file_name", queries.FileName, "error", err)
		logger.Error(nil, "file store failed", "file_name", queries.FileName)
		switch {
		case errors.Is(err, postage.ErrBucketFull):
			jsonhttp.PaymentRequired(w, "batch is overissued")
		default:
			jsonhttp.InternalServerError(w, errFileStore)
		}
		ext.LogError(span, err, olog.String("action", "file.store"))
		return
	}

	// If filename is still empty, use the file hash as the filename
	if queries.FileName == "" {
		queries.FileName = fr.String()
		if err := s.validate.Struct(queries); err != nil {
			verr := &validationError{
				Entry: "file hash",
				Value: queries.FileName,
				Cause: err,
			}
			logger.Debug("invalid body filename", "error", verr)
			logger.Error(nil, "invalid body filename")
			jsonhttp.BadRequest(w, jsonhttp.StatusResponse{
				Message: "invalid body params",
				Code:    http.StatusBadRequest,
				Reasons: []jsonhttp.Reason{{
					Field: "file hash",
					Error: verr.Error(),
				}},
			})
			return
		}
	}

	factory := requestPipelineFactory(ctx, putter, encrypt, rLevel)
	l := loadsave.New(s.storer.ChunkStore(), s.storer.Cache(), factory)

	m, err := manifest.NewDefaultManifest(l, encrypt)
	if err != nil {
		logger.Debug("create manifest failed", "file_name", queries.FileName, "error", err)
		logger.Error(nil, "create manifest failed", "file_name", queries.FileName)
		switch {
		case errors.Is(err, manifest.ErrInvalidManifestType):
			jsonhttp.BadRequest(w, "create manifest failed")
		default:
			jsonhttp.InternalServerError(w, nil)
		}
		return
	}

	rootMetadata := map[string]string{
		manifest.WebsiteIndexDocumentSuffixKey: queries.FileName,
	}
	err = m.Add(ctx, manifest.RootPath, manifest.NewEntry(swarm.ZeroAddress, rootMetadata))
	if err != nil {
		logger.Debug("adding metadata to manifest failed", "file_name", queries.FileName, "error", err)
		logger.Error(nil, "adding metadata to manifest failed", "file_name", queries.FileName)
		jsonhttp.InternalServerError(w, "add metadata failed")
		return
	}

	fileMtdt := map[string]string{
		manifest.EntryMetadataContentTypeKey: r.Header.Get(ContentTypeHeader), // Content-Type has already been validated.
		manifest.EntryMetadataFilenameKey:    queries.FileName,
	}

	err = m.Add(ctx, queries.FileName, manifest.NewEntry(fr, fileMtdt))
	if err != nil {
		logger.Debug("adding file to manifest failed", "file_name", queries.FileName, "error", err)
		logger.Error(nil, "adding file to manifest failed", "file_name", queries.FileName)
		jsonhttp.InternalServerError(w, "add file failed")
		return
	}

	logger.Debug("info", "encrypt", encrypt, "file_name", queries.FileName, "hash", fr, "metadata", fileMtdt)

	manifestReference, err := m.Store(ctx)
	if err != nil {
		logger.Debug("manifest store failed", "file_name", queries.FileName, "error", err)
		logger.Error(nil, "manifest store failed", "file_name", queries.FileName)
		switch {
		case errors.Is(err, postage.ErrBucketFull):
			jsonhttp.PaymentRequired(w, "batch is overissued")
		default:
			jsonhttp.InternalServerError(w, "manifest store failed")
		}
		return
	}
	logger.Debug("store", "manifest_reference", manifestReference)

	err = putter.Done(manifestReference)
	if err != nil {
		logger.Debug("done split failed", "error", err)
		logger.Error(nil, "done split failed")
		jsonhttp.InternalServerError(w, "done split failed")
		ext.LogError(span, err, olog.String("action", "putter.Done"))
		return
	}

	span.LogFields(olog.Bool("success", true))
	span.SetTag("root_address", manifestReference)

	if tagID != 0 {
		w.Header().Set(SwarmTagHeader, fmt.Sprint(tagID))
		span.SetTag("tagID", tagID)
	}
	w.Header().Set(ETagHeader, fmt.Sprintf("%q", manifestReference.String()))
	w.Header().Set("Access-Control-Expose-Headers", SwarmTagHeader)
	jsonhttp.Created(w, bzzUploadResponse{
		Reference: manifestReference,
	})
}

func (s *Service) bzzDownloadHandler(w http.ResponseWriter, r *http.Request) {
	logger := tracing.NewLoggerWithTraceID(r.Context(), s.logger.WithName("get_bzz_by_path").Build())

	paths := struct {
		Address swarm.Address `map:"address,resolve" validate:"required"`
		Path    string        `map:"path"`
	}{}
	if response := s.mapStructure(mux.Vars(r), &paths); response != nil {
		response("invalid path params", logger, w)
		return
	}

	if strings.HasSuffix(paths.Path, "/") {
		paths.Path = strings.TrimRight(paths.Path, "/") + "/" // NOTE: leave one slash if there was some.
	}

	s.serveReference(logger, paths.Address, paths.Path, w, r)
}

func (s *Service) serveReference(logger log.Logger, address swarm.Address, pathVar string, w http.ResponseWriter, r *http.Request) {
	loggerV1 := logger.V(1).Build()

	headers := struct {
		Cache                 *bool           `map:"Swarm-Cache"`
		Strategy              getter.Strategy `map:"Swarm-Redundancy-Strategy"`
		FallbackMode          bool            `map:"Swarm-Redundancy-Fallback-Mode"`
		ChunkRetrievalTimeout string          `map:"Swarm-Chunk-Retrieval-Timeout"`
		LookaheadBufferSize   *string         `map:"Swarm-Lookahead-Buffer-Size"`
	}{}

	if response := s.mapStructure(r.Header, &headers); response != nil {
		response("invalid header params", logger, w)
		return
	}
	cache := true
	if headers.Cache != nil {
		cache = *headers.Cache
	}

	ls := loadsave.NewReadonly(s.storer.Download(cache))
	feedDereferenced := false

	ctx := r.Context()
	ctx = getter.SetConfigInContext(ctx, headers.Strategy, headers.FallbackMode, headers.ChunkRetrievalTimeout, getter.DefaultStrategyTimeout.String())

FETCH:
	// read manifest entry
	m, err := manifest.NewDefaultManifestReference(
		address,
		ls,
	)
	if err != nil {
		logger.Debug("bzz download: not manifest", "address", address, "error", err)
		logger.Error(nil, "not manifest")
		jsonhttp.NotFound(w, nil)
		return
	}

	// there's a possible ambiguity here, right now the data which was
	// read can be an entry.Entry or a mantaray feed manifest. Try to
	// unmarshal as mantaray first and possibly resolve the feed, otherwise
	// go on normally.
	if !feedDereferenced {
		if l, err := s.manifestFeed(ctx, m); err == nil {
			//we have a feed manifest here
			ch, cur, _, err := l.At(ctx, time.Now().Unix(), 0)
			if err != nil {
				logger.Debug("bzz download: feed lookup failed", "error", err)
				logger.Error(nil, "bzz download: feed lookup failed")
				jsonhttp.NotFound(w, "feed not found")
				return
			}
			if ch == nil {
				logger.Debug("bzz download: feed lookup: no updates")
				logger.Error(nil, "bzz download: feed lookup")
				jsonhttp.NotFound(w, "no update found")
				return
			}
			ref, _, err := parseFeedUpdate(ch)
			if err != nil {
				logger.Debug("bzz download: mapStructure feed update failed", "error", err)
				logger.Error(nil, "bzz download: mapStructure feed update failed")
				jsonhttp.InternalServerError(w, "mapStructure feed update")
				return
			}
			address = ref
			feedDereferenced = true
			curBytes, err := cur.MarshalBinary()
			if err != nil {
				s.logger.Debug("bzz download: marshal feed index failed", "error", err)
				s.logger.Error(nil, "bzz download: marshal index failed")
				jsonhttp.InternalServerError(w, "marshal index")
				return
			}

			w.Header().Set(SwarmFeedIndexHeader, hex.EncodeToString(curBytes))
			// this header might be overriding others. handle with care. in the future
			// we should implement an append functionality for this specific header,
			// since different parts of handlers might be overriding others' values
			// resulting in inconsistent headers in the response.
			w.Header().Set("Access-Control-Expose-Headers", SwarmFeedIndexHeader)
			goto FETCH
		}
	}

	if pathVar == "" {
		loggerV1.Debug("bzz download: handle empty path", "address", address)

		if indexDocumentSuffixKey, ok := manifestMetadataLoad(ctx, m, manifest.RootPath, manifest.WebsiteIndexDocumentSuffixKey); ok {
			pathWithIndex := path.Join(pathVar, indexDocumentSuffixKey)
			indexDocumentManifestEntry, err := m.Lookup(ctx, pathWithIndex)
			if err == nil {
				// index document exists
				logger.Debug("bzz download: serving path", "path", pathWithIndex)

				s.serveManifestEntry(logger, w, r, indexDocumentManifestEntry, !feedDereferenced)
				return
			}
		}
		logger.Debug("bzz download: address not found or incorrect", "address", address, "path", pathVar)
		logger.Error(nil, "address not found or incorrect")
		jsonhttp.NotFound(w, "address not found or incorrect")
		return
	}
	me, err := m.Lookup(ctx, pathVar)
	if err != nil {
		loggerV1.Debug("bzz download: invalid path", "address", address, "path", pathVar, "error", err)
		logger.Error(nil, "bzz download: invalid path")

		if errors.Is(err, manifest.ErrNotFound) {

			if !strings.HasPrefix(pathVar, "/") {
				// check for directory
				dirPath := pathVar + "/"
				exists, err := m.HasPrefix(ctx, dirPath)
				if err == nil && exists {
					// redirect to directory
					u := r.URL
					u.Path += "/"
					redirectURL := u.String()

					logger.Debug("bzz download: redirecting failed", "url", redirectURL, "error", err)

					http.Redirect(w, r, redirectURL, http.StatusPermanentRedirect)
					return
				}
			}

			// check index suffix path
			if indexDocumentSuffixKey, ok := manifestMetadataLoad(ctx, m, manifest.RootPath, manifest.WebsiteIndexDocumentSuffixKey); ok {
				if !strings.HasSuffix(pathVar, indexDocumentSuffixKey) {
					// check if path is directory with index
					pathWithIndex := path.Join(pathVar, indexDocumentSuffixKey)
					indexDocumentManifestEntry, err := m.Lookup(ctx, pathWithIndex)
					if err == nil {
						// index document exists
						logger.Debug("bzz download: serving path", "path", pathWithIndex)

						s.serveManifestEntry(logger, w, r, indexDocumentManifestEntry, !feedDereferenced)
						return
					}
				}
			}

			// check if error document is to be shown
			if errorDocumentPath, ok := manifestMetadataLoad(ctx, m, manifest.RootPath, manifest.WebsiteErrorDocumentPathKey); ok {
				if pathVar != errorDocumentPath {
					errorDocumentManifestEntry, err := m.Lookup(ctx, errorDocumentPath)
					if err == nil {
						// error document exists
						logger.Debug("bzz download: serving path", "path", errorDocumentPath)

						s.serveManifestEntry(logger, w, r, errorDocumentManifestEntry, !feedDereferenced)
						return
					}
				}
			}

			jsonhttp.NotFound(w, "path address not found")
		} else {
			jsonhttp.NotFound(w, nil)
		}
		return
	}

	// serve requested path
	s.serveManifestEntry(logger, w, r, me, !feedDereferenced)
}

func (s *Service) serveManifestEntry(
	logger log.Logger,
	w http.ResponseWriter,
	r *http.Request,
	manifestEntry manifest.Entry,
	etag bool,
) {
	additionalHeaders := http.Header{}
	mtdt := manifestEntry.Metadata()
	if fname, ok := mtdt[manifest.EntryMetadataFilenameKey]; ok {
		fname = filepath.Base(fname) // only keep the file name
		additionalHeaders[ContentDispositionHeader] =
			[]string{fmt.Sprintf("inline; filename=\"%s\"", fname)}
	}
	if mimeType, ok := mtdt[manifest.EntryMetadataContentTypeKey]; ok {
		additionalHeaders[ContentTypeHeader] = []string{mimeType}
	}

	s.downloadHandler(logger, w, r, manifestEntry.Reference(), additionalHeaders, etag)
}

// downloadHandler contains common logic for dowloading Swarm file from API
func (s *Service) downloadHandler(logger log.Logger, w http.ResponseWriter, r *http.Request, reference swarm.Address, additionalHeaders http.Header, etag bool) {
	headers := struct {
		Cache                 *bool           `map:"Swarm-Cache"`
		Strategy              getter.Strategy `map:"Swarm-Redundancy-Strategy"`
		FallbackMode          bool            `map:"Swarm-Redundancy-Fallback-Mode"`
		ChunkRetrievalTimeout string          `map:"Swarm-Chunk-Retrieval-Timeout"`
		LookaheadBufferSize   *string         `map:"Swarm-Lookahead-Buffer-Size"`
	}{}

	if response := s.mapStructure(r.Header, &headers); response != nil {
		response("invalid header params", logger, w)
		return
	}
	cache := true
	if headers.Cache != nil {
		cache = *headers.Cache
	}

	ctx := r.Context()
	ctx = getter.SetConfigInContext(ctx, headers.Strategy, headers.FallbackMode, headers.ChunkRetrievalTimeout, getter.DefaultStrategyTimeout.String())
	reader, l, err := joiner.New(ctx, s.storer.Download(cache), s.storer.Cache(), reference)
	if err != nil {
		if errors.Is(err, storage.ErrNotFound) || errors.Is(err, topology.ErrNotFound) {
			logger.Debug("api download: not found ", "address", reference, "error", err)
			logger.Error(nil, err.Error())
			jsonhttp.NotFound(w, nil)
			return
		}
		logger.Debug("api download: unexpected error", "address", reference, "error", err)
		logger.Error(nil, "api download: unexpected error")
		jsonhttp.InternalServerError(w, "joiner failed")
		return
	}

	// include additional headers
	for name, values := range additionalHeaders {
		w.Header().Set(name, strings.Join(values, "; "))
	}
	if etag {
		w.Header().Set(ETagHeader, fmt.Sprintf("%q", reference))
	}
	w.Header().Set(ContentLengthHeader, strconv.FormatInt(l, 10))
	w.Header().Set("Access-Control-Expose-Headers", ContentDispositionHeader)
	bufSize := int64(lookaheadBufferSize(l))
	if headers.LookaheadBufferSize != nil {
		bufSize, err = strconv.ParseInt(*headers.LookaheadBufferSize, 10, 64)
		if err != nil {
			logger.Debug("parsing lookahead buffer size", "error", err)
			bufSize = 0
		}
	}
	if bufSize > 0 {
		http.ServeContent(w, r, "", time.Now(), langos.NewBufferedLangos(reader, int(bufSize)))
		return
	}
	http.ServeContent(w, r, "", time.Now(), reader)
}

// manifestMetadataLoad returns the value for a key stored in the metadata of
// manifest path, or empty string if no value is present.
// The ok result indicates whether value was found in the metadata.
func manifestMetadataLoad(
	ctx context.Context,
	manifest manifest.Interface,
	path, metadataKey string,
) (string, bool) {
	me, err := manifest.Lookup(ctx, path)
	if err != nil {
		return "", false
	}

	manifestRootMetadata := me.Metadata()
	if val, ok := manifestRootMetadata[metadataKey]; ok {
		return val, ok
	}

	return "", false
}

func (s *Service) manifestFeed(
	ctx context.Context,
	m manifest.Interface,
) (feeds.Lookup, error) {
	e, err := m.Lookup(ctx, "/")
	if err != nil {
		return nil, fmt.Errorf("node lookup: %w", err)
	}
	var (
		owner, topic []byte
		t            = new(feeds.Type)
	)
	meta := e.Metadata()
	if e := meta[feedMetadataEntryOwner]; e != "" {
		owner, err = hex.DecodeString(e)
		if err != nil {
			return nil, err
		}
	}
	if e := meta[feedMetadataEntryTopic]; e != "" {
		topic, err = hex.DecodeString(e)
		if err != nil {
			return nil, err
		}
	}
	if e := meta[feedMetadataEntryType]; e != "" {
		err := t.FromString(e)
		if err != nil {
			return nil, err
		}
	}
	if len(owner) == 0 || len(topic) == 0 {
		return nil, fmt.Errorf("node lookup: %s", "feed metadata absent")
	}
	f := feeds.New(topic, common.BytesToAddress(owner))
	return s.feedFactory.NewLookup(*t, f)
}<|MERGE_RESOLUTION|>--- conflicted
+++ resolved
@@ -16,7 +16,6 @@
 	"strings"
 	"time"
 
-	"github.com/ethersphere/bee/pkg/topology"
 	"github.com/opentracing/opentracing-go"
 	"github.com/opentracing/opentracing-go/ext"
 	olog "github.com/opentracing/opentracing-go/log"
@@ -133,17 +132,10 @@
 	}
 
 	if headers.IsDir || headers.ContentType == multiPartFormData {
-<<<<<<< HEAD
-		s.dirUploadHandler(logger, ow, r, putter, r.Header.Get(ContentTypeHeader), headers.Encrypt, tag, headers.RLevel)
-		return
-	}
-	s.fileUploadHandler(logger, ow, r, putter, headers.Encrypt, tag, headers.RLevel)
-=======
-		s.dirUploadHandler(ctx, logger, span, ow, r, putter, r.Header.Get(ContentTypeHeader), headers.Encrypt, tag)
-		return
-	}
-	s.fileUploadHandler(ctx, logger, span, ow, r, putter, headers.Encrypt, tag)
->>>>>>> d3029897
+		s.dirUploadHandler(ctx, logger, span, ow, r, putter, r.Header.Get(ContentTypeHeader), headers.Encrypt, tag, headers.RLevel)
+		return
+	}
+	s.fileUploadHandler(ctx, logger, span, ow, r, putter, headers.Encrypt, tag, headers.RLevel)
 }
 
 // fileUploadResponse is returned when an HTTP request to upload a file is successful
@@ -172,12 +164,7 @@
 		return
 	}
 
-<<<<<<< HEAD
 	p := requestPipelineFn(putter, encrypt, rLevel)
-	ctx := r.Context()
-=======
-	p := requestPipelineFn(putter, encrypt)
->>>>>>> d3029897
 
 	// first store the file and get its reference
 	fr, err := p(ctx, r.Body)
