--- conflicted
+++ resolved
@@ -33,12 +33,8 @@
 		invalidContent       = []byte("bbaattss")
 		mockValidator        = validator.NewMockValidator(validHash, validContent)
 		mockValidatingStorer = mock.NewValidatingStorer(mockValidator)
-<<<<<<< HEAD
 		tag                  = tags.NewTags()
 		client, cleanup      = newTestServer(t, testServerOptions{
-=======
-		client               = newTestServer(t, testServerOptions{
->>>>>>> a589147d
 			Storer: mockValidatingStorer,
 			Tags:   tag,
 		})
