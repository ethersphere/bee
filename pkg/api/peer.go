--- conflicted
+++ resolved
@@ -31,29 +31,8 @@
 		return
 	}
 
-<<<<<<< HEAD
-	// manual validation of multi-address
-	mAddr, err := multiaddr.NewMultiaddr(paths.MultiAddress)
-	if err != nil {
-		logger.Debug("invalid multiaddress", "address", paths.MultiAddress, "error", err)
-		jsonhttp.BadRequest(w, jsonhttp.StatusResponse{
-			Code:    http.StatusBadRequest,
-			Message: "invalid path params",
-			Reasons: []jsonhttp.Reason{
-				{
-					Field: "multi-address",
-					Error: err.Error(),
-				},
-			},
-		})
-		return
-	}
-
-	bzzAddr, err := s.p2p.Connect(r.Context(), mAddr)
-=======
 	bzzAddr, err := s.p2p.Connect(r.Context(), []multiaddr.Multiaddr{paths.MultiAddress})
 
->>>>>>> 53d66ba6
 	if err != nil {
 		logger.Debug("p2p connect failed", "addresses", paths.MultiAddress, "error", err)
 		logger.Error(nil, "p2p connect failed", "addresses", paths.MultiAddress)
