// Copyright 2020 The Swarm Authors. All rights reserved.
// Use of this source code is governed by a BSD-style
// license that can be found in the LICENSE file.

package api

import (
	"bytes"
	"errors"
	"fmt"
	"io"
	"io/ioutil"
	"net/http"

	"github.com/ethersphere/bee/pkg/netstore"

	"github.com/ethersphere/bee/pkg/jsonhttp"
	"github.com/ethersphere/bee/pkg/sctx"
	"github.com/ethersphere/bee/pkg/storage"
	"github.com/ethersphere/bee/pkg/swarm"
	"github.com/ethersphere/bee/pkg/tags"
	"github.com/gorilla/mux"
)

func (s *server) chunkUploadHandler(w http.ResponseWriter, r *http.Request) {
	addr := mux.Vars(r)["addr"]
	address, err := swarm.ParseHexAddress(addr)
	if err != nil {
		s.Logger.Debugf("chunk upload: parse chunk address %s: %v", addr, err)
		s.Logger.Error("chunk upload: parse chunk address")
		jsonhttp.BadRequest(w, "invalid chunk address")
		return
	}

	tag, _, err := s.getOrCreateTag(r.Header.Get(TagHeaderUid))
	if err != nil {
		s.Logger.Debugf("chunk upload: get or create tag: %v", err)
		s.Logger.Error("chunk upload: get or create tag")
		jsonhttp.InternalServerError(w, "cannot get or create tag")
		return
	}

	// Add the tag to the context
	ctx := sctx.SetTag(r.Context(), tag)

	// Increment the StateSplit here since we dont have a splitter for the file upload
	tag.Inc(tags.StateSplit)

	data, err := ioutil.ReadAll(r.Body)
	if err != nil {
		if jsonhttp.HandleBodyReadError(err, w) {
			return
		}
		s.Logger.Debugf("chunk upload: read chunk data error: %v, addr %s", err, address)
		s.Logger.Error("chunk upload: read chunk data error")
		jsonhttp.InternalServerError(w, "cannot read chunk data")
		return
	}

	seen, err := s.Storer.Put(ctx, requestModePut(r), swarm.NewChunk(address, data))
	if err != nil {
		s.Logger.Debugf("chunk upload: chunk write error: %v, addr %s", err, address)
		s.Logger.Error("chunk upload: chunk write error")
		jsonhttp.BadRequest(w, "chunk write error")
		return
	} else if len(seen) > 0 && seen[0] {
		tag.Inc(tags.StateSeen)
	}

	// Indicate that the chunk is stored
	tag.Inc(tags.StateStored)

<<<<<<< HEAD
	// Check if this chunk needs to pinned and pin it
	pinHeaderValues := r.Header.Get(PinHeaderName)
	if pinHeaderValues != "" && strings.ToLower(pinHeaderValues) == "true" {
		err = s.Storer.Set(ctx, storage.ModeSetPin, address)
		if err != nil {
			s.Logger.Debugf("chunk upload: chunk pinning error: %v, addr %s", err, address)
			s.Logger.Error("chunk upload: chunk pinning error")
			jsonhttp.InternalServerError(w, "cannot pin chunk")
			return
		}
	}
=======
	tag.DoneSplit(address)
>>>>>>> edb0068e

	w.Header().Set(TagHeaderUid, fmt.Sprint(tag.Uid))
	w.Header().Set("Access-Control-Expose-Headers", TagHeaderUid)
	jsonhttp.OK(w, nil)
}

func (s *server) chunkGetHandler(w http.ResponseWriter, r *http.Request) {
	targets := r.URL.Query().Get("targets")
	r = r.WithContext(sctx.SetTargets(r.Context(), targets))

	addr := mux.Vars(r)["addr"]
	ctx := r.Context()

	address, err := swarm.ParseHexAddress(addr)
	if err != nil {
		s.Logger.Debugf("chunk: parse chunk address %s: %v", addr, err)
		s.Logger.Error("chunk: parse chunk address error")
		jsonhttp.BadRequest(w, "invalid chunk address")
		return
	}

	chunk, err := s.Storer.Get(ctx, storage.ModeGetRequest, address)
	if err != nil {
		if errors.Is(err, storage.ErrNotFound) {
			s.Logger.Trace("chunk: chunk not found. addr %s", address)
			jsonhttp.NotFound(w, "chunk not found")
			return

		}
		if errors.Is(err, netstore.ErrRecoveryAttempt) {
			s.Logger.Trace("chunk: chunk recovery initiated. addr %s", address)
			jsonhttp.Accepted(w, "chunk recovery initiated. retry after sometime.")
			return
		}
		s.Logger.Debugf("chunk: chunk read error: %v ,addr %s", err, address)
		s.Logger.Error("chunk: chunk read error")
		jsonhttp.InternalServerError(w, "chunk read error")
		return
	}
	w.Header().Set("Content-Type", "binary/octet-stream")
	w.Header().Set(TargetsRecoveryHeader, targets)
	_, _ = io.Copy(w, bytes.NewReader(chunk.Data()))
}<|MERGE_RESOLUTION|>--- conflicted
+++ resolved
@@ -70,22 +70,6 @@
 	// Indicate that the chunk is stored
 	tag.Inc(tags.StateStored)
 
-<<<<<<< HEAD
-	// Check if this chunk needs to pinned and pin it
-	pinHeaderValues := r.Header.Get(PinHeaderName)
-	if pinHeaderValues != "" && strings.ToLower(pinHeaderValues) == "true" {
-		err = s.Storer.Set(ctx, storage.ModeSetPin, address)
-		if err != nil {
-			s.Logger.Debugf("chunk upload: chunk pinning error: %v, addr %s", err, address)
-			s.Logger.Error("chunk upload: chunk pinning error")
-			jsonhttp.InternalServerError(w, "cannot pin chunk")
-			return
-		}
-	}
-=======
-	tag.DoneSplit(address)
->>>>>>> edb0068e
-
 	w.Header().Set(TagHeaderUid, fmt.Sprint(tag.Uid))
 	w.Header().Set("Access-Control-Expose-Headers", TagHeaderUid)
 	jsonhttp.OK(w, nil)
