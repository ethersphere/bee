// Copyright 2020 The Swarm Authors. All rights reserved.
// Use of this source code is governed by a BSD-style
// license that can be found in the LICENSE file.

package api

import (
	"bufio"
	"bytes"
	"context"
	"encoding/json"
	"errors"
	"fmt"
	"io"
	"io/ioutil"
	"mime"
	"mime/multipart"
	"net/http"
	"os"
	"strconv"
	"strings"
	"time"

	"github.com/ethersphere/bee/pkg/collection/entry"
	"github.com/ethersphere/bee/pkg/encryption"
	"github.com/ethersphere/bee/pkg/file"
	"github.com/ethersphere/bee/pkg/file/joiner"
	"github.com/ethersphere/bee/pkg/file/seekjoiner"
	"github.com/ethersphere/bee/pkg/file/splitter"
	"github.com/ethersphere/bee/pkg/jsonhttp"
	"github.com/ethersphere/bee/pkg/sctx"
	"github.com/ethersphere/bee/pkg/storage"
	"github.com/ethersphere/bee/pkg/swarm"
	"github.com/ethersphere/bee/pkg/tags"
	"github.com/gorilla/mux"
)

const (
	multiPartFormData = "multipart/form-data"
	EncryptHeader     = "swarm-encrypt"
)

// fileUploadResponse is returned when an HTTP request to upload a file is successful
type fileUploadResponse struct {
	Reference swarm.Address `json:"reference"`
}

// fileUploadHandler uploads the file and its metadata supplied as:
// - multipart http message
// - other content types as complete file body
func (s *server) fileUploadHandler(w http.ResponseWriter, r *http.Request) {
	toEncrypt := strings.ToLower(r.Header.Get(EncryptHeader)) == "true"
	contentType := r.Header.Get("Content-Type")
	mediaType, params, err := mime.ParseMediaType(contentType)
	if err != nil {
		s.Logger.Debugf("file upload: parse content type header %q: %v", contentType, err)
		s.Logger.Errorf("file upload: parse content type header %q", contentType)
		jsonhttp.BadRequest(w, "invalid content-type header")
		return
	}

	var reader io.Reader
	var fileName, contentLength string
	var fileSize uint64

	ta := s.createTag(w, r)
	if ta == nil {
		return
	}

	// Add the tag to the context
	r = r.WithContext(context.WithValue(r.Context(), tags.TagsContextKey{}, ta))
	ctx := r.Context()

	if mediaType == multiPartFormData {
		mr := multipart.NewReader(r.Body, params["boundary"])

		// read only the first part, as only one file upload is supported
		part, err := mr.NextPart()
		if err != nil {
			s.Logger.Debugf("file upload: read multipart: %v", err)
			s.Logger.Error("file upload: read multipart")
			jsonhttp.BadRequest(w, "invalid multipart/form-data")
			return
		}

		// try to find filename
		// 1) in part header params
		// 2) as formname
		// 3) file reference hash (after uploading the file)
		if fileName = part.FileName(); fileName == "" {
			fileName = part.FormName()
		}

		// then find out content type
		contentType = part.Header.Get("Content-Type")
		if contentType == "" {
			br := bufio.NewReader(part)
			buf, err := br.Peek(512)
			if err != nil && err != io.EOF {
				s.Logger.Debugf("file upload: read content type, file %q: %v", fileName, err)
				s.Logger.Errorf("file upload: read content type, file %q", fileName)
				jsonhttp.BadRequest(w, "error reading content type")
				return
			}
			contentType = http.DetectContentType(buf)
			reader = br
		} else {
			reader = part
		}
		contentLength = part.Header.Get("Content-Length")
	} else {
		fileName = r.URL.Query().Get("name")
		contentLength = r.Header.Get("Content-Length")
		reader = r.Body
	}

	if contentLength != "" {
		fileSize, err = strconv.ParseUint(contentLength, 10, 64)
		if err != nil {
			s.Logger.Debugf("file upload: content length, file %q: %v", fileName, err)
			s.Logger.Errorf("file upload: content length, file %q", fileName)
			jsonhttp.BadRequest(w, "invalid content length header")
			return
		}
	} else {
		// copy the part to a tmp file to get its size
		tmp, err := ioutil.TempFile("", "bee-multipart")
		if err != nil {
			s.Logger.Debugf("file upload: create temporary file: %v", err)
			s.Logger.Errorf("file upload: create temporary file")
			jsonhttp.InternalServerError(w, nil)
			return
		}
		defer os.Remove(tmp.Name())
		defer tmp.Close()
		n, err := io.Copy(tmp, reader)
		if err != nil {
			s.Logger.Debugf("file upload: write temporary file: %v", err)
			s.Logger.Error("file upload: write temporary file")
			jsonhttp.InternalServerError(w, nil)
			return
		}
		if _, err := tmp.Seek(0, io.SeekStart); err != nil {
			s.Logger.Debugf("file upload: seek to beginning of temporary file: %v", err)
			s.Logger.Error("file upload: seek to beginning of temporary file")
			jsonhttp.InternalServerError(w, nil)
			return
		}
		fileSize = uint64(n)
		reader = tmp
	}

	// first store the file and get its reference
	sp := splitter.NewSimpleSplitter(s.Storer)
	fr, err := file.SplitWriteAll(ctx, sp, reader, int64(fileSize), toEncrypt)
	if err != nil {
		s.Logger.Debugf("file upload: file store, file %q: %v", fileName, err)
		s.Logger.Errorf("file upload: file store, file %q", fileName)
		jsonhttp.InternalServerError(w, "could not store file data")
		return
	}

	// If filename is still empty, use the file hash as the filename
	if fileName == "" {
		fileName = fr.String()
	}

	// then store the metadata and get its reference
	m := entry.NewMetadata(fileName)
	m.MimeType = contentType
	metadataBytes, err := json.Marshal(m)
	if err != nil {
		s.Logger.Debugf("file upload: metadata marshal, file %q: %v", fileName, err)
		s.Logger.Errorf("file upload: metadata marshal, file %q", fileName)
		jsonhttp.InternalServerError(w, "metadata marshal error")
		return
	}
	sp = splitter.NewSimpleSplitter(s.Storer)
	mr, err := file.SplitWriteAll(ctx, sp, bytes.NewReader(metadataBytes), int64(len(metadataBytes)), toEncrypt)
	if err != nil {
		s.Logger.Debugf("file upload: metadata store, file %q: %v", fileName, err)
		s.Logger.Errorf("file upload: metadata store, file %q", fileName)
		jsonhttp.InternalServerError(w, "could not store metadata")
		return
	}

	// now join both references (mr,fr) to create an entry and store it.
	entrie := entry.New(fr, mr)
	fileEntryBytes, err := entrie.MarshalBinary()
	if err != nil {
		s.Logger.Debugf("file upload: entry marshal, file %q: %v", fileName, err)
		s.Logger.Errorf("file upload: entry marshal, file %q", fileName)
		jsonhttp.InternalServerError(w, "entry marshal error")
		return
	}
	sp = splitter.NewSimpleSplitter(s.Storer)
	reference, err := file.SplitWriteAll(ctx, sp, bytes.NewReader(fileEntryBytes), int64(len(fileEntryBytes)), toEncrypt)
	if err != nil {
		s.Logger.Debugf("file upload: entry store, file %q: %v", fileName, err)
		s.Logger.Errorf("file upload: entry store, file %q", fileName)
		jsonhttp.InternalServerError(w, "could not store entry")
		return
	}

	ta.DoneSplit(reference)

	w.Header().Set("ETag", fmt.Sprintf("%q", reference.String()))
	w.Header().Set(TagHeaderUid, fmt.Sprint(ta.Uid))
	w.Header().Set("Access-Control-Expose-Headers", TagHeaderUid)
	jsonhttp.OK(w, fileUploadResponse{
		Reference: reference,
	})
}

// fileUploadInfo contains the data for a file to be uploaded
type fileUploadInfo struct {
	name        string // file name
	size        int64  // file size
	contentType string
	reader      io.Reader
}

// storeFile uploads the given file and returns its reference
// this function was extracted from `fileUploadHandler` and should eventually replace its current code
func storeFile(ctx context.Context, fileInfo *fileUploadInfo, s storage.Storer) (swarm.Address, error) {
	v := ctx.Value(toEncryptContextKey{})
	toEncrypt, _ := v.(bool) // default is false

	// first store the file and get its reference
	sp := splitter.NewSimpleSplitter(s)
	fr, err := file.SplitWriteAll(ctx, sp, fileInfo.reader, fileInfo.size, toEncrypt)
	if err != nil {
		return swarm.ZeroAddress, fmt.Errorf("split file error: %w", err)
	}

	// if filename is still empty, use the file hash as the filename
	if fileInfo.name == "" {
		fileInfo.name = fr.String()
	}

	// then store the metadata and get its reference
	m := entry.NewMetadata(fileInfo.name)
	m.MimeType = fileInfo.contentType
	metadataBytes, err := json.Marshal(m)
	if err != nil {
		return swarm.ZeroAddress, fmt.Errorf("metadata marshal error: %w", err)
	}

	sp = splitter.NewSimpleSplitter(s)
	mr, err := file.SplitWriteAll(ctx, sp, bytes.NewReader(metadataBytes), int64(len(metadataBytes)), toEncrypt)
	if err != nil {
		return swarm.ZeroAddress, fmt.Errorf("split metadata error: %w", err)
	}

	// now join both references (mr, fr) to create an entry and store it
	e := entry.New(fr, mr)
	fileEntryBytes, err := e.MarshalBinary()
	if err != nil {
		return swarm.ZeroAddress, fmt.Errorf("entry marshal error: %w", err)
	}
	sp = splitter.NewSimpleSplitter(s)
	reference, err := file.SplitWriteAll(ctx, sp, bytes.NewReader(fileEntryBytes), int64(len(fileEntryBytes)), toEncrypt)
	if err != nil {
		return swarm.ZeroAddress, fmt.Errorf("split entry error: %w", err)
	}

	return reference, nil
}

// fileDownloadHandler downloads the file given the entry's reference.
func (s *server) fileDownloadHandler(w http.ResponseWriter, r *http.Request) {
	addr := mux.Vars(r)["addr"]
	address, err := swarm.ParseHexAddress(addr)
	if err != nil {
		s.Logger.Debugf("file download: parse file address %s: %v", addr, err)
		s.Logger.Errorf("file download: parse file address %s", addr)
		jsonhttp.BadRequest(w, "invalid file address")
		return
	}

	toDecrypt := len(address.Bytes()) == (swarm.HashSize + encryption.KeyLength)

	targets := r.URL.Query().Get("targets")
	sctx.SetTargets(r.Context(), targets)

	// read entry.
	j := joiner.NewSimpleJoiner(s.Storer)
	buf := bytes.NewBuffer(nil)
	_, err = file.JoinReadAll(r.Context(), j, address, buf, toDecrypt)
	if err != nil {
		s.Logger.Debugf("file download: read entry %s: %v", addr, err)
		s.Logger.Errorf("file download: read entry %s", addr)
		jsonhttp.NotFound(w, nil)
		return
	}
	e := &entry.Entry{}
	err = e.UnmarshalBinary(buf.Bytes())
	if err != nil {
		s.Logger.Debugf("file download: unmarshal entry %s: %v", addr, err)
		s.Logger.Errorf("file download: unmarshal entry %s", addr)
		jsonhttp.InternalServerError(w, "error unmarshaling entry")
		return
	}

	// If none match header is set always send the reply as not modified
	// TODO: when SOC comes, we need to revisit this concept
	noneMatchEtag := r.Header.Get("If-None-Match")
	if noneMatchEtag != "" {
		if e.Reference().Equal(address) {
			w.WriteHeader(http.StatusNotModified)
			return
		}
	}

	// Read metadata.
	buf = bytes.NewBuffer(nil)
	_, err = file.JoinReadAll(r.Context(), j, e.Metadata(), buf, toDecrypt)
	if err != nil {
		s.Logger.Debugf("file download: read metadata %s: %v", addr, err)
		s.Logger.Errorf("file download: read metadata %s", addr)
		jsonhttp.NotFound(w, nil)
		return
	}
	metaData := &entry.Metadata{}
	err = json.Unmarshal(buf.Bytes(), metaData)
	if err != nil {
		s.Logger.Debugf("file download: unmarshal metadata %s: %v", addr, err)
		s.Logger.Errorf("file download: unmarshal metadata %s", addr)
		jsonhttp.InternalServerError(w, "error unmarshaling metadata")
		return
	}

	additionalHeaders := http.Header{
		"Content-Disposition": {fmt.Sprintf("inline; filename=\"%s\"", metaData.Filename)},
		"Content-Type":        {metaData.MimeType},
	}

	s.downloadHandler(w, r, e.Reference(), additionalHeaders)
}

// downloadHandler contains common logic for dowloading Swarm file from API
func (s *server) downloadHandler(w http.ResponseWriter, r *http.Request, reference swarm.Address, additionalHeaders http.Header) {

	targets := r.URL.Query().Get("targets")
<<<<<<< HEAD
	r = r.WithContext(context.WithValue(r.Context(), targetsContextKey{}, targets))
=======
	sctx.SetTargets(r.Context(), targets)
	ctx := r.Context()

	toDecrypt := len(reference.Bytes()) == (swarm.HashSize + encryption.KeyLength)
>>>>>>> 8a59fd32

	rs := seekjoiner.NewSimpleJoiner(s.Storer)
	reader, l, err := rs.Join(r.Context(), reference)
	if err != nil {
		if errors.Is(err, storage.ErrNotFound) {
			s.Logger.Debugf("api download: not found %s: %v", reference, err)
			s.Logger.Error("api download: not found")
			jsonhttp.NotFound(w, "not found")
			return
		}
		s.Logger.Debugf("api download: invalid root chunk %s: %v", reference, err)
		s.Logger.Error("api download: invalid root chunk")
		jsonhttp.BadRequest(w, "invalid root chunk")
		return
	}

	// include additional headers
	for name, values := range additionalHeaders {
		var v string
		for _, value := range values {
			if v != "" {
				v += "; "
			}
			v += value
		}
		w.Header().Set(name, v)
	}

	w.Header().Set("ETag", fmt.Sprintf("%q", reference))
	w.Header().Set("Content-Length", fmt.Sprintf("%d", l))
	w.Header().Set("Decompressed-Content-Length", fmt.Sprintf("%d", l))
	w.Header().Set(TargetsRecoveryHeader, targets)

	http.ServeContent(w, r, "", time.Now(), reader)
}<|MERGE_RESOLUTION|>--- conflicted
+++ resolved
@@ -341,16 +341,9 @@
 
 // downloadHandler contains common logic for dowloading Swarm file from API
 func (s *server) downloadHandler(w http.ResponseWriter, r *http.Request, reference swarm.Address, additionalHeaders http.Header) {
-
 	targets := r.URL.Query().Get("targets")
-<<<<<<< HEAD
-	r = r.WithContext(context.WithValue(r.Context(), targetsContextKey{}, targets))
-=======
-	sctx.SetTargets(r.Context(), targets)
-	ctx := r.Context()
-
+  r = r.WithContext(sctx.SetTargets(r.Context(), targets))
 	toDecrypt := len(reference.Bytes()) == (swarm.HashSize + encryption.KeyLength)
->>>>>>> 8a59fd32
 
 	rs := seekjoiner.NewSimpleJoiner(s.Storer)
 	reader, l, err := rs.Join(r.Context(), reference)
