// Copyright 2020 The Swarm Authors. All rights reserved.
// Use of this source code is governed by a BSD-style
// license that can be found in the LICENSE file.

package api

import (
	"bufio"
	"bytes"
	"context"
	"encoding/json"
	"errors"
	"fmt"
	"io"
	"io/ioutil"
	"mime"
	"mime/multipart"
	"net/http"
	"os"
	"strconv"
	"strings"

	"github.com/ethersphere/bee/pkg/collection/entry"
	"github.com/ethersphere/bee/pkg/encryption"
	"github.com/ethersphere/bee/pkg/file"
	"github.com/ethersphere/bee/pkg/file/joiner"
	"github.com/ethersphere/bee/pkg/file/splitter"
	"github.com/ethersphere/bee/pkg/jsonhttp"
	"github.com/ethersphere/bee/pkg/sctx"
	"github.com/ethersphere/bee/pkg/storage"
	"github.com/ethersphere/bee/pkg/swarm"
	"github.com/gorilla/mux"
)

const (
	defaultBufSize = 4096
)

const (
	multiPartFormData = "multipart/form-data"
	EncryptHeader     = "swarm-encrypt"
)

// fileUploadResponse is returned when an HTTP request to upload a file is successful
type fileUploadResponse struct {
	Reference swarm.Address `json:"reference"`
}

// fileUploadHandler uploads the file and its metadata supplied as:
// - multipart http message
// - other content types as complete file body
func (s *server) fileUploadHandler(w http.ResponseWriter, r *http.Request) {
	var (
		reader                  io.Reader
		fileName, contentLength string
		fileSize                uint64
		mode                    = requestModePut(r)
		toEncrypt               = strings.ToLower(r.Header.Get(EncryptHeader)) == "true"
		contentType             = r.Header.Get("Content-Type")
	)

	mediaType, params, err := mime.ParseMediaType(contentType)
	if err != nil {
		s.Logger.Debugf("file upload: parse content type header %q: %v", contentType, err)
		s.Logger.Errorf("file upload: parse content type header %q", contentType)
		jsonhttp.BadRequest(w, "invalid content-type header")
		return
	}

<<<<<<< HEAD
	var reader io.Reader
	var fileName, contentLength string
	var fileSize uint64

	tag, created, err := s.getOrCreateTag(r.Header.Get(TagHeaderUid))
	if err != nil {
		s.Logger.Debugf("file upload: get or create tag: %v", err)
		s.Logger.Error("file upload: get or create tag")
		jsonhttp.InternalServerError(w, "cannot get or create tag")
=======
	ta := s.createTag(w, r)
	if ta == nil {
>>>>>>> edb0068e
		return
	}

	// Add the tag to the context
	ctx := sctx.SetTag(r.Context(), tag)

	if mediaType == multiPartFormData {
		mr := multipart.NewReader(r.Body, params["boundary"])

		// read only the first part, as only one file upload is supported
		part, err := mr.NextPart()
		if err != nil {
			s.Logger.Debugf("file upload: read multipart: %v", err)
			s.Logger.Error("file upload: read multipart")
			jsonhttp.BadRequest(w, "invalid multipart/form-data")
			return
		}

		// try to find filename
		// 1) in part header params
		// 2) as formname
		// 3) file reference hash (after uploading the file)
		if fileName = part.FileName(); fileName == "" {
			fileName = part.FormName()
		}

		// then find out content type
		contentType = part.Header.Get("Content-Type")
		if contentType == "" {
			br := bufio.NewReader(part)
			buf, err := br.Peek(512)
			if err != nil && err != io.EOF {
				s.Logger.Debugf("file upload: read content type, file %q: %v", fileName, err)
				s.Logger.Errorf("file upload: read content type, file %q", fileName)
				jsonhttp.BadRequest(w, "error reading content type")
				return
			}
			contentType = http.DetectContentType(buf)
			reader = br
		} else {
			reader = part
		}
		contentLength = part.Header.Get("Content-Length")
	} else {
		fileName = r.URL.Query().Get("name")
		contentLength = r.Header.Get("Content-Length")
		reader = r.Body
	}

	if contentLength != "" {
		fileSize, err = strconv.ParseUint(contentLength, 10, 64)
		if err != nil {
			s.Logger.Debugf("file upload: content length, file %q: %v", fileName, err)
			s.Logger.Errorf("file upload: content length, file %q", fileName)
			jsonhttp.BadRequest(w, "invalid content length header")
			return
		}
	} else {
		// copy the part to a tmp file to get its size
		tmp, err := ioutil.TempFile("", "bee-multipart")
		if err != nil {
			s.Logger.Debugf("file upload: create temporary file: %v", err)
			s.Logger.Errorf("file upload: create temporary file")
			jsonhttp.InternalServerError(w, nil)
			return
		}
		defer os.Remove(tmp.Name())
		defer tmp.Close()
		n, err := io.Copy(tmp, reader)
		if err != nil {
			s.Logger.Debugf("file upload: write temporary file: %v", err)
			s.Logger.Error("file upload: write temporary file")
			jsonhttp.InternalServerError(w, nil)
			return
		}
		if _, err := tmp.Seek(0, io.SeekStart); err != nil {
			s.Logger.Debugf("file upload: seek to beginning of temporary file: %v", err)
			s.Logger.Error("file upload: seek to beginning of temporary file")
			jsonhttp.InternalServerError(w, nil)
			return
		}
		fileSize = uint64(n)
		reader = tmp
	}

	// first store the file and get its reference
	sp := splitter.NewSimpleSplitter(s.Storer, mode)
	fr, err := file.SplitWriteAll(ctx, sp, reader, int64(fileSize), toEncrypt)
	if err != nil {
		s.Logger.Debugf("file upload: file store, file %q: %v", fileName, err)
		s.Logger.Errorf("file upload: file store, file %q", fileName)
		jsonhttp.InternalServerError(w, "could not store file data")
		return
	}

	// If filename is still empty, use the file hash as the filename
	if fileName == "" {
		fileName = fr.String()
	}

	// then store the metadata and get its reference
	m := entry.NewMetadata(fileName)
	m.MimeType = contentType
	metadataBytes, err := json.Marshal(m)
	if err != nil {
		s.Logger.Debugf("file upload: metadata marshal, file %q: %v", fileName, err)
		s.Logger.Errorf("file upload: metadata marshal, file %q", fileName)
		jsonhttp.InternalServerError(w, "metadata marshal error")
		return
	}
	sp = splitter.NewSimpleSplitter(s.Storer, mode)
	mr, err := file.SplitWriteAll(ctx, sp, bytes.NewReader(metadataBytes), int64(len(metadataBytes)), toEncrypt)
	if err != nil {
		s.Logger.Debugf("file upload: metadata store, file %q: %v", fileName, err)
		s.Logger.Errorf("file upload: metadata store, file %q", fileName)
		jsonhttp.InternalServerError(w, "could not store metadata")
		return
	}

	// now join both references (mr,fr) to create an entry and store it.
	entrie := entry.New(fr, mr)
	fileEntryBytes, err := entrie.MarshalBinary()
	if err != nil {
		s.Logger.Debugf("file upload: entry marshal, file %q: %v", fileName, err)
		s.Logger.Errorf("file upload: entry marshal, file %q", fileName)
		jsonhttp.InternalServerError(w, "entry marshal error")
		return
	}
	sp = splitter.NewSimpleSplitter(s.Storer, mode)
	reference, err := file.SplitWriteAll(ctx, sp, bytes.NewReader(fileEntryBytes), int64(len(fileEntryBytes)), toEncrypt)
	if err != nil {
		s.Logger.Debugf("file upload: entry store, file %q: %v", fileName, err)
		s.Logger.Errorf("file upload: entry store, file %q", fileName)
		jsonhttp.InternalServerError(w, "could not store entry")
		return
	}
	if created {
		tag.DoneSplit(reference)
	}
	w.Header().Set("ETag", fmt.Sprintf("%q", reference.String()))
	w.Header().Set(TagHeaderUid, fmt.Sprint(tag.Uid))
	w.Header().Set("Access-Control-Expose-Headers", TagHeaderUid)
	jsonhttp.OK(w, fileUploadResponse{
		Reference: reference,
	})
}

// fileUploadInfo contains the data for a file to be uploaded
type fileUploadInfo struct {
	name        string // file name
	size        int64  // file size
	contentType string
	reader      io.Reader
}

// fileDownloadHandler downloads the file given the entry's reference.
func (s *server) fileDownloadHandler(w http.ResponseWriter, r *http.Request) {
	addr := mux.Vars(r)["addr"]
	address, err := swarm.ParseHexAddress(addr)
	if err != nil {
		s.Logger.Debugf("file download: parse file address %s: %v", addr, err)
		s.Logger.Errorf("file download: parse file address %s", addr)
		jsonhttp.BadRequest(w, "invalid file address")
		return
	}

	toDecrypt := len(address.Bytes()) == (swarm.HashSize + encryption.KeyLength)

	targets := r.URL.Query().Get("targets")
	sctx.SetTargets(r.Context(), targets)

	// read entry.
	j := joiner.NewSimpleJoiner(s.Storer)
	buf := bytes.NewBuffer(nil)
	_, err = file.JoinReadAll(r.Context(), j, address, buf, toDecrypt)
	if err != nil {
		s.Logger.Debugf("file download: read entry %s: %v", addr, err)
		s.Logger.Errorf("file download: read entry %s", addr)
		jsonhttp.NotFound(w, nil)
		return
	}
	e := &entry.Entry{}
	err = e.UnmarshalBinary(buf.Bytes())
	if err != nil {
		s.Logger.Debugf("file download: unmarshal entry %s: %v", addr, err)
		s.Logger.Errorf("file download: unmarshal entry %s", addr)
		jsonhttp.InternalServerError(w, "error unmarshaling entry")
		return
	}

	// If none match header is set always send the reply as not modified
	// TODO: when SOC comes, we need to revisit this concept
	noneMatchEtag := r.Header.Get("If-None-Match")
	if noneMatchEtag != "" {
		if e.Reference().Equal(address) {
			w.WriteHeader(http.StatusNotModified)
			return
		}
	}

	// Read metadata.
	buf = bytes.NewBuffer(nil)
	_, err = file.JoinReadAll(r.Context(), j, e.Metadata(), buf, toDecrypt)
	if err != nil {
		s.Logger.Debugf("file download: read metadata %s: %v", addr, err)
		s.Logger.Errorf("file download: read metadata %s", addr)
		jsonhttp.NotFound(w, nil)
		return
	}
	metaData := &entry.Metadata{}
	err = json.Unmarshal(buf.Bytes(), metaData)
	if err != nil {
		s.Logger.Debugf("file download: unmarshal metadata %s: %v", addr, err)
		s.Logger.Errorf("file download: unmarshal metadata %s", addr)
		jsonhttp.InternalServerError(w, "error unmarshaling metadata")
		return
	}

	additionalHeaders := http.Header{
		"Content-Disposition": {fmt.Sprintf("inline; filename=\"%s\"", metaData.Filename)},
		"Content-Type":        {metaData.MimeType},
	}

	s.downloadHandler(w, r, e.Reference(), additionalHeaders)
}

// downloadHandler contains common logic for dowloading Swarm file from API
func (s *server) downloadHandler(
	w http.ResponseWriter,
	r *http.Request,
	reference swarm.Address,
	additionalHeaders http.Header,
) {

	targets := r.URL.Query().Get("targets")
	sctx.SetTargets(r.Context(), targets)
	ctx := r.Context()

	toDecrypt := len(reference.Bytes()) == (swarm.HashSize + encryption.KeyLength)

	j := joiner.NewSimpleJoiner(s.Storer)

	// send the file data back in the response
	dataSize, err := j.Size(ctx, reference)
	if err != nil {
		if errors.Is(err, storage.ErrNotFound) {
			s.Logger.Debugf("api download: not found %s: %v", reference, err)
			s.Logger.Error("api download: not found")
			jsonhttp.NotFound(w, "not found")
			return
		}
		s.Logger.Debugf("api download: invalid root chunk %s: %v", reference, err)
		s.Logger.Error("api download: invalid root chunk")
		jsonhttp.BadRequest(w, "invalid root chunk")
		return
	}

	pr, pw := io.Pipe()
	defer pr.Close()
	go func() {
		ctx := r.Context()
		<-ctx.Done()
		if err := ctx.Err(); err != nil {
			if err := pr.CloseWithError(err); err != nil {
				s.Logger.Debugf("api download: data join close %s: %v", reference, err)
				s.Logger.Errorf("api download: data join close %s", reference)
			}
		}
	}()

	go func() {
		_, err := file.JoinReadAll(r.Context(), j, reference, pw, toDecrypt)
		if err := pw.CloseWithError(err); err != nil {
			s.Logger.Debugf("api download: data join close %s: %v", reference, err)
			s.Logger.Errorf("api download: data join close %s", reference)
		}
	}()

	bpr := bufio.NewReader(pr)

	if b, err := bpr.Peek(defaultBufSize); err != nil && err != io.EOF && len(b) == 0 {
		s.Logger.Debugf("api download: data join %s: %v", reference, err)
		s.Logger.Errorf("api download: data join %s", reference)
		jsonhttp.NotFound(w, nil)
		return
	}

	// include additional headers
	for name, values := range additionalHeaders {
		var v string
		for _, value := range values {
			if v != "" {
				v += "; "
			}
			v += value
		}
		w.Header().Set(name, v)
	}

	w.Header().Set("ETag", fmt.Sprintf("%q", reference))
	w.Header().Set("Content-Length", fmt.Sprintf("%d", dataSize))
	w.Header().Set("Decompressed-Content-Length", fmt.Sprintf("%d", dataSize))
	w.Header().Set(TargetsRecoveryHeader, targets)
	if _, err = io.Copy(w, bpr); err != nil {
		s.Logger.Debugf("api download: data read %s: %v", reference, err)
		s.Logger.Errorf("api download: data read %s", reference)
	}
}<|MERGE_RESOLUTION|>--- conflicted
+++ resolved
@@ -7,7 +7,6 @@
 import (
 	"bufio"
 	"bytes"
-	"context"
 	"encoding/json"
 	"errors"
 	"fmt"
@@ -67,20 +66,11 @@
 		return
 	}
 
-<<<<<<< HEAD
-	var reader io.Reader
-	var fileName, contentLength string
-	var fileSize uint64
-
 	tag, created, err := s.getOrCreateTag(r.Header.Get(TagHeaderUid))
 	if err != nil {
 		s.Logger.Debugf("file upload: get or create tag: %v", err)
 		s.Logger.Error("file upload: get or create tag")
 		jsonhttp.InternalServerError(w, "cannot get or create tag")
-=======
-	ta := s.createTag(w, r)
-	if ta == nil {
->>>>>>> edb0068e
 		return
 	}
 
