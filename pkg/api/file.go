// Copyright 2020 The Swarm Authors. All rights reserved.
// Use of this source code is governed by a BSD-style
// license that can be found in the LICENSE file.

package api

import (
	"bufio"
	"bytes"
	"context"
	"encoding/json"
	"errors"
	"fmt"
	"io"
	"io/ioutil"
	"mime"
	"mime/multipart"
	"net/http"
	"os"
	"strconv"
	"strings"

	"github.com/ethersphere/bee/pkg/collection/entry"
	"github.com/ethersphere/bee/pkg/encryption"
	"github.com/ethersphere/bee/pkg/file"
	"github.com/ethersphere/bee/pkg/file/joiner"
	"github.com/ethersphere/bee/pkg/file/splitter"
	"github.com/ethersphere/bee/pkg/jsonhttp"
	"github.com/ethersphere/bee/pkg/storage"
	"github.com/ethersphere/bee/pkg/swarm"
	"github.com/gorilla/mux"
)

const (
	defaultBufSize = 4096
)

const (
	multiPartFormData = "multipart/form-data"
	EncryptHeader     = "swarm-encrypt"
)

type targetsContextKey struct{}

type fileUploadResponse struct {
	Reference swarm.Address `json:"reference"`
}

// fileUploadHandler uploads the file and its metadata supplied as:
// - multipart http message
// - other content types as complete file body
func (s *server) fileUploadHandler(w http.ResponseWriter, r *http.Request) {
	toEncrypt := strings.ToLower(r.Header.Get(EncryptHeader)) == "true"
	contentType := r.Header.Get("Content-Type")
	mediaType, params, err := mime.ParseMediaType(contentType)
	if err != nil {
		s.Logger.Debugf("file upload: parse content type header %q: %v", contentType, err)
		s.Logger.Errorf("file upload: parse content type header %q", contentType)
		jsonhttp.BadRequest(w, "invalid content-type header")
		return
	}

	ctx := r.Context()
	var reader io.Reader
	var fileName, contentLength string
	var fileSize uint64

	if mediaType == multiPartFormData {
		mr := multipart.NewReader(r.Body, params["boundary"])

		// read only the first part, as only one file upload is supported
		part, err := mr.NextPart()
		if err != nil {
			s.Logger.Debugf("file upload: read multipart: %v", err)
			s.Logger.Error("file upload: read multipart")
			jsonhttp.BadRequest(w, "invalid multipart/form-data")
			return
		}

		// try to find filename
		// 1) in part header params
		// 2) as formname
		// 3) file reference hash (after uploading the file)
		if fileName = part.FileName(); fileName == "" {
			fileName = part.FormName()
		}

		// then find out content type
		contentType = part.Header.Get("Content-Type")
		if contentType == "" {
			br := bufio.NewReader(part)
			buf, err := br.Peek(512)
			if err != nil && err != io.EOF {
				s.Logger.Debugf("file upload: read content type, file %q: %v", fileName, err)
				s.Logger.Errorf("file upload: read content type, file %q", fileName)
				jsonhttp.BadRequest(w, "error reading content type")
				return
			}
			contentType = http.DetectContentType(buf)
			reader = br
		} else {
			reader = part
		}
		contentLength = part.Header.Get("Content-Length")
	} else {
		fileName = r.URL.Query().Get("name")
		contentLength = r.Header.Get("Content-Length")
		reader = r.Body
	}

	if contentLength != "" {
		fileSize, err = strconv.ParseUint(contentLength, 10, 64)
		if err != nil {
			s.Logger.Debugf("file upload: content length, file %q: %v", fileName, err)
			s.Logger.Errorf("file upload: content length, file %q", fileName)
			jsonhttp.BadRequest(w, "invalid content length header")
			return
		}
	} else {
		// copy the part to a tmp file to get its size
		tmp, err := ioutil.TempFile("", "bee-multipart")
		if err != nil {
			s.Logger.Debugf("file upload: create temporary file: %v", err)
			s.Logger.Errorf("file upload: create temporary file")
			jsonhttp.InternalServerError(w, nil)
			return
		}
		defer os.Remove(tmp.Name())
		defer tmp.Close()
		n, err := io.Copy(tmp, reader)
		if err != nil {
			s.Logger.Debugf("file upload: write temporary file: %v", err)
			s.Logger.Error("file upload: write temporary file")
			jsonhttp.InternalServerError(w, nil)
			return
		}
		if _, err := tmp.Seek(0, io.SeekStart); err != nil {
			s.Logger.Debugf("file upload: seek to beginning of temporary file: %v", err)
			s.Logger.Error("file upload: seek to beginning of temporary file")
			jsonhttp.InternalServerError(w, nil)
			return
		}
		fileSize = uint64(n)
		reader = tmp
	}

	// first store the file and get its reference
	sp := splitter.NewSimpleSplitter(s.Storer)
	fr, err := file.SplitWriteAll(ctx, sp, reader, int64(fileSize), toEncrypt)
	if err != nil {
		s.Logger.Debugf("file upload: file store, file %q: %v", fileName, err)
		s.Logger.Errorf("file upload: file store, file %q", fileName)
		jsonhttp.InternalServerError(w, "could not store file data")
		return
	}

	// If filename is still empty, use the file hash as the filename
	if fileName == "" {
		fileName = fr.String()
	}

	// then store the metadata and get its reference
	m := entry.NewMetadata(fileName)
	m.MimeType = contentType
	metadataBytes, err := json.Marshal(m)
	if err != nil {
		s.Logger.Debugf("file upload: metadata marshal, file %q: %v", fileName, err)
		s.Logger.Errorf("file upload: metadata marshal, file %q", fileName)
		jsonhttp.InternalServerError(w, "metadata marshal error")
		return
	}
	sp = splitter.NewSimpleSplitter(s.Storer)
	mr, err := file.SplitWriteAll(ctx, sp, bytes.NewReader(metadataBytes), int64(len(metadataBytes)), toEncrypt)
	if err != nil {
		s.Logger.Debugf("file upload: metadata store, file %q: %v", fileName, err)
		s.Logger.Errorf("file upload: metadata store, file %q", fileName)
		jsonhttp.InternalServerError(w, "could not store metadata")
		return
	}

	// now join both references (mr,fr) to create an entry and store it.
	entrie := entry.New(fr, mr)
	fileEntryBytes, err := entrie.MarshalBinary()
	if err != nil {
		s.Logger.Debugf("file upload: entry marshal, file %q: %v", fileName, err)
		s.Logger.Errorf("file upload: entry marshal, file %q", fileName)
		jsonhttp.InternalServerError(w, "entry marshal error")
		return
	}
	sp = splitter.NewSimpleSplitter(s.Storer)
	reference, err := file.SplitWriteAll(ctx, sp, bytes.NewReader(fileEntryBytes), int64(len(fileEntryBytes)), toEncrypt)
	if err != nil {
		s.Logger.Debugf("file upload: entry store, file %q: %v", fileName, err)
		s.Logger.Errorf("file upload: entry store, file %q", fileName)
		jsonhttp.InternalServerError(w, "could not store entry")
		return
	}
	w.Header().Set("ETag", fmt.Sprintf("%q", reference.String()))
	jsonhttp.OK(w, fileUploadResponse{
		Reference: reference,
	})
}

// fileDownloadHandler downloads the file given the entry's reference.
func (s *server) fileDownloadHandler(w http.ResponseWriter, r *http.Request) {
	addr := mux.Vars(r)["addr"]
	address, err := swarm.ParseHexAddress(addr)
	if err != nil {
		s.Logger.Debugf("file download: parse file address %s: %v", addr, err)
		s.Logger.Errorf("file download: parse file address %s", addr)
		jsonhttp.BadRequest(w, "invalid file address")
		return
	}

	toDecrypt := len(address.Bytes()) == (swarm.HashSize + encryption.KeyLength)
	targets := r.URL.Query().Get("targets")

	r = r.WithContext(context.WithValue(r.Context(), targetsContextKey{}, targets))

	// read entry.
	j := joiner.NewSimpleJoiner(s.Storer)
	buf := bytes.NewBuffer(nil)
	_, err = file.JoinReadAll(r.Context(), j, address, buf, toDecrypt)
	if err != nil {
		s.Logger.Debugf("file download: read entry %s: %v", addr, err)
		s.Logger.Errorf("file download: read entry %s", addr)
		jsonhttp.NotFound(w, nil)
		return
	}
	e := &entry.Entry{}
	err = e.UnmarshalBinary(buf.Bytes())
	if err != nil {
		s.Logger.Debugf("file download: unmarshal entry %s: %v", addr, err)
		s.Logger.Errorf("file download: unmarshal entry %s", addr)
		jsonhttp.InternalServerError(w, "error unmarshaling entry")
		return
	}

	// If none match header is set always send the reply as not modified
	// TODO: when SOC comes, we need to revisit this concept
	noneMatchEtag := r.Header.Get("If-None-Match")
	if noneMatchEtag != "" {
		if e.Reference().Equal(address) {
			w.WriteHeader(http.StatusNotModified)
			return
		}
	}

	// Read metadata.
	buf = bytes.NewBuffer(nil)
	_, err = file.JoinReadAll(r.Context(), j, e.Metadata(), buf, toDecrypt)
	if err != nil {
		s.Logger.Debugf("file download: read metadata %s: %v", addr, err)
		s.Logger.Errorf("file download: read metadata %s", addr)
		jsonhttp.NotFound(w, nil)
		return
	}
	metaData := &entry.Metadata{}
	err = json.Unmarshal(buf.Bytes(), metaData)
	if err != nil {
		s.Logger.Debugf("file download: unmarshal metadata %s: %v", addr, err)
		s.Logger.Errorf("file download: unmarshal metadata %s", addr)
		jsonhttp.InternalServerError(w, "error unmarshaling metadata")
		return
	}

	additionalHeaders := http.Header{
		"Content-Disposition": {fmt.Sprintf("inline; filename=\"%s\"", metaData.Filename)},
		"Content-Type":        {metaData.MimeType},
	}

	s.downloadHandler(w, r, e.Reference(), additionalHeaders)
}

// downloadHandler contains common logic for dowloading Swarm file from API
func (s *server) downloadHandler(
	w http.ResponseWriter,
	r *http.Request,
	reference swarm.Address,
	additionalHeaders http.Header,
) {
	ctx := r.Context()

	toDecrypt := len(reference.Bytes()) == (swarm.HashSize + encryption.KeyLength)

	j := joiner.NewSimpleJoiner(s.Storer)

	// send the file data back in the response
	dataSize, err := j.Size(ctx, reference)
	if err != nil {
		if errors.Is(err, storage.ErrNotFound) {
			s.Logger.Debugf("api download: not found %s: %v", reference, err)
			s.Logger.Error("api download: not found")
			jsonhttp.NotFound(w, "not found")
			return
		}
		s.Logger.Debugf("api download: invalid root chunk %s: %v", reference, err)
		s.Logger.Error("api download: invalid root chunk")
		jsonhttp.BadRequest(w, "invalid root chunk")
		return
	}

	pr, pw := io.Pipe()
	defer pr.Close()
	go func() {
		ctx := r.Context()
		<-ctx.Done()
		if err := ctx.Err(); err != nil {
			if err := pr.CloseWithError(err); err != nil {
				s.Logger.Debugf("api download: data join close %s: %v", reference, err)
				s.Logger.Errorf("api download: data join close %s", reference)
			}
		}
	}()

	go func() {
<<<<<<< HEAD
		_, err := file.JoinReadAll(r.Context(), j, e.Reference(), pw, toDecrypt)
=======
		_, err := file.JoinReadAll(j, reference, pw, toDecrypt)
>>>>>>> 14673366
		if err := pw.CloseWithError(err); err != nil {
			s.Logger.Debugf("api download: data join close %s: %v", reference, err)
			s.Logger.Errorf("api download: data join close %s", reference)
		}
	}()

	bpr := bufio.NewReader(pr)

	if b, err := bpr.Peek(defaultBufSize); err != nil && err != io.EOF && len(b) == 0 {
		s.Logger.Debugf("api download: data join %s: %v", reference, err)
		s.Logger.Errorf("api download: data join %s", reference)
		jsonhttp.NotFound(w, nil)
		return
	}

	// include additional headers
	for name, values := range additionalHeaders {
		var v string
		for _, value := range values {
			if v != "" {
				v += "; "
			}
			v += value
		}
		w.Header().Set(name, v)
	}

	w.Header().Set("ETag", fmt.Sprintf("%q", reference))
	w.Header().Set("Content-Length", fmt.Sprintf("%d", dataSize))
	w.Header().Set("Decompressed-Content-Length", fmt.Sprintf("%d", dataSize))
	w.Header().Set("Targets", targets)
	if _, err = io.Copy(w, bpr); err != nil {
		s.Logger.Debugf("api download: data read %s: %v", reference, err)
		s.Logger.Errorf("api download: data read %s", reference)
	}
}<|MERGE_RESOLUTION|>--- conflicted
+++ resolved
@@ -314,11 +314,7 @@
 	}()
 
 	go func() {
-<<<<<<< HEAD
-		_, err := file.JoinReadAll(r.Context(), j, e.Reference(), pw, toDecrypt)
-=======
-		_, err := file.JoinReadAll(j, reference, pw, toDecrypt)
->>>>>>> 14673366
+		_, err := file.JoinReadAll(r.Context(), j, reference, pw, toDecrypt)
 		if err := pw.CloseWithError(err); err != nil {
 			s.Logger.Debugf("api download: data join close %s: %v", reference, err)
 			s.Logger.Errorf("api download: data join close %s", reference)
