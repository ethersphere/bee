// Copyright 2020 The Swarm Authors. All rights reserved.
// Use of this source code is governed by a BSD-style
// license that can be found in the LICENSE file.

package api

import (
	"bufio"
	"bytes"
	"context"
	"encoding/json"
	"errors"
	"fmt"
	"io"
	"io/ioutil"
	"mime"
	"mime/multipart"
	"net/http"
	"os"
	"strconv"
	"strings"

	"github.com/ethersphere/bee/pkg/collection/entry"
	"github.com/ethersphere/bee/pkg/encryption"
	"github.com/ethersphere/bee/pkg/file"
	"github.com/ethersphere/bee/pkg/file/joiner"
	"github.com/ethersphere/bee/pkg/file/splitter"
	"github.com/ethersphere/bee/pkg/jsonhttp"
	"github.com/ethersphere/bee/pkg/storage"
	"github.com/ethersphere/bee/pkg/swarm"
	"github.com/gorilla/mux"
)

const (
	defaultBufSize = 4096
)

const (
	multiPartFormData = "multipart/form-data"
	EncryptHeader     = "swarm-encrypt"
)

<<<<<<< HEAD
// fileUploadResponse is returned when an HTTP request to upload a file is successful
=======
type targetsContextKey struct{}

>>>>>>> 137dae3b
type fileUploadResponse struct {
	Reference swarm.Address `json:"reference"`
}

// fileUploadHandler uploads the file and its metadata supplied as:
// - multipart http message
// - other content types as complete file body
func (s *server) fileUploadHandler(w http.ResponseWriter, r *http.Request) {
	toEncrypt := strings.ToLower(r.Header.Get(EncryptHeader)) == "true"
	contentType := r.Header.Get("Content-Type")
	mediaType, params, err := mime.ParseMediaType(contentType)
	if err != nil {
		s.Logger.Debugf("file upload: parse content type header %q: %v", contentType, err)
		s.Logger.Errorf("file upload: parse content type header %q", contentType)
		jsonhttp.BadRequest(w, "invalid content-type header")
		return
	}

	ctx := r.Context()
	var reader io.Reader
	var fileName, contentLength string
	var fileSize uint64

	if mediaType == multiPartFormData {
		mr := multipart.NewReader(r.Body, params["boundary"])

		// read only the first part, as only one file upload is supported
		part, err := mr.NextPart()
		if err != nil {
			s.Logger.Debugf("file upload: read multipart: %v", err)
			s.Logger.Error("file upload: read multipart")
			jsonhttp.BadRequest(w, "invalid multipart/form-data")
			return
		}

		// try to find filename
		// 1) in part header params
		// 2) as formname
		// 3) file reference hash (after uploading the file)
		if fileName = part.FileName(); fileName == "" {
			fileName = part.FormName()
		}

		// then find out content type
		contentType = part.Header.Get("Content-Type")
		if contentType == "" {
			br := bufio.NewReader(part)
			buf, err := br.Peek(512)
			if err != nil && err != io.EOF {
				s.Logger.Debugf("file upload: read content type, file %q: %v", fileName, err)
				s.Logger.Errorf("file upload: read content type, file %q", fileName)
				jsonhttp.BadRequest(w, "error reading content type")
				return
			}
			contentType = http.DetectContentType(buf)
			reader = br
		} else {
			reader = part
		}
		contentLength = part.Header.Get("Content-Length")
	} else {
		fileName = r.URL.Query().Get("name")
		contentLength = r.Header.Get("Content-Length")
		reader = r.Body
	}

	if contentLength != "" {
		fileSize, err = strconv.ParseUint(contentLength, 10, 64)
		if err != nil {
			s.Logger.Debugf("file upload: content length, file %q: %v", fileName, err)
			s.Logger.Errorf("file upload: content length, file %q", fileName)
			jsonhttp.BadRequest(w, "invalid content length header")
			return
		}
	} else {
		// copy the part to a tmp file to get its size
		tmp, err := ioutil.TempFile("", "bee-multipart")
		if err != nil {
			s.Logger.Debugf("file upload: create temporary file: %v", err)
			s.Logger.Errorf("file upload: create temporary file")
			jsonhttp.InternalServerError(w, nil)
			return
		}
		defer os.Remove(tmp.Name())
		defer tmp.Close()
		n, err := io.Copy(tmp, reader)
		if err != nil {
			s.Logger.Debugf("file upload: write temporary file: %v", err)
			s.Logger.Error("file upload: write temporary file")
			jsonhttp.InternalServerError(w, nil)
			return
		}
		if _, err := tmp.Seek(0, io.SeekStart); err != nil {
			s.Logger.Debugf("file upload: seek to beginning of temporary file: %v", err)
			s.Logger.Error("file upload: seek to beginning of temporary file")
			jsonhttp.InternalServerError(w, nil)
			return
		}
		fileSize = uint64(n)
		reader = tmp
	}

	// first store the file and get its reference
	sp := splitter.NewSimpleSplitter(s.Storer)
	fr, err := file.SplitWriteAll(ctx, sp, reader, int64(fileSize), toEncrypt)
	if err != nil {
		s.Logger.Debugf("file upload: file store, file %q: %v", fileName, err)
		s.Logger.Errorf("file upload: file store, file %q", fileName)
		jsonhttp.InternalServerError(w, "could not store file data")
		return
	}

	// If filename is still empty, use the file hash as the filename
	if fileName == "" {
		fileName = fr.String()
	}

	// then store the metadata and get its reference
	m := entry.NewMetadata(fileName)
	m.MimeType = contentType
	metadataBytes, err := json.Marshal(m)
	if err != nil {
		s.Logger.Debugf("file upload: metadata marshal, file %q: %v", fileName, err)
		s.Logger.Errorf("file upload: metadata marshal, file %q", fileName)
		jsonhttp.InternalServerError(w, "metadata marshal error")
		return
	}
	sp = splitter.NewSimpleSplitter(s.Storer)
	mr, err := file.SplitWriteAll(ctx, sp, bytes.NewReader(metadataBytes), int64(len(metadataBytes)), toEncrypt)
	if err != nil {
		s.Logger.Debugf("file upload: metadata store, file %q: %v", fileName, err)
		s.Logger.Errorf("file upload: metadata store, file %q", fileName)
		jsonhttp.InternalServerError(w, "could not store metadata")
		return
	}

	// now join both references (mr,fr) to create an entry and store it.
	entrie := entry.New(fr, mr)
	fileEntryBytes, err := entrie.MarshalBinary()
	if err != nil {
		s.Logger.Debugf("file upload: entry marshal, file %q: %v", fileName, err)
		s.Logger.Errorf("file upload: entry marshal, file %q", fileName)
		jsonhttp.InternalServerError(w, "entry marshal error")
		return
	}
	sp = splitter.NewSimpleSplitter(s.Storer)
	reference, err := file.SplitWriteAll(ctx, sp, bytes.NewReader(fileEntryBytes), int64(len(fileEntryBytes)), toEncrypt)
	if err != nil {
		s.Logger.Debugf("file upload: entry store, file %q: %v", fileName, err)
		s.Logger.Errorf("file upload: entry store, file %q", fileName)
		jsonhttp.InternalServerError(w, "could not store entry")
		return
	}
	w.Header().Set("ETag", fmt.Sprintf("%q", reference.String()))
	jsonhttp.OK(w, fileUploadResponse{
		Reference: reference,
	})
}

// fileUploadInfo contains the data for a file to be uploaded
type fileUploadInfo struct {
	name        string // file name
	size        int64  // file size
	contentType string
	toEncrypt   bool
	reader      io.Reader
}

// storeFile uploads the given file and returns its reference
// this function was extracted from `fileUploadHandler` and should eventually replace its current code
func storeFile(ctx context.Context, fileInfo *fileUploadInfo, s storage.Storer) (swarm.Address, error) {
	// first store the file and get its reference
	sp := splitter.NewSimpleSplitter(s)
	fr, err := file.SplitWriteAll(ctx, sp, fileInfo.reader, fileInfo.size, fileInfo.toEncrypt)
	if err != nil {
		return swarm.ZeroAddress, fmt.Errorf("split file error: %v", err)
	}

	// if filename is still empty, use the file hash as the filename
	if fileInfo.name == "" {
		fileInfo.name = fr.String()
	}

	// then store the metadata and get its reference
	m := entry.NewMetadata(fileInfo.name)
	m.MimeType = fileInfo.contentType
	metadataBytes, err := json.Marshal(m)
	if err != nil {
		return swarm.ZeroAddress, fmt.Errorf("metadata marshal error: %v", err)
	}

	sp = splitter.NewSimpleSplitter(s)
	mr, err := file.SplitWriteAll(ctx, sp, bytes.NewReader(metadataBytes), int64(len(metadataBytes)), fileInfo.toEncrypt)
	if err != nil {
		return swarm.ZeroAddress, fmt.Errorf("split metadata error: %v", err)
	}

	// now join both references (mr, fr) to create an entry and store it
	e := entry.New(fr, mr)
	fileEntryBytes, err := e.MarshalBinary()
	if err != nil {
		return swarm.ZeroAddress, fmt.Errorf("entry marshal error: %v", err)
	}
	sp = splitter.NewSimpleSplitter(s)
	reference, err := file.SplitWriteAll(ctx, sp, bytes.NewReader(fileEntryBytes), int64(len(fileEntryBytes)), fileInfo.toEncrypt)
	if err != nil {
		return swarm.ZeroAddress, fmt.Errorf("split entry error: %v", err)
	}

	return reference, nil
}

// fileDownloadHandler downloads the file given the entry's reference.
func (s *server) fileDownloadHandler(w http.ResponseWriter, r *http.Request) {
	addr := mux.Vars(r)["addr"]
	address, err := swarm.ParseHexAddress(addr)
	if err != nil {
		s.Logger.Debugf("file download: parse file address %s: %v", addr, err)
		s.Logger.Errorf("file download: parse file address %s", addr)
		jsonhttp.BadRequest(w, "invalid file address")
		return
	}

	toDecrypt := len(address.Bytes()) == (swarm.HashSize + encryption.KeyLength)
	targets := r.URL.Query().Get("targets")

	r = r.WithContext(context.WithValue(r.Context(), targetsContextKey{}, targets))

	// read entry.
	j := joiner.NewSimpleJoiner(s.Storer)
	buf := bytes.NewBuffer(nil)
	_, err = file.JoinReadAll(r.Context(), j, address, buf, toDecrypt)
	if err != nil {
		s.Logger.Debugf("file download: read entry %s: %v", addr, err)
		s.Logger.Errorf("file download: read entry %s", addr)
		jsonhttp.NotFound(w, nil)
		return
	}
	e := &entry.Entry{}
	err = e.UnmarshalBinary(buf.Bytes())
	if err != nil {
		s.Logger.Debugf("file download: unmarshal entry %s: %v", addr, err)
		s.Logger.Errorf("file download: unmarshal entry %s", addr)
		jsonhttp.InternalServerError(w, "error unmarshaling entry")
		return
	}

	// If none match header is set always send the reply as not modified
	// TODO: when SOC comes, we need to revisit this concept
	noneMatchEtag := r.Header.Get("If-None-Match")
	if noneMatchEtag != "" {
		if e.Reference().Equal(address) {
			w.WriteHeader(http.StatusNotModified)
			return
		}
	}

	// Read metadata.
	buf = bytes.NewBuffer(nil)
	_, err = file.JoinReadAll(r.Context(), j, e.Metadata(), buf, toDecrypt)
	if err != nil {
		s.Logger.Debugf("file download: read metadata %s: %v", addr, err)
		s.Logger.Errorf("file download: read metadata %s", addr)
		jsonhttp.NotFound(w, nil)
		return
	}
	metaData := &entry.Metadata{}
	err = json.Unmarshal(buf.Bytes(), metaData)
	if err != nil {
		s.Logger.Debugf("file download: unmarshal metadata %s: %v", addr, err)
		s.Logger.Errorf("file download: unmarshal metadata %s", addr)
		jsonhttp.InternalServerError(w, "error unmarshaling metadata")
		return
	}

	additionalHeaders := http.Header{
		"Content-Disposition": {fmt.Sprintf("inline; filename=\"%s\"", metaData.Filename)},
		"Content-Type":        {metaData.MimeType},
	}

	s.downloadHandler(w, r, e.Reference(), additionalHeaders)
}

// downloadHandler contains common logic for dowloading Swarm file from API
func (s *server) downloadHandler(
	w http.ResponseWriter,
	r *http.Request,
	reference swarm.Address,
	additionalHeaders http.Header,
) {

	targets := r.URL.Query().Get("targets")
	r = r.WithContext(context.WithValue(r.Context(), targetsContextKey{}, targets))
	ctx := r.Context()

	toDecrypt := len(reference.Bytes()) == (swarm.HashSize + encryption.KeyLength)

	j := joiner.NewSimpleJoiner(s.Storer)

	// send the file data back in the response
	dataSize, err := j.Size(ctx, reference)
	if err != nil {
		if errors.Is(err, storage.ErrNotFound) {
			s.Logger.Debugf("api download: not found %s: %v", reference, err)
			s.Logger.Error("api download: not found")
			jsonhttp.NotFound(w, "not found")
			return
		}
		s.Logger.Debugf("api download: invalid root chunk %s: %v", reference, err)
		s.Logger.Error("api download: invalid root chunk")
		jsonhttp.BadRequest(w, "invalid root chunk")
		return
	}

	pr, pw := io.Pipe()
	defer pr.Close()
	go func() {
		ctx := r.Context()
		<-ctx.Done()
		if err := ctx.Err(); err != nil {
			if err := pr.CloseWithError(err); err != nil {
				s.Logger.Debugf("api download: data join close %s: %v", reference, err)
				s.Logger.Errorf("api download: data join close %s", reference)
			}
		}
	}()

	go func() {
		_, err := file.JoinReadAll(r.Context(), j, reference, pw, toDecrypt)
		if err := pw.CloseWithError(err); err != nil {
			s.Logger.Debugf("api download: data join close %s: %v", reference, err)
			s.Logger.Errorf("api download: data join close %s", reference)
		}
	}()

	bpr := bufio.NewReader(pr)

	if b, err := bpr.Peek(defaultBufSize); err != nil && err != io.EOF && len(b) == 0 {
		s.Logger.Debugf("api download: data join %s: %v", reference, err)
		s.Logger.Errorf("api download: data join %s", reference)
		jsonhttp.NotFound(w, nil)
		return
	}

	// include additional headers
	for name, values := range additionalHeaders {
		var v string
		for _, value := range values {
			if v != "" {
				v += "; "
			}
			v += value
		}
		w.Header().Set(name, v)
	}

	w.Header().Set("ETag", fmt.Sprintf("%q", reference))
	w.Header().Set("Content-Length", fmt.Sprintf("%d", dataSize))
	w.Header().Set("Decompressed-Content-Length", fmt.Sprintf("%d", dataSize))
	w.Header().Set(TargetsRecoveryHeader, targets)
	if _, err = io.Copy(w, bpr); err != nil {
		s.Logger.Debugf("api download: data read %s: %v", reference, err)
		s.Logger.Errorf("api download: data read %s", reference)
	}
}<|MERGE_RESOLUTION|>--- conflicted
+++ resolved
@@ -40,12 +40,9 @@
 	EncryptHeader     = "swarm-encrypt"
 )
 
-<<<<<<< HEAD
+type targetsContextKey struct{}
+
 // fileUploadResponse is returned when an HTTP request to upload a file is successful
-=======
-type targetsContextKey struct{}
-
->>>>>>> 137dae3b
 type fileUploadResponse struct {
 	Reference swarm.Address `json:"reference"`
 }
