// Copyright 2020 The Swarm Authors. All rights reserved.
// Use of this source code is governed by a BSD-style
// license that can be found in the LICENSE file.

package api

import (
	"bufio"
	"bytes"
	"encoding/json"
	"errors"
	"fmt"
	"io"
	"io/ioutil"
	"mime"
	"mime/multipart"
	"net/http"
	"os"
	"strconv"
	"strings"

	"github.com/ethersphere/bee/pkg/collection/entry"
	"github.com/ethersphere/bee/pkg/encryption"
	"github.com/ethersphere/bee/pkg/file"
	"github.com/ethersphere/bee/pkg/file/joiner"
	"github.com/ethersphere/bee/pkg/file/splitter"
	"github.com/ethersphere/bee/pkg/jsonhttp"
	"github.com/ethersphere/bee/pkg/storage"
	"github.com/ethersphere/bee/pkg/swarm"
	"github.com/gorilla/mux"
)

const (
	MultiPartFormData = "multipart/form-data"
	EncryptHeader     = "swarm-encrypt"
)

type fileUploadResponse struct {
	Reference swarm.Address `json:"reference"`
}

// fileUploadHandler uploads the file and its metadata supplied as:
// - multipart http message
// - other content types as complete file body
func (s *server) fileUploadHandler(w http.ResponseWriter, r *http.Request) {

	var toEncrypt bool
	encryptStr := r.Header.Get(EncryptHeader)
	if strings.ToLower(encryptStr) == "true" {
		toEncrypt = true
	}

	contentType := r.Header.Get("Content-Type")
	mediaType, params, err := mime.ParseMediaType(contentType)
	if err != nil {
		s.Logger.Debugf("file upload: parse content type header %q: %v", contentType, err)
		s.Logger.Errorf("file upload: parse content type header %q", contentType)
		jsonhttp.BadRequest(w, "invalid content-type header")
		return
	}

	ctx := r.Context()
	var reader io.Reader
	var fileName, contentLength string
	var fileSize uint64

	if mediaType == MultiPartFormData {
		mr := multipart.NewReader(r.Body, params["boundary"])

		// read only the first part, as only one file upload is supported
		part, err := mr.NextPart()
		if err != nil {
			s.Logger.Debugf("file upload: read multipart: %v", err)
			s.Logger.Error("file upload: read multipart")
			jsonhttp.BadRequest(w, "invalid multipart/form-data")
			return
		}

		// try to find filename
		// 1) in part header params
		// 2) as formname
		// 3) file reference hash (after uploading the file)
		if fileName = part.FileName(); fileName == "" {
			fileName = part.FormName()
		}

		// then find out content type
		contentType = part.Header.Get("Content-Type")
		if contentType == "" {
			br := bufio.NewReader(part)
			buf, err := br.Peek(512)
			if err != nil && err != io.EOF {
				s.Logger.Debugf("file upload: read content type, file %q: %v", fileName, err)
				s.Logger.Errorf("file upload: read content type, file %q", fileName)
				jsonhttp.BadRequest(w, "error reading content type")
				return
			}
			contentType = http.DetectContentType(buf)
			reader = br
		} else {
			reader = part
		}
		contentLength = part.Header.Get("Content-Length")
	} else {
		fileName = r.URL.Query().Get("name")
		contentLength = r.Header.Get("Content-Length")
		reader = r.Body
	}

	if contentLength != "" {
		fileSize, err = strconv.ParseUint(contentLength, 10, 64)
		if err != nil {
			s.Logger.Debugf("file upload: content length, file %q: %v", fileName, err)
			s.Logger.Errorf("file upload: content length, file %q", fileName)
			jsonhttp.BadRequest(w, "invalid content length header")
			return
		}
	} else {
		// copy the part to a tmp file to get its size
		tmp, err := ioutil.TempFile("", "bee-multipart")
		if err != nil {
			s.Logger.Debugf("file upload: create temporary file: %v", err)
			s.Logger.Errorf("file upload: create temporary file")
			jsonhttp.InternalServerError(w, nil)
			return
		}
		defer os.Remove(tmp.Name())
		defer tmp.Close()
		n, err := io.Copy(tmp, reader)
		if err != nil {
			s.Logger.Debugf("file upload: write temporary file: %v", err)
			s.Logger.Error("file upload: write temporary file")
			jsonhttp.InternalServerError(w, nil)
			return
		}
		if _, err := tmp.Seek(0, io.SeekStart); err != nil {
			s.Logger.Debugf("file upload: seek to beginning of temporary file: %v", err)
			s.Logger.Error("file upload: seek to beginning of temporary file")
			jsonhttp.InternalServerError(w, nil)
			return
		}
		fileSize = uint64(n)
		reader = tmp
	}

	// first store the file and get its reference
<<<<<<< HEAD
	fr, err := s.splitUpload(ctx, reader, int64(fileSize), toEncrypt)
=======
	sp := splitter.NewSimpleSplitter(s.Storer)
	fr, err := file.SplitWriteAll(ctx, sp, reader, int64(fileSize))
>>>>>>> 1ab01607
	if err != nil {
		s.Logger.Debugf("file upload: file store, file %q: %v", fileName, err)
		s.Logger.Errorf("file upload: file store, file %q", fileName)
		jsonhttp.InternalServerError(w, "could not store file data")
		return
	}

	// If filename is still empty, use the file hash as the filename
	if fileName == "" {
		fileName = fr.String()
	}

	// then store the metadata and get its reference
	m := entry.NewMetadata(fileName)
	m.MimeType = contentType
	metadataBytes, err := json.Marshal(m)
	if err != nil {
		s.Logger.Debugf("file upload: metadata marshal, file %q: %v", fileName, err)
		s.Logger.Errorf("file upload: metadata marshal, file %q", fileName)
		jsonhttp.InternalServerError(w, "metadata marshal error")
		return
	}
<<<<<<< HEAD
	mr, err := s.splitUpload(ctx, bytes.NewReader(metadataBytes), int64(len(metadataBytes)), toEncrypt)
=======
	sp = splitter.NewSimpleSplitter(s.Storer)
	mr, err := file.SplitWriteAll(ctx, sp, bytes.NewReader(metadataBytes), int64(len(metadataBytes)))
>>>>>>> 1ab01607
	if err != nil {
		s.Logger.Debugf("file upload: metadata store, file %q: %v", fileName, err)
		s.Logger.Errorf("file upload: metadata store, file %q", fileName)
		jsonhttp.InternalServerError(w, "could not store metadata")
		return
	}

	// now join both references (mr,fr) to create an entry and store it.
	entrie := entry.New(fr, mr)
	fileEntryBytes, err := entrie.MarshalBinary()
	if err != nil {
		s.Logger.Debugf("file upload: entry marshal, file %q: %v", fileName, err)
		s.Logger.Errorf("file upload: entry marshal, file %q", fileName)
		jsonhttp.InternalServerError(w, "entry marshal error")
		return
	}
<<<<<<< HEAD
	reference, err := s.splitUpload(ctx, bytes.NewReader(fileEntryBytes), int64(len(fileEntryBytes)), toEncrypt)
=======

	sp = splitter.NewSimpleSplitter(s.Storer)
	reference, err := file.SplitWriteAll(ctx, sp, bytes.NewReader(fileEntryBytes), int64(len(fileEntryBytes)))
>>>>>>> 1ab01607
	if err != nil {
		s.Logger.Debugf("file upload: entry store, file %q: %v", fileName, err)
		s.Logger.Errorf("file upload: entry store, file %q", fileName)
		jsonhttp.InternalServerError(w, "could not store entry")
		return
	}
	w.Header().Set("ETag", fmt.Sprintf("%q", reference.String()))
	jsonhttp.OK(w, fileUploadResponse{
		Reference: reference,
	})
}

// fileDownloadHandler downloads the file given the entry's reference.
func (s *server) fileDownloadHandler(w http.ResponseWriter, r *http.Request) {
	addr := mux.Vars(r)["addr"]
	address, err := swarm.ParseHexAddress(addr)
	if err != nil {
		s.Logger.Debugf("file download: parse file address %s: %v", addr, err)
		s.Logger.Errorf("file download: parse file address %s", addr)
		jsonhttp.BadRequest(w, "invalid file address")
		return
	}

	var toDecrypt bool
	if len(address.Bytes()) == (swarm.HashSize + encryption.KeyLength) {
		toDecrypt = true
	}

	// read entry.
	j := joiner.NewSimpleJoiner(s.Storer)
	buf := bytes.NewBuffer(nil)
	_, err = file.JoinReadAll(j, address, buf, toDecrypt)
	if err != nil {
		s.Logger.Debugf("file download: read entry %s: %v", addr, err)
		s.Logger.Errorf("file download: read entry %s", addr)
		jsonhttp.InternalServerError(w, "error reading entry")
		return
	}
	e := &entry.Entry{}
	err = e.UnmarshalBinary(buf.Bytes())
	if err != nil {
		s.Logger.Debugf("file download: unmarshal entry %s: %v", addr, err)
		s.Logger.Errorf("file download: unmarshal entry %s", addr)
		jsonhttp.InternalServerError(w, "error unmarshaling entry")
		return
	}

	// If none match header is set always send the reply as not modified
	// TODO: when SOC comes, we need to revisit this concept
	noneMatchEtag := r.Header.Get("If-None-Match")
	if noneMatchEtag != "" {
		if e.Reference().Equal(address) {
			w.WriteHeader(http.StatusNotModified)
			return
		}
	}

	// Read metadata.
	buf = bytes.NewBuffer(nil)
	_, err = file.JoinReadAll(j, e.Metadata(), buf, toDecrypt)
	if err != nil {
		s.Logger.Debugf("file download: read metadata %s: %v", addr, err)
		s.Logger.Errorf("file download: read metadata %s", addr)
		jsonhttp.InternalServerError(w, "error reading metadata")
		return
	}
	metaData := &entry.Metadata{}
	err = json.Unmarshal(buf.Bytes(), metaData)
	if err != nil {
		s.Logger.Debugf("file download: unmarshal metadata %s: %v", addr, err)
		s.Logger.Errorf("file download: unmarshal metadata %s", addr)
		jsonhttp.InternalServerError(w, "error unmarshaling metadata")
		return
	}

	// send the file data back in the response
	dataSize, err := j.Size(r.Context(), e.Reference())
	if err != nil {
		if errors.Is(err, storage.ErrNotFound) {
			s.Logger.Debugf("file download: not found %s: %v", e.Reference(), err)
			s.Logger.Errorf("file download: not found %s", addr)
			jsonhttp.NotFound(w, "not found")
			return
		}
		s.Logger.Debugf("file download: invalid root chunk %s: %v", e.Reference(), err)
		s.Logger.Errorf("file download: invalid root chunk %s", addr)
		jsonhttp.BadRequest(w, "invalid root chunk")
		return
	}

	outBuffer := bytes.NewBuffer(nil)
	c, err := file.JoinReadAll(j, e.Reference(), outBuffer, toDecrypt)
	if err != nil && c == 0 {
		s.Logger.Debugf("file download: data join %s: %v", addr, err)
		s.Logger.Errorf("file download: data join %s", addr)
		jsonhttp.InternalServerError(w, "error reading data")
		return
	}
	w.Header().Set("ETag", fmt.Sprintf("%q", e.Reference()))
	w.Header().Set("Content-Disposition", fmt.Sprintf("inline; filename=\"%s\"", metaData.Filename))
	w.Header().Set("Content-Type", metaData.MimeType)
	w.Header().Set("Content-Length", fmt.Sprintf("%d", dataSize))
	if _, err = io.Copy(w, outBuffer); err != nil {
		s.Logger.Debugf("file download: data read %s: %v", addr, err)
		s.Logger.Errorf("file download: data read %s", addr)
	}
}<|MERGE_RESOLUTION|>--- conflicted
+++ resolved
@@ -144,12 +144,7 @@
 	}
 
 	// first store the file and get its reference
-<<<<<<< HEAD
 	fr, err := s.splitUpload(ctx, reader, int64(fileSize), toEncrypt)
-=======
-	sp := splitter.NewSimpleSplitter(s.Storer)
-	fr, err := file.SplitWriteAll(ctx, sp, reader, int64(fileSize))
->>>>>>> 1ab01607
 	if err != nil {
 		s.Logger.Debugf("file upload: file store, file %q: %v", fileName, err)
 		s.Logger.Errorf("file upload: file store, file %q", fileName)
@@ -172,12 +167,7 @@
 		jsonhttp.InternalServerError(w, "metadata marshal error")
 		return
 	}
-<<<<<<< HEAD
 	mr, err := s.splitUpload(ctx, bytes.NewReader(metadataBytes), int64(len(metadataBytes)), toEncrypt)
-=======
-	sp = splitter.NewSimpleSplitter(s.Storer)
-	mr, err := file.SplitWriteAll(ctx, sp, bytes.NewReader(metadataBytes), int64(len(metadataBytes)))
->>>>>>> 1ab01607
 	if err != nil {
 		s.Logger.Debugf("file upload: metadata store, file %q: %v", fileName, err)
 		s.Logger.Errorf("file upload: metadata store, file %q", fileName)
@@ -194,13 +184,7 @@
 		jsonhttp.InternalServerError(w, "entry marshal error")
 		return
 	}
-<<<<<<< HEAD
 	reference, err := s.splitUpload(ctx, bytes.NewReader(fileEntryBytes), int64(len(fileEntryBytes)), toEncrypt)
-=======
-
-	sp = splitter.NewSimpleSplitter(s.Storer)
-	reference, err := file.SplitWriteAll(ctx, sp, bytes.NewReader(fileEntryBytes), int64(len(fileEntryBytes)))
->>>>>>> 1ab01607
 	if err != nil {
 		s.Logger.Debugf("file upload: entry store, file %q: %v", fileName, err)
 		s.Logger.Errorf("file upload: entry store, file %q", fileName)
