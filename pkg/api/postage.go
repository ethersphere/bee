// Copyright 2021 The Swarm Authors. All rights reserved.
// Use of this source code is governed by a BSD-style
// license that can be found in the LICENSE file.

package api

import (
	"encoding/hex"
	"encoding/json"
	"errors"
	"fmt"
	"math"
	"math/big"
	"net/http"
	"strconv"
	"strings"

	"github.com/ethersphere/bee/pkg/bigint"
	"github.com/ethersphere/bee/pkg/jsonhttp"
	"github.com/ethersphere/bee/pkg/postage"
	"github.com/ethersphere/bee/pkg/postage/postagecontract"
	"github.com/ethersphere/bee/pkg/sctx"
	"github.com/ethersphere/bee/pkg/storage"
	"github.com/ethersphere/bee/pkg/tracing"
	"github.com/gorilla/mux"
)

func (s *Service) postageAccessHandler(h http.Handler) http.Handler {
	return http.HandlerFunc(func(w http.ResponseWriter, r *http.Request) {
		if !s.postageSem.TryAcquire(1) {
			s.logger.Debug("postage access: simultaneous on-chain operations not supported")
			s.logger.Error(nil, "postage access: simultaneous on-chain operations not supported")
			jsonhttp.TooManyRequests(w, "simultaneous on-chain operations not supported")
			return
		}
		defer s.postageSem.Release(1)

		h.ServeHTTP(w, r)
	})
}

func (s *Service) postageSyncStatusCheckHandler(h http.Handler) http.Handler {
	return http.HandlerFunc(func(w http.ResponseWriter, r *http.Request) {
		done, err := s.syncStatus()
		if err != nil {
			s.logger.Debug("postage access: syncing failed", "error", err)
			s.logger.Error(nil, "postage access: syncing failed")
			jsonhttp.ServiceUnavailable(w, "postage: syncing failed")
			return
		}
		if !done {
			s.logger.Debug("postage access: syncing in progress")
			s.logger.Error(nil, "postage access: syncing in progress")
			jsonhttp.ServiceUnavailable(w, "syncing in progress")
			return
		}

		h.ServeHTTP(w, r)
	})
}

// hexByte takes care that a byte slice gets correctly
// marshaled by the json serializer.
type hexByte []byte

func (b hexByte) MarshalJSON() ([]byte, error) {
	return json.Marshal(hex.EncodeToString(b))
}

type postageCreateResponse struct {
	BatchID hexByte `json:"batchID"`
}

func (s *Service) postageCreateHandler(w http.ResponseWriter, r *http.Request) {
	depthStr := mux.Vars(r)["depth"]

	amount, ok := big.NewInt(0).SetString(mux.Vars(r)["amount"], 10)
	if !ok {
		s.logger.Error(nil, "create batch: invalid amount")
		jsonhttp.BadRequest(w, "invalid postage amount")
		return

	}

	depth, err := strconv.ParseUint(depthStr, 10, 8)
	if err != nil {
		s.logger.Debug("create batch: parse depth string failed", "string", depthStr, "error", err)
		s.logger.Error(nil, "create batch: parse depth string failed")
		jsonhttp.BadRequest(w, "invalid depth")
		return
	}

	label := r.URL.Query().Get("label")

	ctx := r.Context()
	if price, ok := r.Header[gasPriceHeader]; ok {
		p, ok := big.NewInt(0).SetString(price[0], 10)
		if !ok {
			s.logger.Error(nil, "create batch: bad gas price")
			jsonhttp.BadRequest(w, errBadGasPrice)
			return
		}
		ctx = sctx.SetGasPrice(ctx, p)
	}

	var immutable bool
	if val, ok := r.Header[immutableHeader]; ok {
		immutable, _ = strconv.ParseBool(val[0])
	}

	batchID, err := s.postageContract.CreateBatch(ctx, amount, uint8(depth), immutable, label)
	if err != nil {
		if errors.Is(err, postagecontract.ErrChainDisabled) {
			s.logger.Debug("create batch: no chain backend", "error", err)
			s.logger.Error(nil, "create batch: no chain backend")
			jsonhttp.MethodNotAllowed(w, "no chain backend")
			return
		}
		if errors.Is(err, postagecontract.ErrInsufficientFunds) {
			s.logger.Debug("create batch: out of funds", "error", err)
			s.logger.Error(nil, "create batch: out of funds")
			jsonhttp.BadRequest(w, "out of funds")
			return
		}
		if errors.Is(err, postagecontract.ErrInvalidDepth) {
			s.logger.Debug("create batch: invalid depth", "error", err)
			s.logger.Error(nil, "create batch: invalid depth")
			jsonhttp.BadRequest(w, "invalid depth")
			return
		}
		s.logger.Debug("create batch: create failed", "error", err)
		s.logger.Error(nil, "create batch: create failed")
		jsonhttp.InternalServerError(w, "cannot create batch")
		return
	}

	jsonhttp.Created(w, &postageCreateResponse{
		BatchID: batchID,
	})
}

type postageStampResponse struct {
	BatchID       hexByte        `json:"batchID"`
	Utilization   uint32         `json:"utilization"`
	Usable        bool           `json:"usable"`
	Label         string         `json:"label"`
	Depth         uint8          `json:"depth"`
	Amount        *bigint.BigInt `json:"amount"`
	BucketDepth   uint8          `json:"bucketDepth"`
	BlockNumber   uint64         `json:"blockNumber"`
	ImmutableFlag bool           `json:"immutableFlag"`
	Exists        bool           `json:"exists"`
	BatchTTL      int64          `json:"batchTTL"`
	Expired       bool           `json:"expired"`
}

type postageStampsResponse struct {
	Stamps []postageStampResponse `json:"stamps"`
}

type postageBatchResponse struct {
	BatchID       hexByte        `json:"batchID"`
	Value         *bigint.BigInt `json:"value"`
	Start         uint64         `json:"start"`
	Owner         hexByte        `json:"owner"`
	Depth         uint8          `json:"depth"`
	BucketDepth   uint8          `json:"bucketDepth"`
	Immutable     bool           `json:"immutable"`
	StorageRadius uint8          `json:"storageRadius"`
	BatchTTL      int64          `json:"batchTTL"`
}

type postageStampBucketsResponse struct {
	Depth            uint8        `json:"depth"`
	BucketDepth      uint8        `json:"bucketDepth"`
	BucketUpperBound uint32       `json:"bucketUpperBound"`
	Buckets          []bucketData `json:"buckets"`
}

type bucketData struct {
	BucketID   uint32 `json:"bucketID"`
	Collisions uint32 `json:"collisions"`
}

func (s *Service) postageGetStampsHandler(w http.ResponseWriter, r *http.Request) {
	isAll := strings.ToLower(r.URL.Query().Get("all")) == "true"
	resp := postageStampsResponse{}
	resp.Stamps = make([]postageStampResponse, 0, len(s.post.StampIssuers()))
	for _, v := range s.post.StampIssuers() {
		exists, err := s.batchStore.Exists(v.ID())
		if err != nil {
			s.logger.Debug("get stamp issuer: check batch failed", "batch_id", hex.EncodeToString(v.ID()), "error", err)
			s.logger.Error(nil, "get stamp issuer: check batch failed")
			jsonhttp.InternalServerError(w, "unable to check batch")
			return
		}

		batchTTL, err := s.estimateBatchTTLFromID(v.ID())
		if err != nil {
			s.logger.Debug("get stamp issuer: estimate batch expiration failed", "batch_id", hex.EncodeToString(v.ID()), "error", err)
			s.logger.Error(nil, "get stamp issuer: estimate batch expiration failed")
			jsonhttp.InternalServerError(w, "unable to estimate batch expiration")
			return
		}
		if isAll || exists {
			resp.Stamps = append(resp.Stamps, postageStampResponse{
				BatchID:       v.ID(),
				Utilization:   v.Utilization(),
				Usable:        exists && s.post.IssuerUsable(v),
				Label:         v.Label(),
				Depth:         v.Depth(),
				Amount:        bigint.Wrap(v.Amount()),
				BucketDepth:   v.BucketDepth(),
				BlockNumber:   v.BlockNumber(),
				ImmutableFlag: v.ImmutableFlag(),
				Exists:        exists,
				BatchTTL:      batchTTL,
				Expired:       v.Expired(),
			})
		}
	}

	jsonhttp.OK(w, resp)
}

func (s *Service) postageGetAllStampsHandler(w http.ResponseWriter, _ *http.Request) {
	batches := make([]postageBatchResponse, 0)
	err := s.batchStore.Iterate(func(b *postage.Batch) (bool, error) {
		batchTTL, err := s.estimateBatchTTL(b)
		if err != nil {
			return false, fmt.Errorf("estimate batch ttl: %w", err)
		}

		batches = append(batches, postageBatchResponse{
			BatchID:       b.ID,
			Value:         bigint.Wrap(b.Value),
			Start:         b.Start,
			Owner:         b.Owner,
			Depth:         b.Depth,
			BucketDepth:   b.BucketDepth,
			Immutable:     b.Immutable,
			StorageRadius: b.StorageRadius,
			BatchTTL:      batchTTL,
		})
		return false, nil
	})
	if err != nil {
		s.logger.Debug("iterate batches: iteration failed", "error", err)
		s.logger.Error(nil, "iterate batches: iteration failed")
		jsonhttp.InternalServerError(w, "unable to iterate all batches")
		return
	}

	batchesRes := struct {
		Batches []postageBatchResponse `json:"batches"`
	}{
		Batches: batches,
	}

	jsonhttp.OK(w, batchesRes)
}

func (s *Service) postageGetStampBucketsHandler(w http.ResponseWriter, r *http.Request) {
	idStr := mux.Vars(r)["id"]
	if len(idStr) != 64 {
		s.logger.Error(nil, "get stamp issuer: invalid batch id string length", "string", idStr, "length", len(idStr))
		jsonhttp.BadRequest(w, "invalid batchID")
		return
	}
	id, err := hex.DecodeString(idStr)
	if err != nil {
		s.logger.Debug("get stamp issuer: decode batch id string failed", "string", idStr, "error", err)
		s.logger.Error(nil, "get stamp issuer: decode batch id string failed")
		jsonhttp.BadRequest(w, "invalid batchID")
		return
	}

	issuer, err := s.post.GetStampIssuer(id)
	if err != nil {
		s.logger.Debug("get stamp issuer: get issuer failed", "batch_id", hex.EncodeToString(id), "error", err)
		s.logger.Error(nil, "get stamp issuer: get issuer failed")
		jsonhttp.BadRequest(w, "cannot get batch")
		return
	}

	b := issuer.Buckets()
	resp := postageStampBucketsResponse{
		Depth:            issuer.Depth(),
		BucketDepth:      issuer.BucketDepth(),
		BucketUpperBound: issuer.BucketUpperBound(),
		Buckets:          make([]bucketData, len(b)),
	}

	for i, v := range b {
		resp.Buckets[i] = bucketData{BucketID: uint32(i), Collisions: v}
	}

	jsonhttp.OK(w, resp)
}

func (s *Service) postageGetStampHandler(w http.ResponseWriter, r *http.Request) {
	idStr := mux.Vars(r)["id"]
	if len(idStr) != 64 {
		s.logger.Error(nil, "get stamp issuer: invalid batch id string length", "string", idStr, "length", len(idStr))
		jsonhttp.BadRequest(w, "invalid batchID")
		return
	}
	id, err := hex.DecodeString(idStr)
	if err != nil {
		s.logger.Debug("get stamp issuer: decode batch id string failed", "string", idStr, "error", err)
		s.logger.Error(nil, "get stamp issuer: decode batch id string failed")
		jsonhttp.BadRequest(w, "invalid batchID")
		return
	}

	issuer, err := s.post.GetStampIssuer(id)
	if err != nil {
		s.logger.Debug("get stamp issuer: get issuer failed", "batch_id", hex.EncodeToString(id), "error", err)
		s.logger.Error(nil, "get stamp issuer: get issuer failed")
		jsonhttp.BadRequest(w, "cannot get batch")
		return
	}

	exists, err := s.batchStore.Exists(id)
	if err != nil {
		s.logger.Debug("get stamp issuer: exist check failed", "batch_id", hex.EncodeToString(id), "error", err)
		s.logger.Error(nil, "get stamp issuer: exist check failed")
		jsonhttp.InternalServerError(w, "unable to check batch")
		return
	}
	batchTTL, err := s.estimateBatchTTLFromID(id)
	if err != nil {
		s.logger.Debug("get stamp issuer: estimate batch expiration failed", "batch_id", hex.EncodeToString(id), "error", err)
		s.logger.Error(nil, "get stamp issuer: estimate batch expiration failed")
		jsonhttp.InternalServerError(w, "unable to estimate batch expiration")
		return
	}

	resp := postageStampResponse{
		BatchID:  id,
		Exists:   exists,
		BatchTTL: batchTTL,
	}

	if issuer != nil {
		resp.Utilization = issuer.Utilization()
		resp.Usable = exists && s.post.IssuerUsable(issuer)
		resp.Label = issuer.Label()
		resp.Depth = issuer.Depth()
		resp.Amount = bigint.Wrap(issuer.Amount())
		resp.BucketDepth = issuer.BucketDepth()
		resp.BlockNumber = issuer.BlockNumber()
		resp.ImmutableFlag = issuer.ImmutableFlag()
		resp.Expired = issuer.Expired()
	}

	jsonhttp.OK(w, &resp)
}

type reserveStateResponse struct {
	Radius        uint8 `json:"radius"`
	StorageRadius uint8 `json:"storageRadius"`
	Commitment    int64 `json:"commitment"`
}

type chainStateResponse struct {
	ChainTip     uint64         `json:"chainTip"`     // ChainTip (block height).
	Block        uint64         `json:"block"`        // The block number of the last postage event.
	TotalAmount  *bigint.BigInt `json:"totalAmount"`  // Cumulative amount paid per stamp.
	CurrentPrice *bigint.BigInt `json:"currentPrice"` // Bzz/chunk/block normalised price.
}

func (s *Service) reserveStateHandler(w http.ResponseWriter, _ *http.Request) {
	state := s.batchStore.GetReserveState()

	commitment := int64(0)
	if err := s.batchStore.Iterate(func(b *postage.Batch) (bool, error) {
		commitment += int64(math.Pow(2.0, float64(b.Depth)))
		return false, nil
	}); err != nil {
		s.logger.Debug("reserve state: batch store iteration failed", "error", err)
		s.logger.Error(nil, "reserve state: batch store iteration failed")

		jsonhttp.InternalServerError(w, "unable to iterate all batches")
		return
	}

	jsonhttp.OK(w, reserveStateResponse{
		Radius:        state.Radius,
		StorageRadius: state.StorageRadius,
		Commitment:    commitment,
	})
}

// chainStateHandler returns the current chain state.
func (s *Service) chainStateHandler(w http.ResponseWriter, r *http.Request) {
	logger := tracing.NewLoggerWithTraceID(r.Context(), s.logger)
	state := s.batchStore.GetChainState()
	chainTip, err := s.chainBackend.BlockNumber(r.Context())
	if err != nil {
		logger.Debug("chainstate: get block number failed", "error", err)
		logger.Error(nil, "chainstate: get block number failed")
		jsonhttp.InternalServerError(w, "chainstate: block number unavailable")
		return
	}
	jsonhttp.OK(w, chainStateResponse{
		ChainTip:     chainTip,
		Block:        state.Block,
		TotalAmount:  bigint.Wrap(state.TotalAmount),
		CurrentPrice: bigint.Wrap(state.CurrentPrice),
	})
}

// estimateBatchTTL estimates the time remaining until the batch expires.
// The -1 signals that the batch never expires.
func (s *Service) estimateBatchTTLFromID(id []byte) (int64, error) {
	batch, err := s.batchStore.Get(id)
	switch {
	case errors.Is(err, storage.ErrNotFound):
		return -1, nil
	case err != nil:
		return 0, err
	}

	return s.estimateBatchTTL(batch)
}

// estimateBatchTTL estimates the time remaining until the batch expires.
// The -1 signals that the batch never expires.
func (s *Service) estimateBatchTTL(batch *postage.Batch) (int64, error) {
	state := s.batchStore.GetChainState()
	if len(state.CurrentPrice.Bits()) == 0 {
		return -1, nil
	}

	var (
		normalizedBalance = batch.Value
		cumulativePayout  = state.TotalAmount
		pricePerBlock     = state.CurrentPrice
	)
	ttl := new(big.Int).Sub(normalizedBalance, cumulativePayout)
	ttl = ttl.Mul(ttl, s.blockTime)
	ttl = ttl.Div(ttl, pricePerBlock)

	return ttl.Int64(), nil
}

func (s *Service) postageTopUpHandler(w http.ResponseWriter, r *http.Request) {
	idStr := mux.Vars(r)["id"]
	if len(idStr) != 64 {
		s.logger.Error(nil, "topup batch: invalid batch id string length", "string", idStr, "length", len(idStr))
		jsonhttp.BadRequest(w, "invalid batchID")
		return
	}
	id, err := hex.DecodeString(idStr)
	if err != nil {
		s.logger.Debug("topup batch: decode batch id string failed", "string", idStr, "error", err)
		s.logger.Error(nil, "topup batch: decode batch id string failed")
		jsonhttp.BadRequest(w, "invalid batchID")
		return
	}

	amountStr := mux.Vars(r)["amount"]
	amount, ok := big.NewInt(0).SetString(amountStr, 10)
	if !ok {
		s.logger.Error(nil, "topup batch: parese amount string failed", "string", amountStr)
		jsonhttp.BadRequest(w, "invalid postage amount")
		return
	}

	ctx := r.Context()
	if price, ok := r.Header[gasPriceHeader]; ok {
		p, ok := big.NewInt(0).SetString(price[0], 10)
		if !ok {
			s.logger.Error(nil, "topup batch: bad gas price")
			jsonhttp.BadRequest(w, errBadGasPrice)
			return
		}
		ctx = sctx.SetGasPrice(ctx, p)
	}

	err = s.postageContract.TopUpBatch(ctx, id, amount)
	if err != nil {
		if errors.Is(err, postagecontract.ErrInsufficientFunds) {
			s.logger.Debug("topup batch: out of funds", "batch_id", hex.EncodeToString(id), "amount", amount, "error", err)
			s.logger.Error(nil, "topup batch: out of funds")
			jsonhttp.PaymentRequired(w, "out of funds")
			return
		}
<<<<<<< HEAD
		if errors.As(err, &errNotImplemented) {
			s.logger.Debug("topup batch: not implemented", "error", err)
			s.logger.Error(nil, "topup batch: not implemented")
			jsonhttp.NotImplemented(w, "not implemented")
			return
		}
		s.logger.Debug("topup batch: topup failed", "batch_id", fmt.Sprintf("%x", id), "amount", amount, "error", err)
=======
		s.logger.Debug("topup batch: topup failed", "batch_id", hex.EncodeToString(id), "amount", amount, "error", err)
>>>>>>> 4f4c32d4
		s.logger.Error(nil, "topup batch: topup failed")
		jsonhttp.InternalServerError(w, "cannot topup batch")
		return
	}

	jsonhttp.Accepted(w, &postageCreateResponse{
		BatchID: id,
	})
}

func (s *Service) postageDiluteHandler(w http.ResponseWriter, r *http.Request) {
	idStr := mux.Vars(r)["id"]
	if len(idStr) != 64 {
		s.logger.Error(nil, "dilute batch: invalid batch id string length", "string", idStr, "length", len(idStr))
		jsonhttp.BadRequest(w, "invalid batchID")
		return
	}
	id, err := hex.DecodeString(idStr)
	if err != nil {
		s.logger.Debug("dilute batch: decode batch id string failed", "string", idStr, "error", err)
		s.logger.Error(nil, "dilute batch: decode batch id string failed")
		jsonhttp.BadRequest(w, "invalid batchID")
		return
	}

	depthStr := mux.Vars(r)["depth"]
	depth, err := strconv.ParseUint(depthStr, 10, 8)
	if err != nil {
		s.logger.Debug("dilute batch: parse depth string failed", "string", depthStr, "error", err)
		s.logger.Error(nil, "dilute batch: parse depth string failed")
		jsonhttp.BadRequest(w, "invalid depth")
		return
	}

	ctx := r.Context()
	if price, ok := r.Header[gasPriceHeader]; ok {
		p, ok := big.NewInt(0).SetString(price[0], 10)
		if !ok {
			s.logger.Error(nil, "dilute batch: bad gas price")
			jsonhttp.BadRequest(w, errBadGasPrice)
			return
		}
		ctx = sctx.SetGasPrice(ctx, p)
	}

	err = s.postageContract.DiluteBatch(ctx, id, uint8(depth))
	if err != nil {
		if errors.Is(err, postagecontract.ErrInvalidDepth) {
			s.logger.Debug("dilute batch: invalid depth", "error", err)
			s.logger.Error(nil, "dilute batch: invalid depth")
			jsonhttp.BadRequest(w, "invalid depth")
			return
		}
<<<<<<< HEAD
		if errors.As(err, &errNotImplemented) {
			s.logger.Debug("dilute batch: not implemented", "error", err)
			s.logger.Error(nil, "dilute batch: not implemented")
			jsonhttp.NotImplemented(w, "not implemented")
			return
		}
		s.logger.Debug("dilute batch: dilute failed", "batch_id", fmt.Sprintf("%x", id), "depth", depth, "error", err)
=======
		s.logger.Debug("dilute batch: dilute failed", "batch_id", hex.EncodeToString(id), "depth", depth, "error", err)
>>>>>>> 4f4c32d4
		s.logger.Error(nil, "dilute batch: dilute failed")
		jsonhttp.InternalServerError(w, "cannot dilute batch")
		return
	}

	jsonhttp.Accepted(w, &postageCreateResponse{
		BatchID: id,
	})
}<|MERGE_RESOLUTION|>--- conflicted
+++ resolved
@@ -487,17 +487,13 @@
 			jsonhttp.PaymentRequired(w, "out of funds")
 			return
 		}
-<<<<<<< HEAD
 		if errors.As(err, &errNotImplemented) {
 			s.logger.Debug("topup batch: not implemented", "error", err)
 			s.logger.Error(nil, "topup batch: not implemented")
 			jsonhttp.NotImplemented(w, "not implemented")
 			return
 		}
-		s.logger.Debug("topup batch: topup failed", "batch_id", fmt.Sprintf("%x", id), "amount", amount, "error", err)
-=======
 		s.logger.Debug("topup batch: topup failed", "batch_id", hex.EncodeToString(id), "amount", amount, "error", err)
->>>>>>> 4f4c32d4
 		s.logger.Error(nil, "topup batch: topup failed")
 		jsonhttp.InternalServerError(w, "cannot topup batch")
 		return
@@ -551,17 +547,13 @@
 			jsonhttp.BadRequest(w, "invalid depth")
 			return
 		}
-<<<<<<< HEAD
 		if errors.As(err, &errNotImplemented) {
 			s.logger.Debug("dilute batch: not implemented", "error", err)
 			s.logger.Error(nil, "dilute batch: not implemented")
 			jsonhttp.NotImplemented(w, "not implemented")
 			return
 		}
-		s.logger.Debug("dilute batch: dilute failed", "batch_id", fmt.Sprintf("%x", id), "depth", depth, "error", err)
-=======
 		s.logger.Debug("dilute batch: dilute failed", "batch_id", hex.EncodeToString(id), "depth", depth, "error", err)
->>>>>>> 4f4c32d4
 		s.logger.Error(nil, "dilute batch: dilute failed")
 		jsonhttp.InternalServerError(w, "cannot dilute batch")
 		return
