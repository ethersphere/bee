// Copyright 2020 The Swarm Authors. All rights reserved.
// Use of this source code is governed by a BSD-style
// license that can be found in the LICENSE file.

package api

import (
	"archive/tar"
	"bytes"
	"context"
	"encoding/json"
	"errors"
	"fmt"
	"io"
	"mime"
	"net/http"
	"path/filepath"
	"strings"

	"github.com/ethersphere/bee/pkg/collection/entry"
	"github.com/ethersphere/bee/pkg/file"
	"github.com/ethersphere/bee/pkg/file/splitter"
	"github.com/ethersphere/bee/pkg/jsonhttp"
	"github.com/ethersphere/bee/pkg/logging"
	"github.com/ethersphere/bee/pkg/manifest/jsonmanifest"
	"github.com/ethersphere/bee/pkg/sctx"
	"github.com/ethersphere/bee/pkg/storage"
	"github.com/ethersphere/bee/pkg/swarm"
)

const (
	contentTypeHeader = "Content-Type"
	contentTypeTar    = "application/x-tar"
)

type toEncryptContextKey struct{}

// dirUploadHandler uploads a directory supplied as a tar in an HTTP request
func (s *server) dirUploadHandler(w http.ResponseWriter, r *http.Request) {
	ctx, err := validateRequest(r)
	if err != nil {
		s.Logger.Errorf("dir upload, validate request")
		s.Logger.Debugf("dir upload, validate request err: %v", err)
		jsonhttp.BadRequest(w, "could not validate request")
		return
	}

<<<<<<< HEAD
	tag, created, err := s.getOrCreateTag(r.Header.Get(TagHeaderUid))
	if err != nil {
		s.Logger.Debugf("dir upload: get or create tag: %v", err)
		s.Logger.Error("dir upload: get or create tag")
		jsonhttp.InternalServerError(w, "cannot get or create tag")
		return
	}

	// Add the tag to the context
	ctx = sctx.SetTag(ctx, tag)

	reference, err := storeDir(ctx, r.Body, s.Storer, s.Logger)
=======
	reference, err := storeDir(ctx, r.Body, s.Storer, requestModePut(r), s.Logger)
>>>>>>> edb0068e
	if err != nil {
		s.Logger.Debugf("dir upload, store dir err: %v", err)
		s.Logger.Errorf("dir upload, store dir")
		jsonhttp.InternalServerError(w, "could not store dir")
		return
	}
	if created {
		tag.DoneSplit(reference)
	}
	jsonhttp.OK(w, fileUploadResponse{
		Reference: reference,
	})
}

// validateRequest validates an HTTP request for a directory to be uploaded
// it returns a context based on the given request
func validateRequest(r *http.Request) (context.Context, error) {
	ctx := r.Context()
	if r.Body == http.NoBody {
		return nil, errors.New("request has no body")
	}
	contentType := r.Header.Get(contentTypeHeader)
	mediaType, _, err := mime.ParseMediaType(contentType)
	if err != nil {
		return nil, err
	}
	if mediaType != contentTypeTar {
		return nil, errors.New("content-type not set to tar")
	}
	toEncrypt := strings.ToLower(r.Header.Get(EncryptHeader)) == "true"
	return context.WithValue(ctx, toEncryptContextKey{}, toEncrypt), nil
}

// storeDir stores all files recursively contained in the directory given as a tar
// it returns the hash for the uploaded manifest corresponding to the uploaded dir
func storeDir(ctx context.Context, reader io.ReadCloser, s storage.Storer, mode storage.ModePut, logger logging.Logger) (swarm.Address, error) {
	dirManifest := jsonmanifest.NewManifest()

	// set up HTTP body reader
	tarReader := tar.NewReader(reader)
	defer reader.Close()

	// iterate through the files in the supplied tar
	for {
		fileHeader, err := tarReader.Next()
		if err == io.EOF {
			break
		} else if err != nil {
			return swarm.ZeroAddress, fmt.Errorf("read tar stream: %w", err)
		}

		filePath := fileHeader.Name

		// only store regular files
		if !fileHeader.FileInfo().Mode().IsRegular() {
			logger.Warningf("skipping file upload for %s as it is not a regular file", filePath)
			continue
		}

		fileName := fileHeader.FileInfo().Name()
		contentType := mime.TypeByExtension(filepath.Ext(fileHeader.Name))

		// upload file
		fileInfo := &fileUploadInfo{
			name:        fileName,
			size:        fileHeader.FileInfo().Size(),
			contentType: contentType,
			reader:      tarReader,
		}
		fileReference, err := storeFile(ctx, fileInfo, s, mode)
		if err != nil {
			return swarm.ZeroAddress, fmt.Errorf("store dir file: %w", err)
		}
		logger.Tracef("uploaded dir file %v with reference %v", filePath, fileReference)

		// create manifest entry for uploaded file
		headers := http.Header{}
		headers.Set("Content-Type", contentType)
		fileEntry := jsonmanifest.NewEntry(fileReference, fileName, headers)

		// add entry to dir manifest
		dirManifest.Add(filePath, fileEntry)
	}

	// check if files were uploaded by querying manifest length
	if dirManifest.Length() == 0 {
		return swarm.ZeroAddress, fmt.Errorf("no files added from tar")
	}

	// upload manifest
	// first, serialize into byte array
	b, err := dirManifest.MarshalBinary()
	if err != nil {
		return swarm.ZeroAddress, fmt.Errorf("manifest serialize: %w", err)
	}

	// set up reader for manifest file upload
	r := bytes.NewReader(b)

	// then, upload manifest
	manifestFileInfo := &fileUploadInfo{
		size:        r.Size(),
		contentType: ManifestContentType,
		reader:      r,
	}
	manifestReference, err := storeFile(ctx, manifestFileInfo, s, mode)
	if err != nil {
		return swarm.ZeroAddress, fmt.Errorf("store manifest: %w", err)
	}

	return manifestReference, nil
}

// storeFile uploads the given file and returns its reference
// this function was extracted from `fileUploadHandler` and should eventually replace its current code
func storeFile(ctx context.Context, fileInfo *fileUploadInfo, s storage.Storer, mode storage.ModePut) (swarm.Address, error) {
	v := ctx.Value(toEncryptContextKey{})
	toEncrypt, _ := v.(bool) // default is false

	// first store the file and get its reference
	sp := splitter.NewSimpleSplitter(s, mode)
	fr, err := file.SplitWriteAll(ctx, sp, fileInfo.reader, fileInfo.size, toEncrypt)
	if err != nil {
		return swarm.ZeroAddress, fmt.Errorf("split file: %w", err)
	}

	// if filename is still empty, use the file hash as the filename
	if fileInfo.name == "" {
		fileInfo.name = fr.String()
	}

	// then store the metadata and get its reference
	m := entry.NewMetadata(fileInfo.name)
	m.MimeType = fileInfo.contentType
	metadataBytes, err := json.Marshal(m)
	if err != nil {
		return swarm.ZeroAddress, fmt.Errorf("metadata marshal: %w", err)
	}

	sp = splitter.NewSimpleSplitter(s, mode)
	mr, err := file.SplitWriteAll(ctx, sp, bytes.NewReader(metadataBytes), int64(len(metadataBytes)), toEncrypt)
	if err != nil {
		return swarm.ZeroAddress, fmt.Errorf("split metadata: %w", err)
	}

	// now join both references (mr, fr) to create an entry and store it
	e := entry.New(fr, mr)
	fileEntryBytes, err := e.MarshalBinary()
	if err != nil {
		return swarm.ZeroAddress, fmt.Errorf("entry marshal: %w", err)
	}
	sp = splitter.NewSimpleSplitter(s, mode)
	reference, err := file.SplitWriteAll(ctx, sp, bytes.NewReader(fileEntryBytes), int64(len(fileEntryBytes)), toEncrypt)
	if err != nil {
		return swarm.ZeroAddress, fmt.Errorf("split entry: %w", err)
	}

	return reference, nil
}<|MERGE_RESOLUTION|>--- conflicted
+++ resolved
@@ -45,7 +45,6 @@
 		return
 	}
 
-<<<<<<< HEAD
 	tag, created, err := s.getOrCreateTag(r.Header.Get(TagHeaderUid))
 	if err != nil {
 		s.Logger.Debugf("dir upload: get or create tag: %v", err)
@@ -57,10 +56,7 @@
 	// Add the tag to the context
 	ctx = sctx.SetTag(ctx, tag)
 
-	reference, err := storeDir(ctx, r.Body, s.Storer, s.Logger)
-=======
 	reference, err := storeDir(ctx, r.Body, s.Storer, requestModePut(r), s.Logger)
->>>>>>> edb0068e
 	if err != nil {
 		s.Logger.Debugf("dir upload, store dir err: %v", err)
 		s.Logger.Errorf("dir upload, store dir")
