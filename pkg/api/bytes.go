// Copyright 2020 The Swarm Authors. All rights reserved.
// Use of this source code is governed by a BSD-style
// license that can be found in the LICENSE file.

package api

import (
	"bytes"
	"errors"
	"fmt"
	"io"
	"net/http"
<<<<<<< HEAD
	"strconv"
	"time"
=======
	"strings"
>>>>>>> 5ad430a7

	"github.com/ethersphere/bee/pkg/encryption"
	"github.com/ethersphere/bee/pkg/file"
	"github.com/ethersphere/bee/pkg/file/joiner"
	"github.com/ethersphere/bee/pkg/file/splitter"
	"github.com/ethersphere/bee/pkg/jsonhttp"
	"github.com/ethersphere/bee/pkg/storage"
	"github.com/ethersphere/bee/pkg/swarm"
	"github.com/ethersphere/bee/pkg/tags"
	"github.com/gorilla/mux"
)

type bytesPostResponse struct {
	Reference swarm.Address `json:"reference"`
}

// bytesUploadHandler handles upload of raw binary data of arbitrary length.
func (s *server) bytesUploadHandler(w http.ResponseWriter, r *http.Request) {
	ctx := r.Context()
<<<<<<< HEAD
	ta := s.createTag(w, r)

	sp := splitter.NewSimpleSplitter(s.Storer, ta)
	address, err := file.SplitWriteAll(ctx, sp, r.Body, r.ContentLength)
=======

	toEncrypt := strings.ToLower(r.Header.Get(EncryptHeader)) == "true"
	sp := splitter.NewSimpleSplitter(s.Storer)
	address, err := file.SplitWriteAll(ctx, sp, r.Body, r.ContentLength, toEncrypt)
>>>>>>> 5ad430a7
	if err != nil {
		s.Logger.Debugf("bytes upload: %v", err)
		jsonhttp.InternalServerError(w, nil)
		return
	}

	ta.Address = address

	w.Header().Set(TagHeaderUid, fmt.Sprint(ta.Uid))
	w.Header().Set("Access-Control-Expose-Headers", TagHeaderUid)
	jsonhttp.OK(w, bytesPostResponse{
		Reference: address,
	})
}

// bytesGetHandler handles retrieval of raw binary data of arbitrary length.
func (s *server) bytesGetHandler(w http.ResponseWriter, r *http.Request) {
	addressHex := mux.Vars(r)["address"]
	ctx := r.Context()

	address, err := swarm.ParseHexAddress(addressHex)
	if err != nil {
		s.Logger.Debugf("bytes: parse address %s: %v", addressHex, err)
		s.Logger.Error("bytes: parse address error")
		jsonhttp.BadRequest(w, "invalid address")
		return
	}

	toDecrypt := len(address.Bytes()) == (swarm.HashSize + encryption.KeyLength)
	j := joiner.NewSimpleJoiner(s.Storer)
	dataSize, err := j.Size(ctx, address)
	if err != nil {
		if errors.Is(err, storage.ErrNotFound) {
			s.Logger.Debugf("bytes: not found %s: %v", address, err)
			s.Logger.Error("bytes: not found")
			jsonhttp.NotFound(w, "not found")
			return
		}
		s.Logger.Debugf("bytes: invalid root chunk %s: %v", address, err)
		s.Logger.Error("bytes: invalid root chunk")
		jsonhttp.BadRequest(w, "invalid root chunk")
		return
	}

	outBuffer := bytes.NewBuffer(nil)
	c, err := file.JoinReadAll(j, address, outBuffer, toDecrypt)
	if err != nil && c == 0 {
		s.Logger.Debugf("bytes download: data join %s: %v", address, err)
		s.Logger.Errorf("bytes download: data join %s", address)
		jsonhttp.NotFound(w, nil)
		return
	}
	w.Header().Set("ETag", fmt.Sprintf("%q", address))
	w.Header().Set("Content-Type", "application/octet-stream")
	w.Header().Set("Content-Length", fmt.Sprintf("%d", dataSize))
	if _, err = io.Copy(w, outBuffer); err != nil {
		s.Logger.Debugf("bytes download: data read %s: %v", address, err)
		s.Logger.Errorf("bytes download: data read %s", address)
	}
}

func (s *server) createTag(w http.ResponseWriter, r *http.Request) *tags.Tag {
	// if tag header is not there create a new one
	var tag *tags.Tag
	tagUidStr := r.Header.Get(TagHeaderUid)
	if tagUidStr == "" {
		tagName := fmt.Sprintf("unnamed_tag_%d", time.Now().Unix())
		var err error
		tag, err = s.Tags.Create(tagName, 0, false)
		if err != nil {
			s.Logger.Debugf("bytes upload: tag creation error: %v", err)
			s.Logger.Error("bytes upload: tag creation")
			jsonhttp.InternalServerError(w, "cannot create tag")
			return nil
		}
	} else {
		// if the tag uid header is present, then use the tag sent
		tagUid, err := strconv.ParseUint(tagUidStr, 10, 32)
		if err != nil {
			s.Logger.Debugf("bytes upload: parse taguid %s: %v", tagUidStr, err)
			s.Logger.Error("bytes upload: parse taguid")
			jsonhttp.BadRequest(w, "invalid taguid")
			return nil
		}

		tag, err = s.Tags.Get(uint32(tagUid))
		if err != nil {
			s.Logger.Debugf("bytes upload: get tag error: %v", err)
			s.Logger.Error("bytes upload: get tag")
			jsonhttp.InternalServerError(w, "cannot create tag")
			return nil
		}
	}
	return tag
}<|MERGE_RESOLUTION|>--- conflicted
+++ resolved
@@ -10,12 +10,9 @@
 	"fmt"
 	"io"
 	"net/http"
-<<<<<<< HEAD
 	"strconv"
 	"time"
-=======
 	"strings"
->>>>>>> 5ad430a7
 
 	"github.com/ethersphere/bee/pkg/encryption"
 	"github.com/ethersphere/bee/pkg/file"
@@ -35,17 +32,11 @@
 // bytesUploadHandler handles upload of raw binary data of arbitrary length.
 func (s *server) bytesUploadHandler(w http.ResponseWriter, r *http.Request) {
 	ctx := r.Context()
-<<<<<<< HEAD
 	ta := s.createTag(w, r)
-
-	sp := splitter.NewSimpleSplitter(s.Storer, ta)
-	address, err := file.SplitWriteAll(ctx, sp, r.Body, r.ContentLength)
-=======
 
 	toEncrypt := strings.ToLower(r.Header.Get(EncryptHeader)) == "true"
 	sp := splitter.NewSimpleSplitter(s.Storer)
 	address, err := file.SplitWriteAll(ctx, sp, r.Body, r.ContentLength, toEncrypt)
->>>>>>> 5ad430a7
 	if err != nil {
 		s.Logger.Debugf("bytes upload: %v", err)
 		jsonhttp.InternalServerError(w, nil)
