--- conflicted
+++ resolved
@@ -44,26 +44,6 @@
 	MinerTimeout   = 2 // seconds
 )
 
-<<<<<<< HEAD
-=======
-var (
-	// ErrPayloadTooBig is returned when a given payload for a Message type is longer than the maximum amount allowed
-	ErrPayloadTooBig = fmt.Errorf("message payload size cannot be greater than %d bytes", MaxPayloadSize)
-
-	// ErrEmptyTargets is returned when the given target list for a trojan chunk is empty
-	ErrEmptyTargets = errors.New("target list cannot be empty")
-
-	// ErrVarLenTargets is returned when the given target list for a trojan chunk has addresses of different lengths
-	ErrVarLenTargets = errors.New("target list cannot have targets of different length")
-
-	// ErrUnmarshal is returned when a trojan message could not be de-serialized
-	ErrUnmarshal = errors.New("trojan message unmarshall error")
-
-	// ErrMinerTimeout is returned when mining a new nonce takes more time than swarm.TrojanMinerTimeout seconds
-	ErrMinerTimeout = errors.New("miner timeout error")
-)
-
->>>>>>> bf24aeda
 // NewTopic creates a new Topic variable with the given input string
 // the input string is taken as a byte slice and hashed
 func NewTopic(topic string) Topic {
