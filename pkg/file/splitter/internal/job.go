--- conflicted
+++ resolved
@@ -68,13 +68,9 @@
 		sumCounts:  make([]int, levelBufferLimit),
 		cursors:    make([]int, levelBufferLimit),
 		hasher:     bmtlegacy.New(p),
-<<<<<<< HEAD
-		buffer:     make([]byte, file.ChunkWithSpanSize*levelBufferLimit*2), // double size as temp workaround for weak calculation of needed buffer space
-=======
 		buffer:     make([]byte, file.ChunkWithLengthSize*levelBufferLimit*2), // double size as temp workaround for weak calculation of needed buffer space
 		toEncrypt:  toEncrypt,
 		refSize:    refSize,
->>>>>>> 9ba745a8
 	}
 }
 
