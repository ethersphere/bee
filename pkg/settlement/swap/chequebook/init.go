// Copyright 2020 The Swarm Authors. All rights reserved.
// Use of this source code is governed by a BSD-style
// license that can be found in the LICENSE file.

package chequebook

import (
	"context"
	"crypto/rand"
	"errors"
	"fmt"
	"math/big"
	"time"

	"github.com/ethereum/go-ethereum/common"
	chaincfg "github.com/ethersphere/bee/v2/pkg/config"
	"github.com/ethersphere/bee/v2/pkg/log"
	"github.com/ethersphere/bee/v2/pkg/sctx"
	"github.com/ethersphere/bee/v2/pkg/settlement/swap/erc20"
	"github.com/ethersphere/bee/v2/pkg/storage"
	"github.com/ethersphere/bee/v2/pkg/transaction"
)

const (
	chequebookKey           = "swap_chequebook"
	ChequebookDeploymentKey = "swap_chequebook_transaction_deployment"

	balanceCheckBackoffDuration = 20 * time.Second
	balanceCheckMaxRetries      = 10
)

const (
	erc20SmallUnitStr = "10000000000000000"
	ethSmallUnitStr   = "1000000000000000000"
)

func checkBalance(
	ctx context.Context,
	logger log.Logger,
	swapInitialDeposit *big.Int,
	swapBackend transaction.Backend,
	chainId int64,
	overlayEthAddress common.Address,
	erc20Token erc20.Service,
) error {
	timeoutCtx, cancel := context.WithTimeout(ctx, balanceCheckBackoffDuration*time.Duration(balanceCheckMaxRetries))
	defer cancel()
	for {
		erc20Balance, err := erc20Token.BalanceOf(timeoutCtx, overlayEthAddress)
		if err != nil {
			return err
		}

		ethBalance, err := swapBackend.BalanceAt(timeoutCtx, overlayEthAddress, nil)
		if err != nil {
			return err
		}

		gasPrice := sctx.GetGasPrice(ctx)
		minimumEth := big.NewInt(0)

		if gasPrice == nil {
			gasPrice, _, err = swapBackend.SuggestedFeeAndTip(timeoutCtx, gasPrice, 0)
			if err != nil {
				return err
			}

			minimumEth = new(big.Int).Mul(gasPrice, big.NewInt(250000))
		}

		insufficientERC20 := erc20Balance.Cmp(swapInitialDeposit) < 0
		insufficientETH := ethBalance.Cmp(minimumEth) < 0

		erc20SmallUnit, ethSmallUnit := new(big.Int), new(big.Float)
		erc20SmallUnit.SetString(erc20SmallUnitStr, 10)
		ethSmallUnit.SetString(ethSmallUnitStr)

		if insufficientERC20 || insufficientETH {
			neededERC20, mod := new(big.Int).DivMod(swapInitialDeposit, erc20SmallUnit, new(big.Int))
			if mod.Cmp(big.NewInt(0)) > 0 {
				// always round up the division as the bzzaar cannot handle decimals
				neededERC20.Add(neededERC20, big.NewInt(1))
			}

			neededETH := new(big.Float).Quo(new(big.Float).SetInt(minimumEth), ethSmallUnit)

			ccfg, _ := chaincfg.GetByChainID(chainId)
			swarmTokenName := ccfg.SwarmTokenSymbol
			nativeTokenName := ccfg.NativeTokenSymbol

			if insufficientETH && insufficientERC20 {
				msg := fmt.Sprintf("cannot continue until there is at least min %s (for Gas) and at least min %s available on address", nativeTokenName, swarmTokenName)
				logger.Warning(msg, "min_amount", neededETH, "min_bzz_amount", neededERC20, "address", overlayEthAddress)
			} else if insufficientETH {
				msg := fmt.Sprintf("cannot continue until there is at least min %s (for Gas) available on address", nativeTokenName)
				logger.Warning(msg, "min_amount", neededETH, "address", overlayEthAddress)
			} else {
				msg := fmt.Sprintf("cannot continue until there is at least min %s available on address", swarmTokenName)
				logger.Warning(msg, "min_amount", neededERC20, "address", overlayEthAddress)
			}

			if chainId == chaincfg.Testnet.ChainID {
				logger.Warning("learn how to fund your node by visiting our docs at https://docs.ethswarm.org/docs/installation/fund-your-node")
			}

			if chainId == chaincfg.Mainnet.ChainID {
				fundingURL := fmt.Sprintf("https://fund.ethswarm.org/?destination=%s&intent=initial-funding", overlayEthAddress.Hex())
<<<<<<< HEAD
				logger.Info(fmt.Sprintf("fund your node using the funding url: %s", fundingURL))
=======
				logger.Warning("fund your node using the funding URL", "funding_url", fundingURL)
>>>>>>> cbea0ad7
			}

			select {
			case <-time.After(balanceCheckBackoffDuration):
			case <-timeoutCtx.Done():
				if insufficientERC20 {
					return fmt.Errorf("insufficient %s for deploying chequebook", swarmTokenName)
				} else {
					return fmt.Errorf("insufficient %s for deploying chequebook", nativeTokenName)
				}
			}
			continue
		}

		return nil
	}
}

// Init initialises the chequebook service.
func Init(
	ctx context.Context,
	chequebookFactory Factory,
	stateStore storage.StateStorer,
	logger log.Logger,
	swapInitialDeposit *big.Int,
	transactionService transaction.Service,
	swapBackend transaction.Backend,
	chainId int64,
	overlayEthAddress common.Address,
	chequeSigner ChequeSigner,
	erc20Service erc20.Service,
) (chequebookService Service, err error) {
	logger = logger.WithName(loggerName).Register()

	var chequebookAddress common.Address
	err = stateStore.Get(chequebookKey, &chequebookAddress)
	if err != nil {
		if !errors.Is(err, storage.ErrNotFound) {
			return nil, err
		}

		var txHash common.Hash
		err = stateStore.Get(ChequebookDeploymentKey, &txHash)
		if err != nil && !errors.Is(err, storage.ErrNotFound) {
			return nil, err
		}
		if errors.Is(err, storage.ErrNotFound) {
			logger.Info("no chequebook found, deploying new one.")
			err = checkBalance(ctx, logger, swapInitialDeposit, swapBackend, chainId, overlayEthAddress, erc20Service)
			if err != nil {
				return nil, err
			}

			nonce := make([]byte, 32)
			_, err = rand.Read(nonce)
			if err != nil {
				return nil, err
			}

			// if we don't yet have a chequebook, deploy a new one
			txHash, err = chequebookFactory.Deploy(ctx, overlayEthAddress, big.NewInt(0), common.BytesToHash(nonce))
			if err != nil {
				return nil, err
			}

			logger.Info("deploying new chequebook", "tx", txHash)

			err = stateStore.Put(ChequebookDeploymentKey, txHash)
			if err != nil {
				return nil, err
			}
		} else {
			logger.Info("waiting for chequebook deployment", "tx", txHash)
		}

		chequebookAddress, err = chequebookFactory.WaitDeployed(ctx, txHash)
		if err != nil {
			return nil, err
		}

		logger.Info("chequebook deployed", "chequebook_address", chequebookAddress)

		// save the address for later use
		err = stateStore.Put(chequebookKey, chequebookAddress)
		if err != nil {
			return nil, err
		}

		chequebookService, err = New(transactionService, chequebookAddress, overlayEthAddress, stateStore, chequeSigner, erc20Service)
		if err != nil {
			return nil, err
		}

		if swapInitialDeposit.Cmp(big.NewInt(0)) != 0 {
			logger.Info("depositing token into new chequebook", "amount", swapInitialDeposit)
			depositHash, err := chequebookService.Deposit(ctx, swapInitialDeposit)
			if err != nil {
				return nil, err
			}

			logger.Info("sent deposit transaction", "tx", depositHash)
			err = chequebookService.WaitForDeposit(ctx, depositHash)
			if err != nil {
				return nil, err
			}

			logger.Info("successfully deposited to chequebook")
		}
	} else {
		chequebookService, err = New(transactionService, chequebookAddress, overlayEthAddress, stateStore, chequeSigner, erc20Service)
		if err != nil {
			return nil, err
		}

		logger.Info("using existing chequebook", "chequebook_address", chequebookAddress)
	}

	// regardless of how the chequebook service was initialised make sure that the chequebook is valid
	err = chequebookFactory.VerifyChequebook(ctx, chequebookService.Address())
	if err != nil {
		return nil, err
	}

	return chequebookService, nil
}<|MERGE_RESOLUTION|>--- conflicted
+++ resolved
@@ -105,11 +105,7 @@
 
 			if chainId == chaincfg.Mainnet.ChainID {
 				fundingURL := fmt.Sprintf("https://fund.ethswarm.org/?destination=%s&intent=initial-funding", overlayEthAddress.Hex())
-<<<<<<< HEAD
-				logger.Info(fmt.Sprintf("fund your node using the funding url: %s", fundingURL))
-=======
-				logger.Warning("fund your node using the funding URL", "funding_url", fundingURL)
->>>>>>> cbea0ad7
+				logger.Info(fmt.Sprintf("fund your node using the funding URL: %s", fundingURL))
 			}
 
 			select {
