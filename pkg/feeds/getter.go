--- conflicted
+++ resolved
@@ -59,22 +59,10 @@
 	// possible values right now:
 	// unencrypted ref: span+timestamp+ref => 8+8+32=48
 	// encrypted ref: span+timestamp+ref+decryptKey => 8+8+64=80
-<<<<<<< HEAD
-	// legacy soc does not need special getter for replicas
-	if legacyResolve {
-		ref, err := legacyPayload(wc)
-		if err != nil {
-			return nil, err
-		}
-		wc, err = getter.Get(ctx, ref)
-		if err != nil {
-			return nil, err
-=======
 	ref, err := legacyPayload(wc)
 	if err != nil {
 		if errors.Is(err, errNotLegacyPayload) {
 			return wc, nil
->>>>>>> d0aa8b93
 		}
 		return nil, err
 	}
