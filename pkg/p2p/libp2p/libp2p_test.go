// Copyright 2020 The Swarm Authors. All rights reserved.
// Use of this source code is governed by a BSD-style
// license that can be found in the LICENSE file.

package libp2p_test

import (
	"bytes"
	"context"
	"io/ioutil"
	"sort"
	"testing"
	"time"

	"github.com/ethersphere/bee/pkg/addressbook/inmem"
	"github.com/ethersphere/bee/pkg/crypto"
	"github.com/ethersphere/bee/pkg/logging"
	"github.com/ethersphere/bee/pkg/p2p"
	"github.com/ethersphere/bee/pkg/p2p/libp2p"
	"github.com/ethersphere/bee/pkg/swarm"
	"github.com/multiformats/go-multiaddr"
)

// newService constructs a new libp2p service.
func newService(t *testing.T, o libp2p.Options) (s *libp2p.Service, overlay swarm.Address, cleanup func()) {
	t.Helper()

	if o.PrivateKey == nil {
		var err error
		o.PrivateKey, err = crypto.GenerateSecp256k1Key()
		if err != nil {
			t.Fatal(err)
		}
	}

	if o.Overlay.IsZero() {
		var err error
		swarmPK, err := crypto.GenerateSecp256k1Key()
		if err != nil {
			t.Fatal(err)
		}
		o.Overlay = crypto.NewAddress(swarmPK.PublicKey)
	}

	if o.Logger == nil {
		o.Logger = logging.New(ioutil.Discard, 0)
	}

	if o.Addr == "" {
		o.Addr = ":0"
	}
<<<<<<< HEAD

	if o.AddressBook == nil {
		o.AddressBook = inmem.New()
	}
=======
>>>>>>> 3132c693

	if o.Addressbook == nil {
		o.Addressbook = inmem.New()
	}

	ctx, cancel := context.WithCancel(context.Background())
	s, err := libp2p.New(ctx, o)
	if err != nil {
		t.Fatal(err)
	}
	return s, o.Overlay, func() {
		cancel()
		s.Close()
	}
}

// expectPeers validates that peers with addresses are connected.
func expectPeers(t *testing.T, s *libp2p.Service, addrs ...swarm.Address) {
	t.Helper()

	peers := s.Peers()

	if len(peers) != len(addrs) {
		t.Fatalf("got peers %v, want %v", len(peers), len(addrs))
	}

	sort.Slice(addrs, func(i, j int) bool {
		return bytes.Compare(addrs[i].Bytes(), addrs[j].Bytes()) == -1
	})
	sort.Slice(peers, func(i, j int) bool {
		return bytes.Compare(peers[i].Address.Bytes(), peers[j].Address.Bytes()) == -1
	})

	for i, got := range peers {
		want := addrs[i]
		if !got.Address.Equal(want) {
			t.Errorf("got %v peer %s, want %s", i, got.Address, want)
		}
	}
}

// expectPeersEventually validates that peers with addresses are connected with
// retires. It is supposed to be used to validate asynchronous connecting on the
// peer that is connected to.
func expectPeersEventually(t *testing.T, s *libp2p.Service, addrs ...swarm.Address) {
	t.Helper()

	var peers []p2p.Peer
	for i := 0; i < 100; i++ {
		peers = s.Peers()
		if len(peers) == len(addrs) {
			break
		}
		time.Sleep(50 * time.Millisecond)
	}

	if len(peers) != len(addrs) {
		t.Fatalf("got peers %v, want %v", len(peers), len(addrs))
	}

	sort.Slice(addrs, func(i, j int) bool {
		return bytes.Compare(addrs[i].Bytes(), addrs[j].Bytes()) == -1
	})
	sort.Slice(peers, func(i, j int) bool {
		return bytes.Compare(peers[i].Address.Bytes(), peers[j].Address.Bytes()) == -1
	})

	for i, got := range peers {
		want := addrs[i]
		if !got.Address.Equal(want) {
			t.Errorf("got %v peer %s, want %s", i, got.Address, want)
		}
	}
}

func serviceUnderlayAddress(t *testing.T, s *libp2p.Service) multiaddr.Multiaddr {
	t.Helper()

	addrs, err := s.Addresses()
	if err != nil {
		t.Fatal(err)
	}
	return addrs[0]
}<|MERGE_RESOLUTION|>--- conflicted
+++ resolved
@@ -49,13 +49,6 @@
 	if o.Addr == "" {
 		o.Addr = ":0"
 	}
-<<<<<<< HEAD
-
-	if o.AddressBook == nil {
-		o.AddressBook = inmem.New()
-	}
-=======
->>>>>>> 3132c693
 
 	if o.Addressbook == nil {
 		o.Addressbook = inmem.New()
