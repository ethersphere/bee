--- conflicted
+++ resolved
@@ -23,11 +23,7 @@
 )
 
 // newService constructs a new libp2p service.
-<<<<<<< HEAD
-func newService(t *testing.T, o libp2p.Options) (s *libp2p.Service, overlay swarm.Address) {
-=======
-func newService(t *testing.T, networkID uint64, o libp2p.Options) (s *libp2p.Service, overlay swarm.Address, cleanup func()) {
->>>>>>> 2db9d81f
+func newService(t *testing.T, networkID uint64, o libp2p.Options) (s *libp2p.Service, overlay swarm.Address) {
 	t.Helper()
 
 	privateKey, err := crypto.GenerateSecp256k1Key()
@@ -53,15 +49,11 @@
 	if err != nil {
 		t.Fatal(err)
 	}
-<<<<<<< HEAD
 	t.Cleanup(func() {
-=======
-	return s, overlay, func() {
->>>>>>> 2db9d81f
 		cancel()
 		s.Close()
 	})
-	return s, o.Overlay
+	return s, overlay
 }
 
 // expectPeers validates that peers with addresses are connected.
