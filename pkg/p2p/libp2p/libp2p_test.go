// Copyright 2020 The Swarm Authors. All rights reserved.
// Use of this source code is governed by a BSD-style
// license that can be found in the LICENSE file.

package libp2p_test

import (
	"bytes"
	"context"
	"errors"
	"io/ioutil"
	"sort"
	"testing"
	"time"

	"github.com/ethersphere/bee/pkg/addressbook/inmem"
	"github.com/ethersphere/bee/pkg/crypto"
	"github.com/ethersphere/bee/pkg/discovery/mock"
	"github.com/ethersphere/bee/pkg/logging"
	"github.com/ethersphere/bee/pkg/p2p"
	"github.com/ethersphere/bee/pkg/p2p/libp2p"
<<<<<<< HEAD
	"github.com/ethersphere/bee/pkg/topology/full"
=======
	"github.com/ethersphere/bee/pkg/swarm"
>>>>>>> 06680c4f
)

func TestAddresses(t *testing.T) {
	s, _, cleanup := newService(t, libp2p.Options{NetworkID: 1})
	defer cleanup()

	addrs, err := s.Addresses()
	if err != nil {
		t.Fatal(err)
	}
	if l := len(addrs); l == 0 {
		t.Fatal("no addresses")
	}
}

func TestConnectDisconnect(t *testing.T) {
<<<<<<< HEAD
	o1 := libp2p.Options{
		NetworkID: 1,
	}
	s1 := newService(t, &o1)

	disc2 := mock.NewMockDiscovery()
	ab2 := inmem.New()
	o2 := libp2p.Options{
		NetworkID:      1,
		TopologyDriver: full.New(disc2, ab2),
		AddressBook:    ab2,
	}
	s2 := newService(t, &o2)
=======
	ctx, cancel := context.WithCancel(context.Background())
	defer cancel()

	s1, overlay1, cleanup1 := newService(t, libp2p.Options{NetworkID: 1})
	defer cleanup1()

	s2, overlay2, cleanup2 := newService(t, libp2p.Options{NetworkID: 1})
	defer cleanup2()
>>>>>>> 06680c4f

	addrs, err := s1.Addresses()
	if err != nil {
		t.Fatal(err)
	}
	addr := addrs[0]

	overlay, err := s2.Connect(ctx, addr)
	if err != nil {
		t.Fatal(err)
	}

	expectPeers(t, s2, overlay1)
	expectPeersEventually(t, s1, overlay2)

	if err := s2.Disconnect(overlay); err != nil {
		t.Fatal(err)
	}

	expectPeers(t, s2)
	expectPeersEventually(t, s1)
}

func TestDoubleConnect(t *testing.T) {
	ctx, cancel := context.WithCancel(context.Background())
	defer cancel()

	s1, overlay1, cleanup1 := newService(t, libp2p.Options{NetworkID: 1})
	defer cleanup1()

	s2, overlay2, cleanup2 := newService(t, libp2p.Options{NetworkID: 1})
	defer cleanup2()

	addrs, err := s1.Addresses()
	if err != nil {
		t.Fatal(err)
	}
	addr := addrs[0]

	if _, err := s2.Connect(ctx, addr); err != nil {
		t.Fatal(err)
	}

	expectPeers(t, s2, overlay1)
	expectPeersEventually(t, s1, overlay2)

	if _, err := s2.Connect(ctx, addr); err == nil {
		t.Fatal("second connect attempt should result with an error")
	}

	expectPeers(t, s2)
	expectPeersEventually(t, s1)
}

func TestDoubleDisconnect(t *testing.T) {
	ctx, cancel := context.WithCancel(context.Background())
	defer cancel()

	s1, overlay1, cleanup1 := newService(t, libp2p.Options{NetworkID: 1})
	defer cleanup1()

	s2, overlay2, cleanup2 := newService(t, libp2p.Options{NetworkID: 1})
	defer cleanup2()

	addrs, err := s1.Addresses()
	if err != nil {
		t.Fatal(err)
	}
	addr := addrs[0]

	overlay, err := s2.Connect(ctx, addr)
	if err != nil {
		t.Fatal(err)
	}

	expectPeers(t, s2, overlay1)
	expectPeersEventually(t, s1, overlay2)

	if err := s2.Disconnect(overlay); err != nil {
		t.Fatal(err)
	}

	expectPeers(t, s2)
	expectPeersEventually(t, s1)

	if err := s2.Disconnect(overlay); !errors.Is(err, p2p.ErrPeerNotFound) {
		t.Errorf("got error %v, want %v", err, p2p.ErrPeerNotFound)
	}

	expectPeers(t, s2)
	expectPeersEventually(t, s1)
}

func TestReconnectAfterDoubleConnect(t *testing.T) {
	ctx, cancel := context.WithCancel(context.Background())
	defer cancel()

	s1, overlay1, cleanup1 := newService(t, libp2p.Options{NetworkID: 1})
	defer cleanup1()

	s2, overlay2, cleanup2 := newService(t, libp2p.Options{NetworkID: 1})
	defer cleanup2()

	addrs, err := s1.Addresses()
	if err != nil {
		t.Fatal(err)
	}
	addr := addrs[0]

	overlay, err := s2.Connect(ctx, addr)
	if err != nil {
		t.Fatal(err)
	}

	expectPeers(t, s2, overlay1)
	expectPeersEventually(t, s1, overlay2)

	if _, err := s2.Connect(ctx, addr); err == nil {
		t.Fatal("second connect attempt should result with an error")
	}

	expectPeers(t, s2)
	expectPeersEventually(t, s1)

	overlay, err = s2.Connect(ctx, addr)
	if err != nil {
		t.Fatal(err)
	}
	if !overlay.Equal(overlay1) {
		t.Errorf("got overlay %s, want %s", overlay, overlay1)
	}

	expectPeers(t, s2, overlay1)
	expectPeersEventually(t, s1, overlay2)
}

func TestMultipleConnectDisconnect(t *testing.T) {
	ctx, cancel := context.WithCancel(context.Background())
	defer cancel()

	s1, overlay1, cleanup1 := newService(t, libp2p.Options{NetworkID: 1})
	defer cleanup1()

	s2, overlay2, cleanup2 := newService(t, libp2p.Options{NetworkID: 1})
	defer cleanup2()

	addrs, err := s1.Addresses()
	if err != nil {
		t.Fatal(err)
	}
	addr := addrs[0]

	overlay, err := s2.Connect(ctx, addr)
	if err != nil {
		t.Fatal(err)
	}

	expectPeers(t, s2, overlay1)
	expectPeersEventually(t, s1, overlay2)

	if err := s2.Disconnect(overlay); err != nil {
		t.Fatal(err)
	}

	expectPeers(t, s2)
	expectPeersEventually(t, s1)

	overlay, err = s2.Connect(ctx, addr)
	if err != nil {
		t.Fatal(err)
	}

	expectPeers(t, s2, overlay1)
	expectPeersEventually(t, s1, overlay2)

	if err := s2.Disconnect(overlay); err != nil {
		t.Fatal(err)
	}

	expectPeers(t, s2)
	expectPeersEventually(t, s1)
}

func TestConnectDisconnectOnAllAddresses(t *testing.T) {
	ctx, cancel := context.WithCancel(context.Background())
	defer cancel()

	s1, overlay1, cleanup1 := newService(t, libp2p.Options{NetworkID: 1})
	defer cleanup1()

	s2, overlay2, cleanup2 := newService(t, libp2p.Options{NetworkID: 1})
	defer cleanup2()

	addrs, err := s1.Addresses()
	if err != nil {
		t.Fatal(err)
	}
	for _, addr := range addrs {
		overlay, err := s2.Connect(ctx, addr)
		if err != nil {
			t.Fatal(err)
		}

		expectPeers(t, s2, overlay1)
		expectPeersEventually(t, s1, overlay2)

		if err := s2.Disconnect(overlay); err != nil {
			t.Fatal(err)
		}

		expectPeers(t, s2)
		expectPeersEventually(t, s1)
	}
}

func TestDoubleConnectOnAllAddresses(t *testing.T) {
	ctx, cancel := context.WithCancel(context.Background())
	defer cancel()

	s1, overlay1, cleanup1 := newService(t, libp2p.Options{NetworkID: 1})
	defer cleanup1()

	s2, overlay2, cleanup2 := newService(t, libp2p.Options{NetworkID: 1})
	defer cleanup2()

	addrs, err := s1.Addresses()
	if err != nil {
		t.Fatal(err)
	}
	for _, addr := range addrs {
		if _, err := s2.Connect(ctx, addr); err != nil {
			t.Fatal(err)
		}

		expectPeers(t, s2, overlay1)
		expectPeersEventually(t, s1, overlay2)

		if _, err := s2.Connect(ctx, addr); err == nil {
			t.Fatal("second connect attempt should result with an error")
		}

		expectPeers(t, s2)
		expectPeersEventually(t, s1)
	}
}

func TestDifferentNetworkIDs(t *testing.T) {
	ctx, cancel := context.WithCancel(context.Background())
	defer cancel()

	s1, _, cleanup1 := newService(t, libp2p.Options{NetworkID: 1})
	defer cleanup1()

	s2, _, cleanup2 := newService(t, libp2p.Options{NetworkID: 2})
	defer cleanup2()

	addrs, err := s1.Addresses()
	if err != nil {
		t.Fatal(err)
	}
	addr := addrs[0]

	if _, err := s2.Connect(ctx, addr); err == nil {
		t.Fatal("connect attempt should result with an error")
	}

	expectPeers(t, s1)
	expectPeers(t, s2)
}

func TestBootnodes(t *testing.T) {
	s1, overlay1, cleanup1 := newService(t, libp2p.Options{NetworkID: 1})
	defer cleanup1()

	s2, overlay2, cleanup2 := newService(t, libp2p.Options{NetworkID: 1})
	defer cleanup2()

	addrs1, err := s1.Addresses()
	if err != nil {
		t.Fatal(err)
	}
	addrs2, err := s2.Addresses()
	if err != nil {
		t.Fatal(err)
	}

	s3, overlay3, cleanup3 := newService(t, libp2p.Options{
		NetworkID: 1,
		Bootnodes: []string{
			addrs1[0].String(),
			addrs2[0].String(),
		},
	})
	defer cleanup3()

	expectPeers(t, s3, overlay1, overlay2)
	expectPeers(t, s1, overlay3)
	expectPeers(t, s2, overlay3)
}

// newService constructs a new libp2p service.
func newService(t *testing.T, o libp2p.Options) (s *libp2p.Service, overlay swarm.Address, cleanup func()) {
	t.Helper()

	// disable ws until the race condition in:
	// github.com/gorilla/websocket@v1.4.1/conn.go:614
	// github.com/gorilla/websocket@v1.4.1/conn.go:781
	// using github.com/libp2p/go-libp2p-transport-upgrader@v0.1.1
	// is solved
	o.DisableWS = true

	if o.PrivateKey == nil {
		var err error
		o.PrivateKey, err = crypto.GenerateSecp256k1Key()
		if err != nil {
			t.Fatal(err)
		}
	}

	if o.Overlay.IsZero() {
		var err error
		swarmPK, err := crypto.GenerateSecp256k1Key()
		if err != nil {
			t.Fatal(err)
		}
		o.Overlay = crypto.NewAddress(swarmPK.PublicKey)
	}

	if o.Logger == nil {
		o.Logger = logging.New(ioutil.Discard, 0)
	}

	if o.Addr == "" {
		o.Addr = ":0"
	}
	if o.AddressBook == nil {
		o.AddressBook = inmem.New()
	}

	if o.TopologyDriver == nil {
		disc := mock.NewMockDiscovery()
		o.TopologyDriver = full.New(disc, o.AddressBook)
	}

	ctx, cancel := context.WithCancel(context.Background())
	s, err := libp2p.New(ctx, o)
	if err != nil {
		t.Fatal(err)
	}
<<<<<<< HEAD
	return s
}

func TestConnectWithMockDiscovery(t *testing.T) {
	o1 := libp2p.Options{
		NetworkID: 1,
	}
	s1 := newService(t, &o1)

	disc2 := mock.NewMockDiscovery()
	ab2 := inmem.New()
	o2 := libp2p.Options{
		NetworkID:      1,
		TopologyDriver: full.New(disc2, ab2),
		AddressBook:    ab2,
	}
	s2 := newService(t, &o2)

	addrs, err := s1.Addresses()
	if err != nil {
		t.Fatal(err)
	}
	addr := addrs[0]

	overlay, err := s2.Connect(context.Background(), addr)
	if err != nil {
		t.Fatal(err)
	}

	if v := disc2.Broadcasts(); v != 1 {
		t.Fatalf("expected 1 peer broadcasts, got %d", v)
	}

	if err := s2.Disconnect(overlay); err != nil {
		t.Fatal(err)
=======
	return s, o.Overlay, func() {
		cancel()
		s.Close()
	}
}

// expectPeers validates that peers with addresses are connected.
func expectPeers(t *testing.T, s *libp2p.Service, addrs ...swarm.Address) {
	t.Helper()

	peers := s.Peers()

	if len(peers) != len(addrs) {
		t.Fatalf("got peers %v, want %v", len(peers), len(addrs))
	}

	sort.Slice(addrs, func(i, j int) bool {
		return bytes.Compare(addrs[i].Bytes(), addrs[j].Bytes()) == -1
	})
	sort.Slice(peers, func(i, j int) bool {
		return bytes.Compare(peers[i].Address.Bytes(), peers[j].Address.Bytes()) == -1
	})

	for i, got := range peers {
		want := addrs[i]
		if !got.Address.Equal(want) {
			t.Errorf("got %v peer %s, want %s", i, got.Address, want)
		}
	}
}

// expectPeersEventually validates that peers with addresses are connected with
// retires. It is supposed to be used to validate asynchronous connecting on the
// peer that is connected to.
func expectPeersEventually(t *testing.T, s *libp2p.Service, addrs ...swarm.Address) {
	t.Helper()

	var peers []p2p.Peer
	for i := 0; i < 100; i++ {
		peers = s.Peers()
		if len(peers) == len(addrs) {
			break
		}
		time.Sleep(50 * time.Millisecond)
	}

	if len(peers) != len(addrs) {
		t.Fatalf("got peers %v, want %v", len(peers), len(addrs))
	}

	sort.Slice(addrs, func(i, j int) bool {
		return bytes.Compare(addrs[i].Bytes(), addrs[j].Bytes()) == -1
	})
	sort.Slice(peers, func(i, j int) bool {
		return bytes.Compare(peers[i].Address.Bytes(), peers[j].Address.Bytes()) == -1
	})

	for i, got := range peers {
		want := addrs[i]
		if !got.Address.Equal(want) {
			t.Errorf("got %v peer %s, want %s", i, got.Address, want)
		}
>>>>>>> 06680c4f
	}
}<|MERGE_RESOLUTION|>--- conflicted
+++ resolved
@@ -19,11 +19,8 @@
 	"github.com/ethersphere/bee/pkg/logging"
 	"github.com/ethersphere/bee/pkg/p2p"
 	"github.com/ethersphere/bee/pkg/p2p/libp2p"
-<<<<<<< HEAD
+	"github.com/ethersphere/bee/pkg/swarm"
 	"github.com/ethersphere/bee/pkg/topology/full"
-=======
-	"github.com/ethersphere/bee/pkg/swarm"
->>>>>>> 06680c4f
 )
 
 func TestAddresses(t *testing.T) {
@@ -40,30 +37,14 @@
 }
 
 func TestConnectDisconnect(t *testing.T) {
-<<<<<<< HEAD
-	o1 := libp2p.Options{
-		NetworkID: 1,
-	}
-	s1 := newService(t, &o1)
-
-	disc2 := mock.NewMockDiscovery()
-	ab2 := inmem.New()
-	o2 := libp2p.Options{
-		NetworkID:      1,
-		TopologyDriver: full.New(disc2, ab2),
-		AddressBook:    ab2,
-	}
-	s2 := newService(t, &o2)
-=======
-	ctx, cancel := context.WithCancel(context.Background())
-	defer cancel()
-
-	s1, overlay1, cleanup1 := newService(t, libp2p.Options{NetworkID: 1})
-	defer cleanup1()
-
-	s2, overlay2, cleanup2 := newService(t, libp2p.Options{NetworkID: 1})
-	defer cleanup2()
->>>>>>> 06680c4f
+	ctx, cancel := context.WithCancel(context.Background())
+	defer cancel()
+
+	s1, overlay1, cleanup1 := newService(t, libp2p.Options{NetworkID: 1})
+	defer cleanup1()
+
+	s2, overlay2, cleanup2 := newService(t, libp2p.Options{NetworkID: 1})
+	defer cleanup2()
 
 	addrs, err := s1.Addresses()
 	if err != nil {
@@ -413,15 +394,77 @@
 	if err != nil {
 		t.Fatal(err)
 	}
-<<<<<<< HEAD
-	return s
+	return s, o.Overlay, func() {
+		cancel()
+		s.Close()
+	}
+}
+
+// expectPeers validates that peers with addresses are connected.
+func expectPeers(t *testing.T, s *libp2p.Service, addrs ...swarm.Address) {
+	t.Helper()
+
+	peers := s.Peers()
+
+	if len(peers) != len(addrs) {
+		t.Fatalf("got peers %v, want %v", len(peers), len(addrs))
+	}
+
+	sort.Slice(addrs, func(i, j int) bool {
+		return bytes.Compare(addrs[i].Bytes(), addrs[j].Bytes()) == -1
+	})
+	sort.Slice(peers, func(i, j int) bool {
+		return bytes.Compare(peers[i].Address.Bytes(), peers[j].Address.Bytes()) == -1
+	})
+
+	for i, got := range peers {
+		want := addrs[i]
+		if !got.Address.Equal(want) {
+			t.Errorf("got %v peer %s, want %s", i, got.Address, want)
+		}
+	}
+}
+
+// expectPeersEventually validates that peers with addresses are connected with
+// retires. It is supposed to be used to validate asynchronous connecting on the
+// peer that is connected to.
+func expectPeersEventually(t *testing.T, s *libp2p.Service, addrs ...swarm.Address) {
+	t.Helper()
+
+	var peers []p2p.Peer
+	for i := 0; i < 100; i++ {
+		peers = s.Peers()
+		if len(peers) == len(addrs) {
+			break
+		}
+		time.Sleep(50 * time.Millisecond)
+	}
+
+	if len(peers) != len(addrs) {
+		t.Fatalf("got peers %v, want %v", len(peers), len(addrs))
+	}
+
+	sort.Slice(addrs, func(i, j int) bool {
+		return bytes.Compare(addrs[i].Bytes(), addrs[j].Bytes()) == -1
+	})
+	sort.Slice(peers, func(i, j int) bool {
+		return bytes.Compare(peers[i].Address.Bytes(), peers[j].Address.Bytes()) == -1
+	})
+
+	for i, got := range peers {
+		want := addrs[i]
+		if !got.Address.Equal(want) {
+			t.Errorf("got %v peer %s, want %s", i, got.Address, want)
+		}
+	}
 }
 
 func TestConnectWithMockDiscovery(t *testing.T) {
 	o1 := libp2p.Options{
 		NetworkID: 1,
 	}
-	s1 := newService(t, &o1)
+	s1, _, cleanup1 := newService(t, o1)
+	defer cleanup1()
 
 	disc2 := mock.NewMockDiscovery()
 	ab2 := inmem.New()
@@ -430,7 +473,8 @@
 		TopologyDriver: full.New(disc2, ab2),
 		AddressBook:    ab2,
 	}
-	s2 := newService(t, &o2)
+	s2, _, cleanup2 := newService(t, o2)
+	defer cleanup2()
 
 	addrs, err := s1.Addresses()
 	if err != nil {
@@ -449,69 +493,5 @@
 
 	if err := s2.Disconnect(overlay); err != nil {
 		t.Fatal(err)
-=======
-	return s, o.Overlay, func() {
-		cancel()
-		s.Close()
-	}
-}
-
-// expectPeers validates that peers with addresses are connected.
-func expectPeers(t *testing.T, s *libp2p.Service, addrs ...swarm.Address) {
-	t.Helper()
-
-	peers := s.Peers()
-
-	if len(peers) != len(addrs) {
-		t.Fatalf("got peers %v, want %v", len(peers), len(addrs))
-	}
-
-	sort.Slice(addrs, func(i, j int) bool {
-		return bytes.Compare(addrs[i].Bytes(), addrs[j].Bytes()) == -1
-	})
-	sort.Slice(peers, func(i, j int) bool {
-		return bytes.Compare(peers[i].Address.Bytes(), peers[j].Address.Bytes()) == -1
-	})
-
-	for i, got := range peers {
-		want := addrs[i]
-		if !got.Address.Equal(want) {
-			t.Errorf("got %v peer %s, want %s", i, got.Address, want)
-		}
-	}
-}
-
-// expectPeersEventually validates that peers with addresses are connected with
-// retires. It is supposed to be used to validate asynchronous connecting on the
-// peer that is connected to.
-func expectPeersEventually(t *testing.T, s *libp2p.Service, addrs ...swarm.Address) {
-	t.Helper()
-
-	var peers []p2p.Peer
-	for i := 0; i < 100; i++ {
-		peers = s.Peers()
-		if len(peers) == len(addrs) {
-			break
-		}
-		time.Sleep(50 * time.Millisecond)
-	}
-
-	if len(peers) != len(addrs) {
-		t.Fatalf("got peers %v, want %v", len(peers), len(addrs))
-	}
-
-	sort.Slice(addrs, func(i, j int) bool {
-		return bytes.Compare(addrs[i].Bytes(), addrs[j].Bytes()) == -1
-	})
-	sort.Slice(peers, func(i, j int) bool {
-		return bytes.Compare(peers[i].Address.Bytes(), peers[j].Address.Bytes()) == -1
-	})
-
-	for i, got := range peers {
-		want := addrs[i]
-		if !got.Address.Equal(want) {
-			t.Errorf("got %v peer %s, want %s", i, got.Address, want)
-		}
->>>>>>> 06680c4f
 	}
 }