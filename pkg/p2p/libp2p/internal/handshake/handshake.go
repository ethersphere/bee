--- conflicted
+++ resolved
@@ -159,15 +159,11 @@
 		return nil, fmt.Errorf("write ack message: %w", err)
 	}
 
-<<<<<<< HEAD
-	s.logger.Tracef("handshake finished for peer %s", remoteBzzAddress.Overlay.String())
+	s.logger.Tracef("handshake finished for peer (outbound) %s", remoteBzzAddress.Overlay.String())
 	if len(resp.Ack.WelcomeMessage) > 0 {
 		s.logger.Infof("peer [%s] greets you: %s", remoteBzzAddress.Overlay.String(), resp.Ack.WelcomeMessage)
 	}
 
-=======
-	s.logger.Tracef("handshake finished for peer (outbound) %s", remoteBzzAddress.Overlay.String())
->>>>>>> 371a7c3a
 	return &Info{
 		BzzAddress: remoteBzzAddress,
 		Light:      resp.Ack.Light,
@@ -248,12 +244,8 @@
 		return nil, err
 	}
 
-<<<<<<< HEAD
-	s.logger.Tracef("handshake finished for peer %s", remoteBzzAddress.Overlay.String())
-
-=======
 	s.logger.Tracef("handshake finished for peer (inbound) %s", remoteBzzAddress.Overlay.String())
->>>>>>> 371a7c3a
+
 	return &Info{
 		BzzAddress: remoteBzzAddress,
 		Light:      ack.Light,
