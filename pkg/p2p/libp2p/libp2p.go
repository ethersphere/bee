--- conflicted
+++ resolved
@@ -8,16 +8,12 @@
 	"bytes"
 	"context"
 	"fmt"
-<<<<<<< HEAD
+	"io"
+	"io/ioutil"
 	"math/rand"
 	"net"
+	"os"
 	"strconv"
-=======
-	"io"
-	"io/ioutil"
-	"net"
-	"os"
->>>>>>> 1bf3600f
 	"time"
 
 	"github.com/janos/bee/pkg/p2p"
@@ -103,13 +99,7 @@
 	}
 
 	opts := []libp2p.Option{
-<<<<<<< HEAD
-		// Use the keypair we generated
-		//libp2p.Identity(priv),
-		// Multiple listen peerIDToOverlay
-=======
 		// Multiple listen addresses
->>>>>>> 1bf3600f
 		libp2p.ListenAddrStrings(listenAddrs...),
 		// support TLS connections
 		libp2p.Security(libp2ptls.ID, libp2ptls.New),
@@ -175,7 +165,7 @@
 		return nil, err
 	}
 
-	// If you want to help other overlayToPeerID to figure out if they are behind
+	// If you want to help other peers to figure out if they are behind
 	// NATs, you can launch the server-side of AutoNAT too (AutoRelay
 	// already runs the client)
 	if _, err = autonat.NewAutoNATService(ctx, h,
@@ -263,7 +253,7 @@
 	}
 
 	// Now we can build a full multiaddress to reach this host
-	// by encapsulating both peerIDToOverlay:
+	// by encapsulating both addresses:
 	for _, addr := range s.host.Addrs() {
 		addrs = append(addrs, addr.Encapsulate(hostAddr).String())
 	}
