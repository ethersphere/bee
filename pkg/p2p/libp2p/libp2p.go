// Copyright 2020 The Swarm Authors. All rights reserved.
// Use of this source code is governed by a BSD-style
// license that can be found in the LICENSE file.

package libp2p

import (
	"context"
	"crypto/ecdsa"
	"errors"
	"fmt"
	"net"

	"github.com/ethersphere/bee/pkg/addressbook"
	"github.com/ethersphere/bee/pkg/logging"
	"github.com/ethersphere/bee/pkg/p2p"
	handshake "github.com/ethersphere/bee/pkg/p2p/libp2p/internal/handshake"
	"github.com/ethersphere/bee/pkg/swarm"
<<<<<<< HEAD
	"github.com/ethersphere/bee/pkg/topology"
	"github.com/ethersphere/bee/pkg/tracing"
=======
>>>>>>> 3132c693
	"github.com/libp2p/go-libp2p"
	autonat "github.com/libp2p/go-libp2p-autonat-svc"
	crypto "github.com/libp2p/go-libp2p-core/crypto"
	"github.com/libp2p/go-libp2p-core/helpers"
	"github.com/libp2p/go-libp2p-core/host"
	"github.com/libp2p/go-libp2p-core/network"
	libp2ppeer "github.com/libp2p/go-libp2p-core/peer"
	"github.com/libp2p/go-libp2p-core/peerstore"
	protocol "github.com/libp2p/go-libp2p-core/protocol"
	"github.com/libp2p/go-libp2p-peerstore/pstoremem"
	libp2pquic "github.com/libp2p/go-libp2p-quic-transport"
	"github.com/libp2p/go-tcp-transport"
	ws "github.com/libp2p/go-ws-transport"
	ma "github.com/multiformats/go-multiaddr"
	"github.com/multiformats/go-multistream"
)

var _ p2p.Service = (*Service)(nil)

type Service struct {
	ctx              context.Context
	host             host.Host
	libp2pPeerstore  peerstore.Peerstore
	metrics          metrics
	networkID        int32
	handshakeService *handshake.Service
	addrssbook       addressbook.Putter
	peers            *peerRegistry
	peerHandler      func(context.Context, swarm.Address) error
	logger           logging.Logger
	tracer           *tracing.Tracer
}

type Options struct {
<<<<<<< HEAD
	PrivateKey     *ecdsa.PrivateKey
	Overlay        swarm.Address
	Addr           string
	DisableWS      bool
	DisableQUIC    bool
	Bootnodes      []string
	NetworkID      int32
	AddressBook    addressbook.GetterPutter
	TopologyDriver topology.Driver
	Logger         logging.Logger
	Tracer         *tracing.Tracer
=======
	PrivateKey  *ecdsa.PrivateKey
	Overlay     swarm.Address
	Addr        string
	DisableWS   bool
	DisableQUIC bool
	NetworkID   int32
	Addressbook addressbook.Putter
	Logger      logging.Logger
>>>>>>> 3132c693
}

func New(ctx context.Context, o Options) (*Service, error) {
	host, port, err := net.SplitHostPort(o.Addr)
	if err != nil {
		return nil, fmt.Errorf("address: %w", err)
	}

	ip4Addr := "0.0.0.0"
	ip6Addr := "::1"

	if host != "" {
		ip := net.ParseIP(host)
		if ip4 := ip.To4(); ip4 != nil {
			ip4Addr = ip4.String()
			ip6Addr = ""
		} else if ip6 := ip.To16(); ip6 != nil {
			ip6Addr = ip6.String()
			ip4Addr = ""
		}
	}

	var listenAddrs []string
	if ip4Addr != "" {
		listenAddrs = append(listenAddrs, fmt.Sprintf("/ip4/%s/tcp/%s", ip4Addr, port))
		if !o.DisableWS {
			listenAddrs = append(listenAddrs, fmt.Sprintf("/ip4/%s/tcp/%s/ws", ip4Addr, port))
		}
		if !o.DisableQUIC {
			listenAddrs = append(listenAddrs, fmt.Sprintf("/ip4/%s/udp/%s/quic", ip4Addr, port))
		}
	}

	if ip6Addr != "" {
		listenAddrs = append(listenAddrs, fmt.Sprintf("/ip6/%s/tcp/%s", ip6Addr, port))
		if !o.DisableWS {
			listenAddrs = append(listenAddrs, fmt.Sprintf("/ip6/%s/tcp/%s/ws", ip6Addr, port))
		}
		if !o.DisableQUIC {
			listenAddrs = append(listenAddrs, fmt.Sprintf("/ip6/%s/udp/%s/quic", ip6Addr, port))
		}
	}

	security := libp2p.DefaultSecurity
	libp2pPeerstore := pstoremem.NewPeerstore()

	opts := []libp2p.Option{
		libp2p.ListenAddrStrings(listenAddrs...),
		security,
		// Attempt to open ports using uPNP for NATed hosts.
		libp2p.NATPortMap(),
		// Use dedicated peerstore instead the global DefaultPeerstore
		libp2p.Peerstore(libp2pPeerstore),
	}

	if o.PrivateKey != nil {
		opts = append(opts,
			libp2p.Identity((*crypto.Secp256k1PrivateKey)(o.PrivateKey)),
		)
	}

	transports := []libp2p.Option{
		libp2p.Transport(tcp.NewTCPTransport),
	}

	if !o.DisableWS {
		transports = append(transports, libp2p.Transport(ws.New))
	}

	if !o.DisableQUIC {
		transports = append(transports, libp2p.Transport(libp2pquic.NewTransport))
	}

	opts = append(opts, transports...)

	h, err := libp2p.New(ctx, opts...)
	if err != nil {
		return nil, err
	}

	// If you want to help other peers to figure out if they are behind
	// NATs, you can launch the server-side of AutoNAT too (AutoRelay
	// already runs the client)
	if _, err = autonat.NewAutoNATService(ctx, h,
		// Support same non default security and transport options as
		// original host.
		append(transports, security)...,
	); err != nil {
		return nil, fmt.Errorf("autonat: %w", err)
	}

	peerRegistry := newPeerRegistry()
	s := &Service{
		ctx:              ctx,
		host:             h,
		libp2pPeerstore:  libp2pPeerstore,
		metrics:          newMetrics(),
		networkID:        o.NetworkID,
		handshakeService: handshake.New(peerRegistry, o.Overlay, o.NetworkID, o.Logger),
		peers:            peerRegistry,
		addrssbook:       o.Addressbook,
		logger:           o.Logger,
		tracer:           o.Tracer,
	}

	// Construct protocols.

	id := protocol.ID(p2p.NewSwarmStreamName(handshake.ProtocolName, handshake.ProtocolVersion, handshake.StreamName))
	matcher, err := s.protocolSemverMatcher(id)
	if err != nil {
		return nil, fmt.Errorf("protocol version match %s: %w", id, err)
	}

	s.host.SetStreamHandlerMatch(id, matcher, func(stream network.Stream) {
		peerID := stream.Conn().RemotePeer()
		i, err := s.handshakeService.Handle(newStream(stream))
		if err != nil {
			if err == handshake.ErrNetworkIDIncompatible {
				s.logger.Warningf("peer %s has a different network id.", peerID)
			}

			if err == handshake.ErrHandshakeDuplicate {
				s.logger.Warningf("handshake happened for already connected peer %s", peerID)
			}

			s.logger.Debugf("handshake: handle %s: %v", peerID, err)
			s.logger.Errorf("unable to handshake with peer %v", peerID)
			// todo: test connection close and refactor
			_ = s.disconnect(peerID)
			return
		}

		s.peers.add(stream.Conn(), i.Address)
		s.addrssbook.Put(i.Address, stream.Conn().RemoteMultiaddr())
		if s.peerHandler != nil {
			if err := s.peerHandler(ctx, i.Address); err != nil {
				s.logger.Debugf("peerhandler error: %s: %v", peerID, err)
			}

		}
		s.metrics.HandledStreamCount.Inc()
		s.logger.Infof("peer %s connected", i.Address)
	})

	h.Network().SetConnHandler(func(_ network.Conn) {
		s.metrics.HandledConnectionCount.Inc()
	})

	h.Network().Notify(peerRegistry) // update peer registry on network events

	return s, nil
}

func (s *Service) AddProtocol(p p2p.ProtocolSpec) (err error) {
	for _, ss := range p.StreamSpecs {
		id := protocol.ID(p2p.NewSwarmStreamName(p.Name, p.Version, ss.Name))
		matcher, err := s.protocolSemverMatcher(id)
		if err != nil {
			return fmt.Errorf("protocol version match %s: %w", id, err)
		}

		s.host.SetStreamHandlerMatch(id, matcher, func(streamlibp2p network.Stream) {
			peerID := streamlibp2p.Conn().RemotePeer()
			overlay, found := s.peers.overlay(peerID)
			if !found {
				// todo: this should never happen, should we disconnect in this case?
				// todo: test connection close and refactor
				_ = s.disconnect(peerID)
				s.logger.Errorf("overlay address for peer %q not found", peerID)
				return
			}

			stream := newStream(streamlibp2p)

			// exchange headers
			if err := handleHeaders(ss.Headler, stream); err != nil {
				s.logger.Debugf("handle protocol %s/%s: stream %s: peer %s: handle headers: %v", p.Name, p.Version, ss.Name, overlay, err)
				return
			}

			// tracing: get span tracing context and add it to the context
			// silently ignore if the peer is not providing tracing
			ctx, err := s.tracer.WithContextFromHeaders(s.ctx, stream.Headers())
			if err != nil && !errors.Is(err, tracing.ErrContextNotFound) {
				s.logger.Debugf("handle protocol %s/%s: stream %s: peer %s: get tracing context: %v", p.Name, p.Version, ss.Name, overlay, err)
				return
			}

			s.metrics.HandledStreamCount.Inc()
			if err := ss.Handler(ctx, p2p.Peer{Address: overlay}, stream); err != nil {
				var e *p2p.DisconnectError
				if errors.Is(err, e) {
					// todo: test connection close and refactor
					_ = s.Disconnect(overlay)
				}

				s.logger.Debugf("handle protocol %s/%s: stream %s: peer %s: %v", p.Name, p.Version, ss.Name, overlay, err)
			}
		})
	}
	return nil
}

func (s *Service) Addresses() (addrs []ma.Multiaddr, err error) {
	// Build host multiaddress
	hostAddr, err := ma.NewMultiaddr(fmt.Sprintf("/p2p/%s", s.host.ID().Pretty()))
	if err != nil {
		return nil, err
	}

	// Now we can build a full multiaddress to reach this host
	// by encapsulating both addresses:
	for _, addr := range s.host.Addrs() {
		addrs = append(addrs, addr.Encapsulate(hostAddr))
	}
	return addrs, nil
}

func (s *Service) Connect(ctx context.Context, addr ma.Multiaddr) (overlay swarm.Address, err error) {
	// Extract the peer ID from the multiaddr.
	info, err := libp2ppeer.AddrInfoFromP2pAddr(addr)
	if err != nil {
		return swarm.Address{}, err
	}

	if err := s.host.Connect(ctx, *info); err != nil {
		return swarm.Address{}, err
	}

	stream, err := s.newStreamForPeerID(ctx, info.ID, handshake.ProtocolName, handshake.ProtocolVersion, handshake.StreamName)
	if err != nil {
		_ = s.disconnect(info.ID)
		return swarm.Address{}, err
	}

	i, err := s.handshakeService.Handshake(newStream(stream))
	if err != nil {
		_ = s.disconnect(info.ID)
		return swarm.Address{}, fmt.Errorf("handshake: %w", err)
	}

	if err := helpers.FullClose(stream); err != nil {
		return swarm.Address{}, err
	}

	s.peers.add(stream.Conn(), i.Address)
	s.metrics.CreatedConnectionCount.Inc()
	s.logger.Infof("peer %s connected", i.Address)
	return i.Address, nil
}

func (s *Service) Disconnect(overlay swarm.Address) error {
	peerID, found := s.peers.peerID(overlay)
	if !found {
		return p2p.ErrPeerNotFound
	}
	return s.disconnect(peerID)
}

func (s *Service) disconnect(peerID libp2ppeer.ID) error {
	if err := s.host.Network().ClosePeer(peerID); err != nil {
		return err
	}
	s.peers.remove(peerID)
	return nil
}

func (s *Service) Peers() []p2p.Peer {
	return s.peers.peers()
}

<<<<<<< HEAD
func (s *Service) NewStream(ctx context.Context, overlay swarm.Address, headers p2p.Headers, protocolName, protocolVersion, streamName string) (p2p.Stream, error) {
=======
func (s *Service) SetPeerAddedHandler(h func(context.Context, swarm.Address) error) {
	s.peerHandler = h
}

func (s *Service) NewStream(ctx context.Context, overlay swarm.Address, protocolName, protocolVersion, streamName string) (p2p.Stream, error) {
>>>>>>> 3132c693
	peerID, found := s.peers.peerID(overlay)
	if !found {
		return nil, p2p.ErrPeerNotFound
	}

	streamlibp2p, err := s.newStreamForPeerID(ctx, peerID, protocolName, protocolVersion, streamName)
	if err != nil {
		return nil, err
	}

	stream := newStream(streamlibp2p)

	// tracing: add span context header
	if headers == nil {
		headers = make(p2p.Headers)
	}
	if err := s.tracer.AddContextHeader(ctx, headers); err != nil && !errors.Is(err, tracing.ErrContextNotFound) {
		return nil, err
	}

	// exchange headers
	if err := sendHeaders(ctx, headers, stream); err != nil {
		return nil, fmt.Errorf("send headers: %w", err)
	}

	return stream, nil
}

func (s *Service) newStreamForPeerID(ctx context.Context, peerID libp2ppeer.ID, protocolName, protocolVersion, streamName string) (network.Stream, error) {
	swarmStreamName := p2p.NewSwarmStreamName(protocolName, protocolVersion, streamName)
	st, err := s.host.NewStream(ctx, peerID, protocol.ID(swarmStreamName))
	if err != nil {
		if err == multistream.ErrNotSupported || err == multistream.ErrIncorrectVersion {
			return nil, p2p.NewIncompatibleStreamError(err)
		}
		return nil, fmt.Errorf("create stream %q to %q: %w", swarmStreamName, peerID, err)
	}
	s.metrics.CreatedStreamCount.Inc()
	return st, nil
}

func (s *Service) Close() error {
	if err := s.libp2pPeerstore.Close(); err != nil {
		return err
	}
	return s.host.Close()
}<|MERGE_RESOLUTION|>--- conflicted
+++ resolved
@@ -16,11 +16,7 @@
 	"github.com/ethersphere/bee/pkg/p2p"
 	handshake "github.com/ethersphere/bee/pkg/p2p/libp2p/internal/handshake"
 	"github.com/ethersphere/bee/pkg/swarm"
-<<<<<<< HEAD
-	"github.com/ethersphere/bee/pkg/topology"
 	"github.com/ethersphere/bee/pkg/tracing"
-=======
->>>>>>> 3132c693
 	"github.com/libp2p/go-libp2p"
 	autonat "github.com/libp2p/go-libp2p-autonat-svc"
 	crypto "github.com/libp2p/go-libp2p-core/crypto"
@@ -55,19 +51,6 @@
 }
 
 type Options struct {
-<<<<<<< HEAD
-	PrivateKey     *ecdsa.PrivateKey
-	Overlay        swarm.Address
-	Addr           string
-	DisableWS      bool
-	DisableQUIC    bool
-	Bootnodes      []string
-	NetworkID      int32
-	AddressBook    addressbook.GetterPutter
-	TopologyDriver topology.Driver
-	Logger         logging.Logger
-	Tracer         *tracing.Tracer
-=======
 	PrivateKey  *ecdsa.PrivateKey
 	Overlay     swarm.Address
 	Addr        string
@@ -76,7 +59,7 @@
 	NetworkID   int32
 	Addressbook addressbook.Putter
 	Logger      logging.Logger
->>>>>>> 3132c693
+	Tracer      *tracing.Tracer
 }
 
 func New(ctx context.Context, o Options) (*Service, error) {
@@ -348,15 +331,11 @@
 	return s.peers.peers()
 }
 
-<<<<<<< HEAD
-func (s *Service) NewStream(ctx context.Context, overlay swarm.Address, headers p2p.Headers, protocolName, protocolVersion, streamName string) (p2p.Stream, error) {
-=======
 func (s *Service) SetPeerAddedHandler(h func(context.Context, swarm.Address) error) {
 	s.peerHandler = h
 }
 
-func (s *Service) NewStream(ctx context.Context, overlay swarm.Address, protocolName, protocolVersion, streamName string) (p2p.Stream, error) {
->>>>>>> 3132c693
+func (s *Service) NewStream(ctx context.Context, overlay swarm.Address, headers p2p.Headers, protocolName, protocolVersion, streamName string) (p2p.Stream, error) {
 	peerID, found := s.peers.peerID(overlay)
 	if !found {
 		return nil, p2p.ErrPeerNotFound
