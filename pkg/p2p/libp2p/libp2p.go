--- conflicted
+++ resolved
@@ -744,20 +744,8 @@
 	}
 
 	for _, r := range remotes {
-<<<<<<< HEAD
 		if overlay, found := s.peers.isConnected(peerID, r); found {
-			bzzAddr, err := s.addressbook.Get(overlay)
-			if err != nil {
-				s.logger.Error(err, "connected peer not found in address book")
-				return &bzz.Address{Overlay: overlay, Underlay: addrs}, p2p.ErrAlreadyConnected
-			}
-
-			s.logger.Debug("Picked addr in libp2p Connect", "overlay", overlay, "underlay", r)
-			return bzzAddr, p2p.ErrAlreadyConnected
-=======
-		if overlay, found := s.peers.isConnected(id, r); found {
 			return &bzz.Address{Overlay: overlay, Underlay: addrs}, p2p.ErrAlreadyConnected
->>>>>>> 05d68239
 		}
 	}
 
