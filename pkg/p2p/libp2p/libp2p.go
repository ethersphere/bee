package libp2p

import (
	"context"
	"fmt"
	"net"
	"time"

	"github.com/janos/bee/pkg/p2p"

	"github.com/libp2p/go-libp2p"
	autonat "github.com/libp2p/go-libp2p-autonat-svc"
	connmgr "github.com/libp2p/go-libp2p-connmgr"
	"github.com/libp2p/go-libp2p-core/helpers"
	"github.com/libp2p/go-libp2p-core/host"
	"github.com/libp2p/go-libp2p-core/network"
	"github.com/libp2p/go-libp2p-core/peer"
	protocol "github.com/libp2p/go-libp2p-core/protocol"
	libp2pquic "github.com/libp2p/go-libp2p-quic-transport"
	secio "github.com/libp2p/go-libp2p-secio"
	libp2ptls "github.com/libp2p/go-libp2p-tls"
	ma "github.com/multiformats/go-multiaddr"
	"github.com/multiformats/go-multistream"
)

var _ p2p.Service = new(Service)

type Service struct {
	host host.Host
	overlay string
}

type Options struct {
	Addr        string
	Overlay 	string
	DisableWS   bool
	DisableQUIC bool
	Bootnodes   []string
	// PrivKey     []byte
	// Routing     func(host.Host) (routing.PeerRouting, error)
}

func New(ctx context.Context, o Options) (*Service, error) {
	host, port, err := net.SplitHostPort(o.Addr)
	if err != nil {
		return nil, fmt.Errorf("address: %w", err)
	}

	ip4Addr := "0.0.0.0"
	ip6Addr := "::1"

	if host != "" {
		ip := net.ParseIP(host)
		if ip4 := ip.To4(); ip4 != nil {
			ip4Addr = ip4.String()
			ip6Addr = ""
		} else if ip6 := ip.To16(); ip6 != nil {
			ip6Addr = ip6.String()
			ip4Addr = ""
		}
	}

	var listenAddrs []string

	if ip4Addr != "" {
		listenAddrs = append(listenAddrs, fmt.Sprintf("/ip4/%s/tcp/%s", ip4Addr, port))
		if !o.DisableWS {
			listenAddrs = append(listenAddrs, fmt.Sprintf("/ip4/%s/tcp/%s/ws", ip4Addr, port))
		}
		if !o.DisableQUIC {
			listenAddrs = append(listenAddrs, fmt.Sprintf("/ip4/%s/udp/%s/quic", ip4Addr, port))
		}
	}

	if ip6Addr != "" {
		listenAddrs = append(listenAddrs, fmt.Sprintf("/ip6/%s/tcp/%s", ip6Addr, port))
		if !o.DisableWS {
			listenAddrs = append(listenAddrs, fmt.Sprintf("/ip6/%s/tcp/%s/ws", ip6Addr, port))
		}
		if !o.DisableQUIC {
			listenAddrs = append(listenAddrs, fmt.Sprintf("/ip6/%s/udp/%s/quic", ip6Addr, port))
		}
	}

	opts := []libp2p.Option{
		// Use the keypair we generated
		//libp2p.Identity(priv),
		// Multiple listen addresses
		libp2p.ListenAddrStrings(listenAddrs...),
		// support TLS connections
		libp2p.Security(libp2ptls.ID, libp2ptls.New),
		// support secio connections
		libp2p.Security(secio.ID, secio.New),
		// support QUIC - experimental
		libp2p.Transport(libp2pquic.NewTransport),
		// support any other default transports (TCP)
		libp2p.DefaultTransports,
		// Let's prevent our peer from having too many
		// connections by attaching a connection manager.
		libp2p.ConnectionManager(connmgr.NewConnManager(
			100,         // Lowwater
			400,         // HighWater,
			time.Minute, // GracePeriod
		)),
		// Attempt to open ports using uPNP for NATed hosts.
		libp2p.NATPortMap(),
		// Let this host use the DHT to find other hosts
		//libp2p.Routing(o.Routing),
		// Let this host use relays and advertise itself on relays if
		// it finds it is behind NAT. Use libp2p.Relay(options...) to
		// enable active relays and more.
		//libp2p.EnableAutoRelay(),
	}

	h, err := libp2p.New(ctx, opts...)
	if err != nil {
		return nil, err
	}

	// If you want to help other peers to figure out if they are behind
	// NATs, you can launch the server-side of AutoNAT too (AutoRelay
	// already runs the client)
	if _, err = autonat.NewAutoNATService(ctx, h,
		// Support same non default security and transport options as
		// original host.
		libp2p.Security(libp2ptls.ID, libp2ptls.New),
		libp2p.Security(secio.ID, secio.New),
		libp2p.Transport(libp2pquic.NewTransport),
		libp2p.DefaultTransports,
	); err != nil {
		return nil, fmt.Errorf("autonat: %w", err)
	}

<<<<<<< HEAD
	return &Service{host: h, overlay: o.Overlay}, nil
=======
	s := &Service{host: h}

	// TODO: be more resilient on connection errors and connect in parallel
	for _, a := range o.Bootnodes {
		addr, err := ma.NewMultiaddr(a)
		if err != nil {
			return nil, fmt.Errorf("bootnode %s: %w", a, err)
		}

		if _, err := s.Connect(ctx, addr); err != nil {
			return nil, fmt.Errorf("connect to bootnode %s: %w", a, err)
		}
	}

	return s, nil
>>>>>>> 638065c8
}

func (s *Service) AddProtocol(p p2p.ProtocolSpec) (err error) {
	for _, ss := range p.StreamSpecs {
		id := protocol.ID(p2p.NewSwarmStreamName(p.Name, ss.Name, ss.Version))
		matcher, err := helpers.MultistreamSemverMatcher(id)
		if err != nil {
			return fmt.Errorf("match semver %s: %w", id, err)
		}
		s.host.SetStreamHandlerMatch(id, matcher, func(s network.Stream) {
			ss.Handler(p2p.Peer{
				Addr:   s.Conn().RemoteMultiaddr(),
				Stream: s,
			})
		})
	}
	return nil
}

func (s *Service) Addresses() (addrs []string, err error) {
	// Build host multiaddress
	hostAddr, err := ma.NewMultiaddr(fmt.Sprintf("/p2p/%s", s.host.ID().Pretty()))
	if err != nil {
		return nil, err
	}

	// Now we can build a full multiaddress to reach this host
	// by encapsulating both addresses:
	for _, addr := range s.host.Addrs() {
		addrs = append(addrs, addr.Encapsulate(hostAddr).String())
	}
	return addrs, nil
}

func (s *Service) Connect(ctx context.Context, addr ma.Multiaddr) (peerID string, err error) {
	// Extract the peer ID from the multiaddr.
	info, err := peer.AddrInfoFromP2pAddr(addr)
	if err != nil {
		return "", err
	}

	if err := s.host.Connect(ctx, *info); err != nil {
		return "", err
	}

	// init overlay protocol to get the overlay

	return info.ID.String(), nil
}

func (s *Service) NewStream(ctx context.Context, peerID, protocolName, streamName, version string) (p2p.Stream, error) {
	id, err := peer.Decode(peerID)
	if err != nil {
		return nil, fmt.Errorf("decode peer id %q: %w", peerID, err)
	}
	swarmStreamName := p2p.NewSwarmStreamName(protocolName, streamName, version)
	st, err := s.host.NewStream(ctx, id, protocol.ID(swarmStreamName))
	if err != nil {
		if err == multistream.ErrNotSupported || err == multistream.ErrIncorrectVersion {
			return nil, p2p.NewIncompatibleStreamError(err)
		}
		return nil, fmt.Errorf("create stream %q to %q: %w", swarmStreamName, peerID, err)
	}
	return st, nil
}

func (s *Service) Close() error {
	return s.host.Close()
}<|MERGE_RESOLUTION|>--- conflicted
+++ resolved
@@ -32,7 +32,6 @@
 
 type Options struct {
 	Addr        string
-	Overlay 	string
 	DisableWS   bool
 	DisableQUIC bool
 	Bootnodes   []string
@@ -131,10 +130,7 @@
 		return nil, fmt.Errorf("autonat: %w", err)
 	}
 
-<<<<<<< HEAD
-	return &Service{host: h, overlay: o.Overlay}, nil
-=======
-	s := &Service{host: h}
+	s := &Service{host: h, overlay: o.Overlay}
 
 	// TODO: be more resilient on connection errors and connect in parallel
 	for _, a := range o.Bootnodes {
@@ -149,7 +145,6 @@
 	}
 
 	return s, nil
->>>>>>> 638065c8
 }
 
 func (s *Service) AddProtocol(p p2p.ProtocolSpec) (err error) {
@@ -195,8 +190,6 @@
 		return "", err
 	}
 
-	// init overlay protocol to get the overlay
-
 	return info.ID.String(), nil
 }
 
