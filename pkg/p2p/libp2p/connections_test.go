--- conflicted
+++ resolved
@@ -16,12 +16,7 @@
 )
 
 func TestAddresses(t *testing.T) {
-<<<<<<< HEAD
-	s, _ := newService(t, libp2p.Options{NetworkID: 1})
-=======
-	s, _, cleanup := newService(t, 1, libp2p.Options{})
-	defer cleanup()
->>>>>>> 2db9d81f
+	s, _ := newService(t, 1, libp2p.Options{})
 
 	addrs, err := s.Addresses()
 	if err != nil {
@@ -36,17 +31,9 @@
 	ctx, cancel := context.WithCancel(context.Background())
 	defer cancel()
 
-<<<<<<< HEAD
-	s1, overlay1 := newService(t, libp2p.Options{NetworkID: 1})
-
-	s2, overlay2 := newService(t, libp2p.Options{NetworkID: 1})
-=======
-	s1, overlay1, cleanup1 := newService(t, 1, libp2p.Options{})
-	defer cleanup1()
-
-	s2, overlay2, cleanup2 := newService(t, 1, libp2p.Options{})
-	defer cleanup2()
->>>>>>> 2db9d81f
+	s1, overlay1 := newService(t, 1, libp2p.Options{})
+
+	s2, overlay2 := newService(t, 1, libp2p.Options{})
 
 	addr := serviceUnderlayAddress(t, s1)
 
@@ -70,17 +57,9 @@
 	ctx, cancel := context.WithCancel(context.Background())
 	defer cancel()
 
-<<<<<<< HEAD
-	s1, overlay1 := newService(t, libp2p.Options{NetworkID: 1})
-
-	s2, overlay2 := newService(t, libp2p.Options{NetworkID: 1})
-=======
-	s1, overlay1, cleanup1 := newService(t, 1, libp2p.Options{})
-	defer cleanup1()
-
-	s2, overlay2, cleanup2 := newService(t, 1, libp2p.Options{})
-	defer cleanup2()
->>>>>>> 2db9d81f
+	s1, overlay1 := newService(t, 1, libp2p.Options{})
+
+	s2, overlay2 := newService(t, 1, libp2p.Options{})
 
 	addr := serviceUnderlayAddress(t, s1)
 
@@ -103,17 +82,9 @@
 	ctx, cancel := context.WithCancel(context.Background())
 	defer cancel()
 
-<<<<<<< HEAD
-	s1, overlay1 := newService(t, libp2p.Options{NetworkID: 1})
-
-	s2, overlay2 := newService(t, libp2p.Options{NetworkID: 1})
-=======
-	s1, overlay1, cleanup1 := newService(t, 1, libp2p.Options{})
-	defer cleanup1()
-
-	s2, overlay2, cleanup2 := newService(t, 1, libp2p.Options{})
-	defer cleanup2()
->>>>>>> 2db9d81f
+	s1, overlay1 := newService(t, 1, libp2p.Options{})
+
+	s2, overlay2 := newService(t, 1, libp2p.Options{})
 
 	addr := serviceUnderlayAddress(t, s1)
 
@@ -144,17 +115,9 @@
 	ctx, cancel := context.WithCancel(context.Background())
 	defer cancel()
 
-<<<<<<< HEAD
-	s1, overlay1 := newService(t, libp2p.Options{NetworkID: 1})
-
-	s2, overlay2 := newService(t, libp2p.Options{NetworkID: 1})
-=======
-	s1, overlay1, cleanup1 := newService(t, 1, libp2p.Options{})
-	defer cleanup1()
-
-	s2, overlay2, cleanup2 := newService(t, 1, libp2p.Options{})
-	defer cleanup2()
->>>>>>> 2db9d81f
+	s1, overlay1 := newService(t, 1, libp2p.Options{})
+
+	s2, overlay2 := newService(t, 1, libp2p.Options{})
 
 	addr := serviceUnderlayAddress(t, s1)
 
@@ -193,17 +156,9 @@
 	ctx, cancel := context.WithCancel(context.Background())
 	defer cancel()
 
-<<<<<<< HEAD
-	s1, overlay1 := newService(t, libp2p.Options{NetworkID: 1})
-
-	s2, overlay2 := newService(t, libp2p.Options{NetworkID: 1})
-=======
-	s1, overlay1, cleanup1 := newService(t, 1, libp2p.Options{})
-	defer cleanup1()
-
-	s2, overlay2, cleanup2 := newService(t, 1, libp2p.Options{})
-	defer cleanup2()
->>>>>>> 2db9d81f
+	s1, overlay1 := newService(t, 1, libp2p.Options{})
+
+	s2, overlay2 := newService(t, 1, libp2p.Options{})
 
 	addrs, err := s1.Addresses()
 	if err != nil {
@@ -231,17 +186,9 @@
 	ctx, cancel := context.WithCancel(context.Background())
 	defer cancel()
 
-<<<<<<< HEAD
-	s1, overlay1 := newService(t, libp2p.Options{NetworkID: 1})
-
-	s2, overlay2 := newService(t, libp2p.Options{NetworkID: 1})
-=======
-	s1, overlay1, cleanup1 := newService(t, 1, libp2p.Options{})
-	defer cleanup1()
-
-	s2, overlay2, cleanup2 := newService(t, 1, libp2p.Options{})
-	defer cleanup2()
->>>>>>> 2db9d81f
+	s1, overlay1 := newService(t, 1, libp2p.Options{})
+
+	s2, overlay2 := newService(t, 1, libp2p.Options{})
 
 	addrs, err := s1.Addresses()
 	if err != nil {
@@ -275,17 +222,9 @@
 	ctx, cancel := context.WithCancel(context.Background())
 	defer cancel()
 
-<<<<<<< HEAD
-	s1, _ := newService(t, libp2p.Options{NetworkID: 1})
-
-	s2, _ := newService(t, libp2p.Options{NetworkID: 2})
-=======
-	s1, _, cleanup1 := newService(t, 1, libp2p.Options{})
-	defer cleanup1()
-
-	s2, _, cleanup2 := newService(t, 2, libp2p.Options{})
-	defer cleanup2()
->>>>>>> 2db9d81f
+	s1, _ := newService(t, 1, libp2p.Options{})
+
+	s2, _ := newService(t, 2, libp2p.Options{})
 
 	addr := serviceUnderlayAddress(t, s1)
 
@@ -301,22 +240,12 @@
 	ctx, cancel := context.WithCancel(context.Background())
 	defer cancel()
 
-<<<<<<< HEAD
-	s1, overlay1 := newService(t, libp2p.Options{
-		NetworkID:   1,
-=======
-	s1, overlay1, cleanup1 := newService(t, 1, libp2p.Options{
->>>>>>> 2db9d81f
+	s1, overlay1 := newService(t, 1, libp2p.Options{
 		DisableQUIC: true,
 		DisableWS:   true,
 	})
 
-<<<<<<< HEAD
-	s2, overlay2 := newService(t, libp2p.Options{
-		NetworkID:   1,
-=======
-	s2, overlay2, cleanup2 := newService(t, 1, libp2p.Options{
->>>>>>> 2db9d81f
+	s2, overlay2 := newService(t, 1, libp2p.Options{
 		DisableQUIC: true,
 		DisableWS:   true,
 	})
@@ -336,17 +265,9 @@
 	ctx, cancel := context.WithCancel(context.Background())
 	defer cancel()
 
-<<<<<<< HEAD
-	s1, overlay1 := newService(t, libp2p.Options{NetworkID: 1})
-
-	s2, overlay2 := newService(t, libp2p.Options{NetworkID: 1})
-=======
-	s1, overlay1, cleanup1 := newService(t, 1, libp2p.Options{})
-	defer cleanup1()
-
-	s2, overlay2, cleanup2 := newService(t, 1, libp2p.Options{})
-	defer cleanup2()
->>>>>>> 2db9d81f
+	s1, overlay1 := newService(t, 1, libp2p.Options{})
+
+	s2, overlay2 := newService(t, 1, libp2p.Options{})
 
 	addr := serviceUnderlayAddress(t, s1)
 
