// Copyright 2020 The Swarm Authors. All rights reserved.
// Use of this source code is governed by a BSD-style
// license that can be found in the LICENSE file.

package jsonhttptest

import (
	"bytes"
	"encoding/json"
	"io"
	"io/ioutil"
	"net/http"
	"testing"
)

func ResponseDirect(t *testing.T, client *http.Client, method, url string, body io.Reader, responseCode int, response interface{}) {
	t.Helper()

	resp := request(t, client, method, url, body, responseCode, nil)
	defer resp.Body.Close()

	got, err := ioutil.ReadAll(resp.Body)
	if err != nil {
		t.Fatal(err)
	}
	got = bytes.TrimSpace(got)

	want, err := json.Marshal(response)
	if err != nil {
		t.Error(err)
	}

	if !bytes.Equal(got, want) {
		t.Errorf("got response %s, want %s", string(got), string(want))
	}
}

<<<<<<< HEAD
func ResponseDirectSendHeadersAndReceiveHeaders(t *testing.T, client *http.Client, method, url string, body io.Reader, responseCode int,
	response interface{}, headers http.Header) http.Header {
	t.Helper()

	resp := request(t, client, method, url, body, responseCode, headers)
	defer resp.Body.Close()

	got, err := ioutil.ReadAll(resp.Body)
	if err != nil {
		t.Fatal(err)
	}
	got = bytes.TrimSpace(got)

	want, err := json.Marshal(response)
	if err != nil {
		t.Error(err)
	}

	if !bytes.Equal(got, want) {
		t.Errorf("got response %s, want %s", string(got), string(want))
	}

	return resp.Header
}

// ResponseDirectWithJson checks for responses in json format. It is useful in cases where the response is json.
func ResponseDirectWithJson(t *testing.T, client *http.Client, method, url string, body io.Reader, responseCode int, response interface{}) {
	t.Helper()

	resp := request(t, client, method, url, body, responseCode, nil)
	defer resp.Body.Close()

	got, err := ioutil.ReadAll(resp.Body)
	if err != nil {
		t.Fatal(err)
	}
	got = bytes.TrimSpace(got)

	want, err := json.Marshal(response)
	if err != nil {
		t.Error(err)
	}
	var wantJson jsonhttp.StatusResponse
	err = json.Unmarshal(want, &wantJson)
	if err != nil {
		t.Error(err)
	}
	wantString := "[" + wantJson.Message + "]"

	if wantString != string(got) {
		t.Errorf("got response %s, want %s", string(got), wantString)
	}
}

func ResponseDirectSendHeaders(t *testing.T, client *http.Client, method, url string, body io.Reader, responseCode int,
=======
func ResponseDirectWithHeaders(t *testing.T, client *http.Client, method, url string, body io.Reader, responseCode int,
>>>>>>> 36b3c5f3
	response interface{}, headers http.Header) {
	t.Helper()

	resp := request(t, client, method, url, body, responseCode, headers)
	defer resp.Body.Close()

	got, err := ioutil.ReadAll(resp.Body)
	if err != nil {
		t.Fatal(err)
	}
	got = bytes.TrimSpace(got)

	want, err := json.Marshal(response)
	if err != nil {
		t.Error(err)
	}

	if !bytes.Equal(got, want) {
		t.Errorf("got response %s, want %s", string(got), string(want))
	}
}

func ResponseUnmarshal(t *testing.T, client *http.Client, method, url string, body io.Reader, responseCode int, response interface{}) {
	t.Helper()

	resp := request(t, client, method, url, body, responseCode, nil)
	defer resp.Body.Close()

	if err := json.NewDecoder(resp.Body).Decode(&response); err != nil {
		t.Fatal(err)
	}
}

func request(t *testing.T, client *http.Client, method, url string, body io.Reader, responseCode int, headers http.Header) *http.Response {
	t.Helper()

	req, err := http.NewRequest(method, url, body)
	if err != nil {
		t.Fatal(err)
	}
	req.Header = headers
	resp, err := client.Do(req)
	if err != nil {
		t.Fatal(err)
	}
	if resp.StatusCode != responseCode {
		t.Errorf("got response status %s, want %v %s", resp.Status, responseCode, http.StatusText(responseCode))
	}
	return resp
}<|MERGE_RESOLUTION|>--- conflicted
+++ resolved
@@ -35,7 +35,7 @@
 	}
 }
 
-<<<<<<< HEAD
+
 func ResponseDirectSendHeadersAndReceiveHeaders(t *testing.T, client *http.Client, method, url string, body io.Reader, responseCode int,
 	response interface{}, headers http.Header) http.Header {
 	t.Helper()
@@ -90,10 +90,7 @@
 	}
 }
 
-func ResponseDirectSendHeaders(t *testing.T, client *http.Client, method, url string, body io.Reader, responseCode int,
-=======
 func ResponseDirectWithHeaders(t *testing.T, client *http.Client, method, url string, body io.Reader, responseCode int,
->>>>>>> 36b3c5f3
 	response interface{}, headers http.Header) {
 	t.Helper()
 
