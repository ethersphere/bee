// Copyright 2020 The Swarm Authors. All rights reserved.
// Use of this source code is governed by a BSD-style
// license that can be found in the LICENSE file.

// Package pushsync provides the pushsync protocol
// implementation.
package pushsync

import (
	"context"
	"errors"
	"fmt"
	"sync"
	"time"

	"github.com/ethersphere/bee/pkg/accounting"
	"github.com/ethersphere/bee/pkg/cac"
	"github.com/ethersphere/bee/pkg/crypto"
	"github.com/ethersphere/bee/pkg/logging"
	"github.com/ethersphere/bee/pkg/p2p"
	"github.com/ethersphere/bee/pkg/p2p/protobuf"
	"github.com/ethersphere/bee/pkg/postage"
	"github.com/ethersphere/bee/pkg/pricer"
	"github.com/ethersphere/bee/pkg/pushsync/pb"
	"github.com/ethersphere/bee/pkg/soc"
	"github.com/ethersphere/bee/pkg/storage"
	"github.com/ethersphere/bee/pkg/swarm"
	"github.com/ethersphere/bee/pkg/tags"
	"github.com/ethersphere/bee/pkg/topology"
	"github.com/ethersphere/bee/pkg/tracing"
	opentracing "github.com/opentracing/opentracing-go"
)

const (
	protocolName    = "pushsync"
	protocolVersion = "1.0.0"
	streamName      = "pushsync"
)

const (
	maxPeers    = 3
	maxAttempts = 16
)

var (
	ErrOutOfDepthReplication = errors.New("replication outside of the neighborhood")
	ErrNoPush                = errors.New("could not push chunk")
	ErrOutOfDepthStoring     = errors.New("storing outside of the neighborhood")
	ErrWarmup                = errors.New("node warmup time not complete")

	defaultTTL                      = 20 * time.Second // request time to live
	sanctionWait                    = 5 * time.Minute
	timeToWaitForPushsyncToNeighbor = 5 * time.Second // time to wait to get a receipt for a chunk
	nPeersToPushsync                = 3               // number of peers to replicate to as receipt is sent upstream
)

type PushSyncer interface {
	PushChunkToClosest(ctx context.Context, ch swarm.Chunk) (*Receipt, error)
}

type Receipt struct {
	Address   swarm.Address
	Signature []byte
	BlockHash []byte
}

type PushSync struct {
	address        swarm.Address
	blockHash      []byte
	streamer       p2p.StreamerDisconnecter
	storer         storage.Putter
	topologyDriver topology.Driver
	tagger         *tags.Tags
	unwrap         func(swarm.Chunk)
	logger         logging.Logger
	accounting     accounting.Interface
	pricer         pricer.Interface
	metrics        metrics
	tracer         *tracing.Tracer
	validStamp     postage.ValidStampFn
	signer         crypto.Signer
	isFullNode     bool
	warmupPeriod   time.Time
	skipList       *peerSkipList
}

func New(address swarm.Address, blockHash []byte, streamer p2p.StreamerDisconnecter, storer storage.Putter, topology topology.Driver, tagger *tags.Tags, isFullNode bool, unwrap func(swarm.Chunk), validStamp postage.ValidStampFn, logger logging.Logger, accounting accounting.Interface, pricer pricer.Interface, signer crypto.Signer, tracer *tracing.Tracer, warmupTime time.Duration) *PushSync {
	ps := &PushSync{
		address:        address,
		blockHash:      blockHash,
		streamer:       streamer,
		storer:         storer,
		topologyDriver: topology,
		tagger:         tagger,
		isFullNode:     isFullNode,
		unwrap:         unwrap,
		logger:         logger,
		accounting:     accounting,
		pricer:         pricer,
		metrics:        newMetrics(),
		tracer:         tracer,
		validStamp:     validStamp,
		signer:         signer,
		skipList:       newPeerSkipList(),
		warmupPeriod:   time.Now().Add(warmupTime),
	}
	return ps
}

func (s *PushSync) Protocol() p2p.ProtocolSpec {
	return p2p.ProtocolSpec{
		Name:    protocolName,
		Version: protocolVersion,
		StreamSpecs: []p2p.StreamSpec{
			{
				Name:    streamName,
				Handler: s.handler,
			},
		},
	}
}

// handler handles chunk delivery from other node and forwards to its destination node.
// If the current node is the destination, it stores in the local store and sends a receipt.
func (ps *PushSync) handler(ctx context.Context, p p2p.Peer, stream p2p.Stream) (err error) {
	now := time.Now()
	w, r := protobuf.NewWriterAndReader(stream)
	ctx, cancel := context.WithTimeout(ctx, defaultTTL)
	defer cancel()
	defer func() {
		if err != nil {
			ps.metrics.TotalHandlerTime.WithLabelValues("failure").Observe(time.Since(now).Seconds())
			ps.metrics.TotalHandlerErrors.Inc()
			_ = stream.Reset()
		} else {
			ps.metrics.TotalHandlerTime.WithLabelValues("success").Observe(time.Since(now).Seconds())
			_ = stream.FullClose()
		}
	}()
	var ch pb.Delivery
	if err = r.ReadMsgWithContext(ctx, &ch); err != nil {
		return fmt.Errorf("pushsync read delivery: %w", err)
	}
	ps.metrics.TotalReceived.Inc()

	chunk := swarm.NewChunk(swarm.NewAddress(ch.Address), ch.Data)
	chunkAddress := chunk.Address()

	span, _, ctx := ps.tracer.StartSpanFromContext(ctx, "pushsync-handler", ps.logger, opentracing.Tag{Key: "address", Value: chunkAddress.String()})
	defer span.Finish()

	stamp := new(postage.Stamp)
	// attaching the stamp is required becase pushToClosest expects a chunk with a stamp
	err = stamp.UnmarshalBinary(ch.Stamp)
	if err != nil {
		return fmt.Errorf("pushsync stamp unmarshall: %w", err)
	}
	chunk.WithStamp(stamp)

	if cac.Valid(chunk) {
		if ps.unwrap != nil {
			go ps.unwrap(chunk)
		}
	} else if !soc.Valid(chunk) {
		return swarm.ErrInvalidChunk
	}

	price := ps.pricer.Price(chunkAddress)

	// if the peer is closer to the chunk, AND it's a full node, we were selected for replication. Return early.
	if p.FullNode {
		if closer, _ := p.Address.Closer(chunkAddress, ps.address); closer {

			ps.metrics.HandlerReplication.Inc()

			ctxd, canceld := context.WithTimeout(context.Background(), timeToWaitForPushsyncToNeighbor)
			defer canceld()

			span, _, ctxd := ps.tracer.StartSpanFromContext(ctxd, "pushsync-replication-storage", ps.logger, opentracing.Tag{Key: "address", Value: chunkAddress.String()})
			defer span.Finish()

			realClosestPeer, err := ps.topologyDriver.ClosestPeer(chunk.Address(), false)
			if err == nil {
				if !realClosestPeer.Equal(p.Address) {
					ps.metrics.TotalReplicationFromDistantPeer.Inc()
				} else {
					ps.metrics.TotalReplicationFromClosestPeer.Inc()
				}
			}

			chunk, err = ps.validStamp(chunk, ch.Stamp)
			if err != nil {
				ps.metrics.InvalidStampErrors.Inc()
				ps.metrics.HandlerReplicationErrors.Inc()
				return fmt.Errorf("pushsync replication valid stamp: %w", err)
			}

			_, err = ps.storer.Put(ctxd, storage.ModePutSync, chunk)
			if err != nil {
				ps.metrics.HandlerReplicationErrors.Inc()
				return fmt.Errorf("chunk store: %w", err)
			}

			debit, err := ps.accounting.PrepareDebit(p.Address, price)
			if err != nil {
				ps.metrics.HandlerReplicationErrors.Inc()
				return fmt.Errorf("prepare debit to peer %s before writeback: %w", p.Address.String(), err)
			}
			defer debit.Cleanup()

			// return back receipt
			signature, err := ps.signer.Sign(chunkAddress.Bytes())
			if err != nil {
				ps.metrics.HandlerReplicationErrors.Inc()
				return fmt.Errorf("receipt signature: %w", err)
			}

			receipt := pb.Receipt{Address: chunkAddress.Bytes(), Signature: signature, BlockHash: ps.blockHash}
			if err := w.WriteMsgWithContext(ctxd, &receipt); err != nil {
				ps.metrics.HandlerReplicationErrors.Inc()
				return fmt.Errorf("send receipt to peer %s: %w", p.Address.String(), err)
			}

			err = debit.Apply()
			if err != nil {
				ps.metrics.HandlerReplicationErrors.Inc()
			}
			return err
		}
	}

	// forwarding replication
	storedChunk := false
	if ps.warmedUp() && ps.topologyDriver.IsWithinDepth(chunkAddress) {

		chunk, err = ps.validStamp(chunk, ch.Stamp)
		if err != nil {
			ps.metrics.InvalidStampErrors.Inc()
			ps.logger.Warningf("pushsync: forwarder, invalid stamp for chunk %s", chunkAddress.String())
		} else {
			_, err = ps.storer.Put(ctx, storage.ModePutSync, chunk)
			if err != nil {
				ps.logger.Warningf("pushsync: within depth peer's attempt to store chunk failed: %v", err)
			} else {
				storedChunk = true
			}
		}
	}

	receipt, err := ps.pushToClosest(ctx, chunk, false, p.Address)
	if err != nil {
		if errors.Is(err, topology.ErrWantSelf) {
			ps.metrics.Storer.Inc()
			if !storedChunk {
				chunk, err = ps.validStamp(chunk, ch.Stamp)
				if err != nil {
					ps.metrics.InvalidStampErrors.Inc()
					return fmt.Errorf("pushsync storer valid stamp: %w", err)
				}

				_, err = ps.storer.Put(ctx, storage.ModePutSync, chunk)
				if err != nil {
					return fmt.Errorf("chunk store: %w", err)
				}
			}

			signature, err := ps.signer.Sign(ch.Address)
			if err != nil {
				return fmt.Errorf("receipt signature: %w", err)
			}

			// return back receipt
			debit, err := ps.accounting.PrepareDebit(p.Address, price)
			if err != nil {
				return fmt.Errorf("prepare debit to peer %s before writeback: %w", p.Address.String(), err)
			}
			defer debit.Cleanup()

			receipt := pb.Receipt{Address: chunkAddress.Bytes(), Signature: signature, BlockHash: ps.blockHash}
			if err := w.WriteMsgWithContext(ctx, &receipt); err != nil {
				return fmt.Errorf("send receipt to peer %s: %w", p.Address.String(), err)
			}

			return debit.Apply()
		}

		ps.metrics.Forwarder.Inc()

		return fmt.Errorf("handler: push to closest: %w", err)
	}

	ps.metrics.Forwarder.Inc()

	debit, err := ps.accounting.PrepareDebit(p.Address, price)
	if err != nil {
		return fmt.Errorf("prepare debit to peer %s before writeback: %w", p.Address.String(), err)
	}
	defer debit.Cleanup()

	// pass back the receipt
	if err := w.WriteMsgWithContext(ctx, receipt); err != nil {
		return fmt.Errorf("send receipt to peer %s: %w", p.Address.String(), err)
	}

	return debit.Apply()
}

// PushChunkToClosest sends chunk to the closest peer by opening a stream. It then waits for
// a receipt from that peer and returns error or nil based on the receiving and
// the validity of the receipt.
func (ps *PushSync) PushChunkToClosest(ctx context.Context, ch swarm.Chunk) (*Receipt, error) {
	ps.metrics.TotalOutgoing.Inc()
	r, err := ps.pushToClosest(ctx, ch, true, swarm.ZeroAddress)
	if err != nil {
		ps.metrics.TotalOutgoingErrors.Inc()
		return nil, err
	}
	return &Receipt{
		Address:   swarm.NewAddress(r.Address),
		Signature: r.Signature,
		BlockHash: r.BlockHash}, nil
}

func (ps *PushSync) pushToClosest(ctx context.Context, ch swarm.Chunk, origin bool, originAddr swarm.Address) (*pb.Receipt, error) {
	span, logger, ctx := ps.tracer.StartSpanFromContext(ctx, "push-closest", ps.logger, opentracing.Tag{Key: "address", Value: ch.Address().String()})
	defer span.Finish()
	defer ps.skipList.PruneExpired()

	var (
		allowedRetries = 1
		includeSelf    = ps.isFullNode
		skipPeers      []swarm.Address
	)

	if origin {
		// only originator retries
		allowedRetries = maxPeers
	}

	for i := maxAttempts; allowedRetries > 0 && i > 0; i-- {
		// find the next closest peer

		fullSkipList := append(ps.skipList.ChunkSkipPeers(ch.Address()), skipPeers...)

		peer, err := ps.topologyDriver.ClosestPeer(ch.Address(), includeSelf, fullSkipList...)
		if err != nil {
			// ClosestPeer can return ErrNotFound in case we are not connected to any peers
			// in which case we should return immediately.
			// if ErrWantSelf is returned, it means we are the closest peer.
			if errors.Is(err, topology.ErrWantSelf) {

				if !ps.warmedUp() {
					return nil, ErrWarmup
				}

				if !ps.topologyDriver.IsWithinDepth(ch.Address()) {
					return nil, ErrOutOfDepthStoring
				}

				ps.pushToNeighbourhood(ctx, fullSkipList, ch, origin, originAddr)
				return nil, err
			}
			return nil, fmt.Errorf("closest peer: %w", err)
		}
		ps.metrics.TotalSendAttempts.Inc()

		ctxd, canceld := context.WithTimeout(ctx, defaultTTL)
		defer canceld()

		now := time.Now()
		r, attempted, err := ps.pushPeer(ctxd, peer, ch, origin)
		ps.measurePushPeer(now, peer, attempted, err)

		// attempted is true if we get past accounting and actually attempt
		// to send the request to the peer. If we dont get past accounting, we
		// should not count the retry and try with a different peer again
		if attempted {
			allowedRetries--
		}
		if err != nil {
			var timeToSkip time.Duration
			switch {
			case errors.Is(err, accounting.ErrOverdraft):
				skipPeers = append(skipPeers, peer)
			default:
				timeToSkip = sanctionWait
			}

			logger.Debugf("pushsync: could not push to peer %s: %v", peer, err)

			// if the node has warmed up AND no other closer peer has been tried
			if ps.warmedUp() && timeToSkip > 0 {
				ps.skipList.Add(ch.Address(), peer, timeToSkip)
				ps.metrics.TotalSkippedPeers.Inc()
				logger.Debugf("pushsync: adding to skiplist peer %s", peer.String())
			}
			ps.metrics.TotalFailedSendAttempts.Inc()
			if allowedRetries > 0 {
				continue
			}
			return nil, err
		}

		return r, nil
	}

	return nil, ErrNoPush
}

func (ps *PushSync) measurePushPeer(t time.Time, peer swarm.Address, attempted bool, err error) {
	po := swarm.Proximity(ps.address.Bytes(), peer.Bytes())
	var errStr string
	if err != nil {
		errStr = "failure"
	} else {
		errStr = "success"
	}
	ps.metrics.PushToPeerTime.WithLabelValues(fmt.Sprintf("%d", po), fmt.Sprintf("%v", attempted), errStr).
		Observe(time.Since(t).Seconds())
}

func (ps *PushSync) pushPeer(ctx context.Context, peer swarm.Address, ch swarm.Chunk, origin bool) (*pb.Receipt, bool, error) {
	// compute the price we pay for this receipt and reserve it for the rest of this function
	receiptPrice := ps.pricer.PeerPrice(peer, ch.Address())

	// Reserve to see whether we can make the request
	creditAction, err := ps.accounting.PrepareCredit(peer, receiptPrice, originated)
	if err != nil {
		return nil, false, fmt.Errorf("reserve balance for peer %s: %w", peer, err)
	}
	defer creditAction.Cleanup()

	stamp, err := ch.Stamp().MarshalBinary()
	if err != nil {
		return nil, false, err
	}

	streamer, err := ps.streamer.NewStream(ctx, peer, nil, protocolName, protocolVersion, streamName)
	if err != nil {
		return nil, false, fmt.Errorf("new stream for peer %s: %w", peer, err)
	}
	defer streamer.Close()

	w, r := protobuf.NewWriterAndReader(streamer)
	if err := w.WriteMsgWithContext(ctx, &pb.Delivery{
		Address: ch.Address().Bytes(),
		Data:    ch.Data(),
		Stamp:   stamp,
	}); err != nil {
		_ = streamer.Reset()
		return nil, false, fmt.Errorf("chunk %s deliver to peer %s: %w", ch.Address(), peer, err)
	}

	ps.metrics.TotalSent.Inc()

	// if you manage to get a tag, just increment the respective counter
	t, err := ps.tagger.Get(ch.TagID())
	if err == nil && t != nil {
		err = t.Inc(tags.StateSent)
		if err != nil {
			return nil, true, fmt.Errorf("tag %d increment: %w", ch.TagID(), err)
		}
	}

	var receipt pb.Receipt
	if err := r.ReadMsgWithContext(ctx, &receipt); err != nil {
		_ = streamer.Reset()
		return nil, true, fmt.Errorf("chunk %s receive receipt from peer %s: %w", ch.Address(), peer, err)
	}

	if !ch.Address().Equal(swarm.NewAddress(receipt.Address)) {
		// if the receipt is invalid, try to push to the next peer
		return nil, true, fmt.Errorf("invalid receipt. chunk %s, peer %s", ch.Address(), peer)
	}

<<<<<<< HEAD
	err = creditAction.Apply()
=======
	err = ps.accounting.Credit(peer, receiptPrice, origin)
>>>>>>> 596701bb
	if err != nil {
		return nil, true, err
	}

	return &receipt, true, nil
}

func (ps *PushSync) pushToNeighbourhood(ctx context.Context, skiplist []swarm.Address, ch swarm.Chunk, origin bool, originAddr swarm.Address) {
	count := 0
	// Push the chunk to some peers in the neighborhood in parallel for replication.
	// Any errors here should NOT impact the rest of the handler.
	_ = ps.topologyDriver.EachPeer(func(peer swarm.Address, po uint8) (bool, bool, error) {
		// skip forwarding peer
		if peer.Equal(originAddr) {
			return false, false, nil
		}

		// skip skiplisted peers
		for _, s := range skiplist {
			if peer.Equal(s) {
				return false, false, nil
			}
		}

		// here we skip the peer if the peer is closer to the chunk than us
		// we replicate with peers that are further away than us because we are the storer
		if closer, _ := peer.Closer(ch.Address(), ps.address); closer {
			return false, false, nil
		}

		if count == nPeersToPushsync {
			return true, false, nil
		}
		count++
		go ps.pushToNeighbour(ctx, peer, ch, origin)
		return false, false, nil
	})
}

// pushToNeighbour handles in-neighborhood replication for a single peer.
func (ps *PushSync) pushToNeighbour(ctx context.Context, peer swarm.Address, ch swarm.Chunk, origin bool) {
	var err error
	ps.metrics.TotalReplicatedAttempts.Inc()
	defer func() {
		if err != nil {
			ps.logger.Tracef("pushsync replication: %v", err)
			ps.metrics.TotalReplicatedError.Inc()
		}
	}()

	// price for neighborhood replication
	receiptPrice := ps.pricer.PeerPrice(peer, ch.Address())

	// decouple the span data from the original context so it doesn't get
	// cancelled, then glue the stuff on the new context
	span := tracing.FromContext(ctx)

	ctx, cancel := context.WithTimeout(context.Background(), timeToWaitForPushsyncToNeighbor)
	defer cancel()

<<<<<<< HEAD
	creditAction, err := ps.accounting.PrepareCredit(peer, receiptPrice, origin)
=======
	// now bring in the span data to the new context
	ctx = tracing.WithContext(ctx, span)
	spanInner, _, ctx := ps.tracer.StartSpanFromContext(ctx, "pushsync-replication", ps.logger, opentracing.Tag{Key: "address", Value: ch.Address().String()})
	defer spanInner.Finish()

	err = ps.accounting.Reserve(ctx, peer, receiptPrice)
>>>>>>> 596701bb
	if err != nil {
		err = fmt.Errorf("reserve balance for peer %s: %w", peer.String(), err)
		return
	}
	defer creditAction.Cleanup()

	streamer, err := ps.streamer.NewStream(ctx, peer, nil, protocolName, protocolVersion, streamName)
	if err != nil {
		err = fmt.Errorf("new stream for peer %s: %w", peer.String(), err)
		return
	}

	defer func() {
		if err != nil {
			_ = streamer.Reset()
		} else {
			_ = streamer.FullClose()
		}
	}()

	w, r := protobuf.NewWriterAndReader(streamer)
	stamp, err := ch.Stamp().MarshalBinary()
	if err != nil {
		return
	}
	err = w.WriteMsgWithContext(ctx, &pb.Delivery{
		Address: ch.Address().Bytes(),
		Data:    ch.Data(),
		Stamp:   stamp,
	})
	if err != nil {
		return
	}

	var receipt pb.Receipt
	if err = r.ReadMsgWithContext(ctx, &receipt); err != nil {
		return
	}

	if !ch.Address().Equal(swarm.NewAddress(receipt.Address)) {
		// if the receipt is invalid, give up
		return
	}

	if err = creditAction.Apply(); err != nil {
		return
	}
}

func (ps *PushSync) warmedUp() bool {
	return time.Now().After(ps.warmupPeriod)
}

type peerSkipList struct {
	sync.Mutex

	// key is chunk address, value is map of peer address to expiration
	skip map[string]map[string]time.Time
}

func newPeerSkipList() *peerSkipList {
	return &peerSkipList{
		skip: make(map[string]map[string]time.Time),
	}
}

func (l *peerSkipList) Add(chunk, peer swarm.Address, expire time.Duration) {
	l.Lock()
	defer l.Unlock()

	if _, ok := l.skip[chunk.ByteString()]; !ok {
		l.skip[chunk.ByteString()] = make(map[string]time.Time)
	}
	l.skip[chunk.ByteString()][peer.ByteString()] = time.Now().Add(expire)
}

func (l *peerSkipList) ChunkSkipPeers(ch swarm.Address) (peers []swarm.Address) {
	l.Lock()
	defer l.Unlock()

	if p, ok := l.skip[ch.ByteString()]; ok {
		for peer, exp := range p {
			if time.Now().Before(exp) {
				peers = append(peers, swarm.NewAddress([]byte(peer)))
			}
		}
	}
	return peers
}

func (l *peerSkipList) PruneExpired() {
	l.Lock()
	defer l.Unlock()

	now := time.Now()

	for k, v := range l.skip {
		kc := len(v)
		for kk, vv := range v {
			if vv.Before(now) {
				delete(v, kk)
				kc--
			}
		}
		if kc == 0 {
			// prune the chunk too
			delete(l.skip, k)
		}
	}
}<|MERGE_RESOLUTION|>--- conflicted
+++ resolved
@@ -473,11 +473,7 @@
 		return nil, true, fmt.Errorf("invalid receipt. chunk %s, peer %s", ch.Address(), peer)
 	}
 
-<<<<<<< HEAD
 	err = creditAction.Apply()
-=======
-	err = ps.accounting.Credit(peer, receiptPrice, origin)
->>>>>>> 596701bb
 	if err != nil {
 		return nil, true, err
 	}
@@ -538,22 +534,18 @@
 	ctx, cancel := context.WithTimeout(context.Background(), timeToWaitForPushsyncToNeighbor)
 	defer cancel()
 
-<<<<<<< HEAD
 	creditAction, err := ps.accounting.PrepareCredit(peer, receiptPrice, origin)
-=======
-	// now bring in the span data to the new context
+  if err != nil {
+		err = fmt.Errorf("reserve balance for peer %s: %w", peer.String(), err)
+		return
+  }
+  defer creditAction.Cleanup()
+
+  // now bring in the span data to the new context
 	ctx = tracing.WithContext(ctx, span)
 	spanInner, _, ctx := ps.tracer.StartSpanFromContext(ctx, "pushsync-replication", ps.logger, opentracing.Tag{Key: "address", Value: ch.Address().String()})
 	defer spanInner.Finish()
-
-	err = ps.accounting.Reserve(ctx, peer, receiptPrice)
->>>>>>> 596701bb
-	if err != nil {
-		err = fmt.Errorf("reserve balance for peer %s: %w", peer.String(), err)
-		return
-	}
-	defer creditAction.Cleanup()
-
+  
 	streamer, err := ps.streamer.NewStream(ctx, peer, nil, protocolName, protocolVersion, streamName)
 	if err != nil {
 		err = fmt.Errorf("new stream for peer %s: %w", peer.String(), err)
