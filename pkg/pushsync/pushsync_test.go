--- conflicted
+++ resolved
@@ -310,7 +310,6 @@
 	waitOnRecordAndTest(t, closestPeer, recorder, chunk.Address(), nil)
 }
 
-<<<<<<< HEAD
 // TestForwardToClosest checks that the chunk is forwarded to the closest peer after storing it.
 // Chunk moves from TriggerPeer -> PivotPeer (store) -> ClosestPeer
 func TestForwardToClosest(t *testing.T) {
@@ -428,10 +427,8 @@
 	}
 }
 
-// PushChunkToClosest tests the sending of chunk to closest peer from the origination source perspective.
-=======
+
 // TestPushChunkToClosest tests the sending of chunk to closest peer from the origination source perspective.
->>>>>>> d16fd56d
 // it also checks whether the tags are incremented properly if they are present
 func TestPushChunkToClosest(t *testing.T) {
 	t.Parallel()
