--- conflicted
+++ resolved
@@ -1031,18 +1031,16 @@
       schema:
         $ref: "#/components/schemas/HexString"
 
-<<<<<<< HEAD
     SwarmSocSignature:
       description: "Attached digital signature of the Single Owner Chunk"
       schema:
         $ref: "#/components/schemas/HexString"
-=======
+
     SwarmActHistoryAddress:
       description: "Swarm address reference to the new ACT history entry"
       schema:
         $ref: "#/components/schemas/SwarmAddress"
       required: false
->>>>>>> 06a0aca7
 
     ETag:
       description: |
