// Copyright 2020 The Swarm Authors. All rights reserved.
// Use of this source code is governed by a BSD-style
// license that can be found in the LICENSE file.

package cmd

import (
	"bytes"
	"context"
	"fmt"
	"io/ioutil"
	"os"
	"os/signal"
	"path/filepath"
	"strings"
	"syscall"
	"time"

	"github.com/sirupsen/logrus"
	"github.com/spf13/cobra"

	"github.com/ethersphere/bee/pkg/logging"
	"github.com/ethersphere/bee/pkg/node"
	"github.com/ethersphere/bee/pkg/p2p/libp2p"
)

func (c *command) initStartCmd() (err error) {

	const (
		optionNameDataDir            = "data-dir"
		optionNamePassword           = "password"
		optionNamePasswordFile       = "password-file"
		optionNameAPIAddr            = "api-addr"
		optionNameP2PAddr            = "p2p-addr"
		optionNameP2PDisableWS       = "p2p-disable-ws"
		optionNameP2PDisableQUIC     = "p2p-disable-quic"
		optionNameEnableDebugAPI     = "enable-debug-api"
		optionNameDebugAPIAddr       = "debug-api-addr"
		optionNameBootnodes          = "bootnode"
		optionNameNetworkID          = "network-id"
		optionNameTracingEnabled     = "tracing"
		optionNameTracingEndpoint    = "tracing-endpoint"
		optionNameTracingServiceName = "tracing-service-name"
		optionNameVerbosity          = "verbosity"
	)

	cmd := &cobra.Command{
		Use:   "start",
		Short: "Start a Swarm node",
		RunE: func(cmd *cobra.Command, args []string) (err error) {
			if len(args) > 0 {
				return cmd.Help()
			}

			var logger logging.Logger
			switch v := strings.ToLower(c.config.GetString(optionNameVerbosity)); v {
			case "0", "silent":
				logger = logging.New(ioutil.Discard, 0)
			case "1", "error":
				logger = logging.New(cmd.OutOrStdout(), logrus.ErrorLevel)
			case "2", "warn":
				logger = logging.New(cmd.OutOrStdout(), logrus.WarnLevel)
			case "3", "info":
				logger = logging.New(cmd.OutOrStdout(), logrus.InfoLevel)
			case "4", "debug":
				logger = logging.New(cmd.OutOrStdout(), logrus.DebugLevel)
			case "5", "trace":
				logger = logging.New(cmd.OutOrStdout(), logrus.TraceLevel)
			default:
				return fmt.Errorf("unknown verbosity level %q", v)
			}

			debugAPIAddr := c.config.GetString(optionNameDebugAPIAddr)
			if !c.config.GetBool(optionNameEnableDebugAPI) {
				debugAPIAddr = ""
			}

			var password string
			if p := c.config.GetString(optionNamePassword); p != "" {
				password = p
			} else if pf := c.config.GetString(optionNamePasswordFile); pf != "" {
				b, err := ioutil.ReadFile(pf)
				if err != nil {
					return err
				}
				password = string(bytes.Trim(b, "\n"))
			} else {
				p, err := terminalPromptPassword(cmd, c.passwordReader, "Password")
				if err != nil {
					return err
				}
				password = p
			}

			b, err := node.NewBee(node.Options{
				DataDir:      c.config.GetString(optionNameDataDir),
				Password:     password,
				APIAddr:      c.config.GetString(optionNameAPIAddr),
				DebugAPIAddr: debugAPIAddr,
				LibP2POptions: libp2p.Options{
					Addr:        c.config.GetString(optionNameP2PAddr),
					DisableWS:   c.config.GetBool(optionNameP2PDisableWS),
					DisableQUIC: c.config.GetBool(optionNameP2PDisableQUIC),
					NetworkID:   c.config.GetInt32(optionNameNetworkID),
					Logger:      logger,
				},
<<<<<<< HEAD
				Logger:             logger,
				TracingEnabled:     c.config.GetBool(optionNameTracingEnabled),
				TracingEndpoint:    c.config.GetString(optionNameTracingEndpoint),
				TracingServiceName: c.config.GetString(optionNameTracingServiceName),
=======
				Bootnodes: c.config.GetStringSlice(optionNameBootnodes),
				Logger:    logger,
>>>>>>> 3132c693
			})
			if err != nil {
				return err
			}

			// Wait for termination or interrupt signals.
			// We want to clean up things at the end.
			interruptChannel := make(chan os.Signal, 1)
			signal.Notify(interruptChannel, syscall.SIGINT, syscall.SIGTERM)

			// Block main goroutine until it is interrupted
			sig := <-interruptChannel

			logger.Debugf("received signal: %v", sig)
			logger.Info("shutting down")

			// Shutdown
			done := make(chan struct{})
			go func() {
				defer close(done)

				ctx, cancel := context.WithTimeout(context.Background(), 15*time.Second)
				defer cancel()

				if err := b.Shutdown(ctx); err != nil {
					logger.Errorf("shutdown: %v", err)
				}
			}()

			// If shutdown function is blocking too long,
			// allow process termination by receiving another signal.
			select {
			case sig := <-interruptChannel:
				logger.Debugf("received signal: %v", sig)
			case <-done:
			}

			return nil
		},
		PreRunE: func(cmd *cobra.Command, args []string) error {
			return c.config.BindPFlags(cmd.Flags())
		},
	}

	cmd.Flags().String(optionNameDataDir, filepath.Join(c.homeDir, ".bee"), "data directory")
	cmd.Flags().String(optionNamePassword, "", "password for decrypting keys")
	cmd.Flags().String(optionNamePasswordFile, "", "path to a file that contains password for decrypting keys")
	cmd.Flags().String(optionNameAPIAddr, ":8080", "HTTP API listen address")
	cmd.Flags().String(optionNameP2PAddr, ":7070", "P2P listen address")
	cmd.Flags().Bool(optionNameP2PDisableWS, false, "disable P2P WebSocket protocol")
	cmd.Flags().Bool(optionNameP2PDisableQUIC, false, "disable P2P QUIC protocol")
	cmd.Flags().StringSlice(optionNameBootnodes, nil, "initial nodes to connect to")
	cmd.Flags().Bool(optionNameEnableDebugAPI, false, "enable debug HTTP API")
	cmd.Flags().String(optionNameDebugAPIAddr, ":6060", "debug HTTP API listen address")
	cmd.Flags().Int32(optionNameNetworkID, 1, "ID of the Swarm network")
	cmd.Flags().Bool(optionNameTracingEnabled, false, "enable tracing")
	cmd.Flags().String(optionNameTracingEndpoint, "127.0.0.1:6831", "endpoint to send tracing data")
	cmd.Flags().String(optionNameTracingServiceName, "bee", "service name identifier for tracing")
	cmd.Flags().String(optionNameVerbosity, "info", "log verbosity level 0=silent, 1=error, 2=warn, 3=info, 4=debug, 5=trace")

	c.root.AddCommand(cmd)
	return nil
}<|MERGE_RESOLUTION|>--- conflicted
+++ resolved
@@ -104,15 +104,11 @@
 					NetworkID:   c.config.GetInt32(optionNameNetworkID),
 					Logger:      logger,
 				},
-<<<<<<< HEAD
-				Logger:             logger,
+				Bootnodes:          c.config.GetStringSlice(optionNameBootnodes),
 				TracingEnabled:     c.config.GetBool(optionNameTracingEnabled),
 				TracingEndpoint:    c.config.GetString(optionNameTracingEndpoint),
 				TracingServiceName: c.config.GetString(optionNameTracingServiceName),
-=======
-				Bootnodes: c.config.GetStringSlice(optionNameBootnodes),
-				Logger:    logger,
->>>>>>> 3132c693
+				Logger:             logger,
 			})
 			if err != nil {
 				return err
