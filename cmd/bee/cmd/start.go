// Copyright 2020 The Swarm Authors. All rights reserved.
// Use of this source code is governed by a BSD-style
// license that can be found in the LICENSE file.

package cmd

import (
	"bytes"
	"context"
	"fmt"
	"io/ioutil"
	"os"
	"os/signal"
	"path/filepath"
	"strings"
	"syscall"
	"time"

	"github.com/ethersphere/bee/pkg/crypto"
	"github.com/ethersphere/bee/pkg/keystore"
	filekeystore "github.com/ethersphere/bee/pkg/keystore/file"
	memkeystore "github.com/ethersphere/bee/pkg/keystore/mem"
	"github.com/ethersphere/bee/pkg/logging"
	"github.com/ethersphere/bee/pkg/node"
	"github.com/ethersphere/bee/pkg/resolver"
	"github.com/sirupsen/logrus"
	"github.com/spf13/cobra"
)

func (c *command) initStartCmd() (err error) {

	cmd := &cobra.Command{
		Use:   "start",
		Short: "Start a Swarm node",
		RunE: func(cmd *cobra.Command, args []string) (err error) {
			if len(args) > 0 {
				return cmd.Help()
			}

			var logger logging.Logger
			switch v := strings.ToLower(c.config.GetString(optionNameVerbosity)); v {
			case "0", "silent":
				logger = logging.New(ioutil.Discard, 0)
			case "1", "error":
				logger = logging.New(cmd.OutOrStdout(), logrus.ErrorLevel)
			case "2", "warn":
				logger = logging.New(cmd.OutOrStdout(), logrus.WarnLevel)
			case "3", "info":
				logger = logging.New(cmd.OutOrStdout(), logrus.InfoLevel)
			case "4", "debug":
				logger = logging.New(cmd.OutOrStdout(), logrus.DebugLevel)
			case "5", "trace":
				logger = logging.New(cmd.OutOrStdout(), logrus.TraceLevel)
			default:
				return fmt.Errorf("unknown verbosity level %q", v)
			}

			// If the resolver is specified, resolve all connection strings
			// and fail on any errors.
			var resolverCfgs []*resolver.ConnectionConfig
			resolverEndpoints := c.config.GetStringSlice(optionNameResolverEndpoints)
			if len(resolverEndpoints) > 0 {
				resolverCfgs, err = resolver.ParseConnectionStrings(resolverEndpoints)
				if err != nil {
					return err
				}
			}

			bee := `
Welcome to the Swarm.... Bzzz Bzzzz Bzzzz
                \     /                
            \    o ^ o    /            
              \ (     ) /              
   ____________(%%%%%%%)____________   
  (     /   /  )%%%%%%%(  \   \     )  
  (___/___/__/           \__\___\___)  
     (     /  /(%%%%%%%)\  \     )     
      (__/___/ (%%%%%%%) \___\__)      
              /(       )\              
            /   (%%%%%)   \            
                 (%%%)                 
                   !                   `

			fmt.Println(bee)

			debugAPIAddr := c.config.GetString(optionNameDebugAPIAddr)
			if !c.config.GetBool(optionNameDebugAPIEnable) {
				debugAPIAddr = ""
			}

			var keystore keystore.Service
			if c.config.GetString(optionNameDataDir) == "" {
				keystore = memkeystore.New()
				logger.Warning("data directory not provided, keys are not persisted")
			} else {
				keystore = filekeystore.New(filepath.Join(c.config.GetString(optionNameDataDir), "keys"))
			}

			var password string
			if p := c.config.GetString(optionNamePassword); p != "" {
				password = p
			} else if pf := c.config.GetString(optionNamePasswordFile); pf != "" {
				b, err := ioutil.ReadFile(pf)
				if err != nil {
					return err
				}
				password = string(bytes.Trim(b, "\n"))
			} else {
				exists, err := keystore.Exists("swarm")
				if err != nil {
					return err
				}
				if exists {
					password, err = terminalPromptPassword(cmd, c.passwordReader, "Password")
					if err != nil {
						return err
					}
				} else {
					password, err = terminalPromptCreatePassword(cmd, c.passwordReader)
					if err != nil {
						return err
					}
				}
			}

			swarmPrivateKey, created, err := keystore.Key("swarm", password)
			if err != nil {
				return fmt.Errorf("swarm key: %w", err)
			}

			address, err := crypto.NewOverlayAddress(swarmPrivateKey.PublicKey, c.config.GetUint64(optionNameNetworkID))
			if err != nil {
				return err
			}

			if created {
				logger.Infof("new swarm network address created: %s", address)
			} else {
				logger.Infof("using existing swarm network address: %s", address)
			}

			b, err := node.NewBee(c.config.GetString(optionNameP2PAddr), address, keystore, swarmPrivateKey, c.config.GetUint64(optionNameNetworkID), logger, node.Options{
<<<<<<< HEAD
				DataDir:                c.config.GetString(optionNameDataDir),
				DBCapacity:             c.config.GetUint64(optionNameDBCapacity),
				Password:               password,
				APIAddr:                c.config.GetString(optionNameAPIAddr),
				DebugAPIAddr:           debugAPIAddr,
				Addr:                   c.config.GetString(optionNameP2PAddr),
				NATAddr:                c.config.GetString(optionNameNATAddr),
				EnableWS:               c.config.GetBool(optionNameP2PWSEnable),
				EnableQUIC:             c.config.GetBool(optionNameP2PQUICEnable),
				WelcomeMessage:         c.config.GetString(optionWelcomeMessage),
				Bootnodes:              c.config.GetStringSlice(optionNameBootnodes),
				CORSAllowedOrigins:     c.config.GetStringSlice(optionCORSAllowedOrigins),
				TracingEnabled:         c.config.GetBool(optionNameTracingEnabled),
				TracingEndpoint:        c.config.GetString(optionNameTracingEndpoint),
				TracingServiceName:     c.config.GetString(optionNameTracingServiceName),
				Logger:                 logger,
				GlobalPinningEnabled:   c.config.GetBool(optionNameGlobalPinningEnabled),
				PaymentThreshold:       c.config.GetUint64(optionNamePaymentThreshold),
				PaymentTolerance:       c.config.GetUint64(optionNamePaymentTolerance),
				ResolverConnectionCfgs: resolverCfgs,
=======
				DataDir:              c.config.GetString(optionNameDataDir),
				DBCapacity:           c.config.GetUint64(optionNameDBCapacity),
				Password:             password,
				APIAddr:              c.config.GetString(optionNameAPIAddr),
				DebugAPIAddr:         debugAPIAddr,
				Addr:                 c.config.GetString(optionNameP2PAddr),
				NATAddr:              c.config.GetString(optionNameNATAddr),
				EnableWS:             c.config.GetBool(optionNameP2PWSEnable),
				EnableQUIC:           c.config.GetBool(optionNameP2PQUICEnable),
				WelcomeMessage:       c.config.GetString(optionWelcomeMessage),
				Bootnodes:            c.config.GetStringSlice(optionNameBootnodes),
				CORSAllowedOrigins:   c.config.GetStringSlice(optionCORSAllowedOrigins),
				Standalone:           c.config.GetBool(optionNameStandalone),
				TracingEnabled:       c.config.GetBool(optionNameTracingEnabled),
				TracingEndpoint:      c.config.GetString(optionNameTracingEndpoint),
				TracingServiceName:   c.config.GetString(optionNameTracingServiceName),
				Logger:               logger,
				GlobalPinningEnabled: c.config.GetBool(optionNameGlobalPinningEnabled),
				PaymentThreshold:     c.config.GetUint64(optionNamePaymentThreshold),
				PaymentTolerance:     c.config.GetUint64(optionNamePaymentTolerance),
>>>>>>> 531117ed
			})
			if err != nil {
				return err
			}

			// Wait for termination or interrupt signals.
			// We want to clean up things at the end.
			interruptChannel := make(chan os.Signal, 1)
			signal.Notify(interruptChannel, syscall.SIGINT, syscall.SIGTERM)

			// Block main goroutine until it is interrupted
			sig := <-interruptChannel

			logger.Debugf("received signal: %v", sig)
			logger.Info("shutting down")

			// Shutdown
			done := make(chan struct{})
			go func() {
				defer close(done)

				ctx, cancel := context.WithTimeout(context.Background(), 15*time.Second)
				defer cancel()

				if err := b.Shutdown(ctx); err != nil {
					logger.Errorf("shutdown: %v", err)
				}
			}()

			// If shutdown function is blocking too long,
			// allow process termination by receiving another signal.
			select {
			case sig := <-interruptChannel:
				logger.Debugf("received signal: %v", sig)
			case <-done:
			}

			return nil
		},
		PreRunE: func(cmd *cobra.Command, args []string) error {
			return c.config.BindPFlags(cmd.Flags())
		},
	}

	c.setAllFlags(cmd)
	c.root.AddCommand(cmd)
	return nil
}<|MERGE_RESOLUTION|>--- conflicted
+++ resolved
@@ -140,7 +140,6 @@
 			}
 
 			b, err := node.NewBee(c.config.GetString(optionNameP2PAddr), address, keystore, swarmPrivateKey, c.config.GetUint64(optionNameNetworkID), logger, node.Options{
-<<<<<<< HEAD
 				DataDir:                c.config.GetString(optionNameDataDir),
 				DBCapacity:             c.config.GetUint64(optionNameDBCapacity),
 				Password:               password,
@@ -153,6 +152,7 @@
 				WelcomeMessage:         c.config.GetString(optionWelcomeMessage),
 				Bootnodes:              c.config.GetStringSlice(optionNameBootnodes),
 				CORSAllowedOrigins:     c.config.GetStringSlice(optionCORSAllowedOrigins),
+				Standalone:             c.config.GetBool(optionNameStandalone),
 				TracingEnabled:         c.config.GetBool(optionNameTracingEnabled),
 				TracingEndpoint:        c.config.GetString(optionNameTracingEndpoint),
 				TracingServiceName:     c.config.GetString(optionNameTracingServiceName),
@@ -161,28 +161,6 @@
 				PaymentThreshold:       c.config.GetUint64(optionNamePaymentThreshold),
 				PaymentTolerance:       c.config.GetUint64(optionNamePaymentTolerance),
 				ResolverConnectionCfgs: resolverCfgs,
-=======
-				DataDir:              c.config.GetString(optionNameDataDir),
-				DBCapacity:           c.config.GetUint64(optionNameDBCapacity),
-				Password:             password,
-				APIAddr:              c.config.GetString(optionNameAPIAddr),
-				DebugAPIAddr:         debugAPIAddr,
-				Addr:                 c.config.GetString(optionNameP2PAddr),
-				NATAddr:              c.config.GetString(optionNameNATAddr),
-				EnableWS:             c.config.GetBool(optionNameP2PWSEnable),
-				EnableQUIC:           c.config.GetBool(optionNameP2PQUICEnable),
-				WelcomeMessage:       c.config.GetString(optionWelcomeMessage),
-				Bootnodes:            c.config.GetStringSlice(optionNameBootnodes),
-				CORSAllowedOrigins:   c.config.GetStringSlice(optionCORSAllowedOrigins),
-				Standalone:           c.config.GetBool(optionNameStandalone),
-				TracingEnabled:       c.config.GetBool(optionNameTracingEnabled),
-				TracingEndpoint:      c.config.GetString(optionNameTracingEndpoint),
-				TracingServiceName:   c.config.GetString(optionNameTracingServiceName),
-				Logger:               logger,
-				GlobalPinningEnabled: c.config.GetBool(optionNameGlobalPinningEnabled),
-				PaymentThreshold:     c.config.GetUint64(optionNamePaymentThreshold),
-				PaymentTolerance:     c.config.GetUint64(optionNamePaymentTolerance),
->>>>>>> 531117ed
 			})
 			if err != nil {
 				return err
