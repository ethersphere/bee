// Copyright 2020 The Swarm Authors. All rights reserved.
// Use of this source code is governed by a BSD-style
// license that can be found in the LICENSE file.

package cmd

import (
	"bytes"
	"context"
	"fmt"
	"io/ioutil"
	"os"
	"os/signal"
	"path/filepath"
	"strings"
	"syscall"
	"time"

	"github.com/ethersphere/bee/pkg/crypto"
	"github.com/ethersphere/bee/pkg/keystore"
	filekeystore "github.com/ethersphere/bee/pkg/keystore/file"
	memkeystore "github.com/ethersphere/bee/pkg/keystore/mem"
	"github.com/ethersphere/bee/pkg/logging"
	"github.com/ethersphere/bee/pkg/node"
	"github.com/ethersphere/bee/pkg/resolver"
	"github.com/ethersphere/bee/pkg/swarm"
	"github.com/sirupsen/logrus"
	"github.com/spf13/cobra"
)

func (c *command) initStartCmd() (err error) {

	const (
		optionNameDataDir              = "data-dir"
		optionNameDBCapacity           = "db-capacity"
		optionNamePassword             = "password"
		optionNamePasswordFile         = "password-file"
		optionNameAPIAddr              = "api-addr"
		optionNameP2PAddr              = "p2p-addr"
		optionNameNATAddr              = "nat-addr"
		optionNameP2PWSEnable          = "p2p-ws-enable"
		optionNameP2PQUICEnable        = "p2p-quic-enable"
		optionNameDebugAPIEnable       = "debug-api-enable"
		optionNameDebugAPIAddr         = "debug-api-addr"
		optionNameBootnodes            = "bootnode"
		optionNameNetworkID            = "network-id"
		optionWelcomeMessage           = "welcome-message"
		optionCORSAllowedOrigins       = "cors-allowed-origins"
		optionNameTracingEnabled       = "tracing-enable"
		optionNameTracingEndpoint      = "tracing-endpoint"
		optionNameTracingServiceName   = "tracing-service-name"
		optionNameVerbosity            = "verbosity"
		optionNameGlobalPinningEnabled = "global-pinning-enable"
		optionNamePaymentThreshold     = "payment-threshold"
		optionNamePaymentTolerance     = "payment-tolerance"
		optionNameResolverEndpoints    = "resolver-endpoints"
	)

	cmd := &cobra.Command{
		Use:   "start",
		Short: "Start a Swarm node",
		RunE: func(cmd *cobra.Command, args []string) (err error) {
			if len(args) > 0 {
				return cmd.Help()
			}

			var logger logging.Logger
			switch v := strings.ToLower(c.config.GetString(optionNameVerbosity)); v {
			case "0", "silent":
				logger = logging.New(ioutil.Discard, 0)
			case "1", "error":
				logger = logging.New(cmd.OutOrStdout(), logrus.ErrorLevel)
			case "2", "warn":
				logger = logging.New(cmd.OutOrStdout(), logrus.WarnLevel)
			case "3", "info":
				logger = logging.New(cmd.OutOrStdout(), logrus.InfoLevel)
			case "4", "debug":
				logger = logging.New(cmd.OutOrStdout(), logrus.DebugLevel)
			case "5", "trace":
				logger = logging.New(cmd.OutOrStdout(), logrus.TraceLevel)
			default:
				return fmt.Errorf("unknown verbosity level %q", v)
			}

			// If the resolver is specified, resolve all connection strings
			// and fail on any errors.
			var resolverCfgs []*resolver.ConnectionConfig
			resolverEndpoints := c.config.GetStringSlice(optionNameResolverEndpoints)
			if len(resolverEndpoints) > 0 {
				resolverCfgs, err = resolver.ParseConnectionStrings(resolverEndpoints)
				if err != nil {
					return err
				}
			}

			bee := `
Welcome to the Swarm.... Bzzz Bzzzz Bzzzz
                \     /                
            \    o ^ o    /            
              \ (     ) /              
   ____________(%%%%%%%)____________   
  (     /   /  )%%%%%%%(  \   \     )  
  (___/___/__/           \__\___\___)  
     (     /  /(%%%%%%%)\  \     )     
      (__/___/ (%%%%%%%) \___\__)      
              /(       )\              
            /   (%%%%%)   \            
                 (%%%)                 
                   !                   `

			fmt.Println(bee)

			debugAPIAddr := c.config.GetString(optionNameDebugAPIAddr)
			if !c.config.GetBool(optionNameDebugAPIEnable) {
				debugAPIAddr = ""
			}

			var keystore keystore.Service
			if c.config.GetString(optionNameDataDir) == "" {
				keystore = memkeystore.New()
				logger.Warning("data directory not provided, keys are not persisted")
			} else {
				keystore = filekeystore.New(filepath.Join(c.config.GetString(optionNameDataDir), "keys"))
			}

			var password string
			if p := c.config.GetString(optionNamePassword); p != "" {
				password = p
			} else if pf := c.config.GetString(optionNamePasswordFile); pf != "" {
				b, err := ioutil.ReadFile(pf)
				if err != nil {
					return err
				}
				password = string(bytes.Trim(b, "\n"))
			} else {
				exists, err := keystore.Exists("swarm")
				if err != nil {
					return err
				}
				if exists {
					password, err = terminalPromptPassword(cmd, c.passwordReader, "Password")
					if err != nil {
						return err
					}
				} else {
					password, err = terminalPromptCreatePassword(cmd, c.passwordReader)
					if err != nil {
						return err
					}
				}
			}

			swarmPrivateKey, created, err := keystore.Key("swarm", password)
			if err != nil {
				return fmt.Errorf("swarm key: %w", err)
			}

			address, err := crypto.NewOverlayAddress(swarmPrivateKey.PublicKey, c.config.GetUint64(optionNameNetworkID))
			if err != nil {
				return err
			}

			if created {
				logger.Infof("new swarm network address created: %s", address)
			} else {
				logger.Infof("using existing swarm network address: %s", address)
			}

<<<<<<< HEAD
			b, err := node.NewBee(c.config.GetString(optionNameP2PAddr), logger, node.Options{
				DataDir:                c.config.GetString(optionNameDataDir),
				DBCapacity:             c.config.GetUint64(optionNameDBCapacity),
				Password:               password,
				APIAddr:                c.config.GetString(optionNameAPIAddr),
				DebugAPIAddr:           debugAPIAddr,
				Addr:                   c.config.GetString(optionNameP2PAddr),
				NATAddr:                c.config.GetString(optionNameNATAddr),
				EnableWS:               c.config.GetBool(optionNameP2PWSEnable),
				EnableQUIC:             c.config.GetBool(optionNameP2PQUICEnable),
				NetworkID:              c.config.GetUint64(optionNameNetworkID),
				WelcomeMessage:         c.config.GetString(optionWelcomeMessage),
				Bootnodes:              c.config.GetStringSlice(optionNameBootnodes),
				CORSAllowedOrigins:     c.config.GetStringSlice(optionCORSAllowedOrigins),
				TracingEnabled:         c.config.GetBool(optionNameTracingEnabled),
				TracingEndpoint:        c.config.GetString(optionNameTracingEndpoint),
				TracingServiceName:     c.config.GetString(optionNameTracingServiceName),
				Logger:                 logger,
				GlobalPinningEnabled:   c.config.GetBool(optionNameGlobalPinningEnabled),
				PaymentThreshold:       c.config.GetUint64(optionNamePaymentThreshold),
				PaymentTolerance:       c.config.GetUint64(optionNamePaymentTolerance),
				ResolverConnectionCfgs: resolverCfgs,
=======
			b, err := node.NewBee(c.config.GetString(optionNameP2PAddr), address, keystore, swarmPrivateKey, c.config.GetUint64(optionNameNetworkID), logger, node.Options{
				DataDir:              c.config.GetString(optionNameDataDir),
				DBCapacity:           c.config.GetUint64(optionNameDBCapacity),
				Password:             password,
				APIAddr:              c.config.GetString(optionNameAPIAddr),
				DebugAPIAddr:         debugAPIAddr,
				Addr:                 c.config.GetString(optionNameP2PAddr),
				NATAddr:              c.config.GetString(optionNameNATAddr),
				EnableWS:             c.config.GetBool(optionNameP2PWSEnable),
				EnableQUIC:           c.config.GetBool(optionNameP2PQUICEnable),
				WelcomeMessage:       c.config.GetString(optionWelcomeMessage),
				Bootnodes:            c.config.GetStringSlice(optionNameBootnodes),
				CORSAllowedOrigins:   c.config.GetStringSlice(optionCORSAllowedOrigins),
				TracingEnabled:       c.config.GetBool(optionNameTracingEnabled),
				TracingEndpoint:      c.config.GetString(optionNameTracingEndpoint),
				TracingServiceName:   c.config.GetString(optionNameTracingServiceName),
				Logger:               logger,
				GlobalPinningEnabled: c.config.GetBool(optionNameGlobalPinningEnabled),
				PaymentThreshold:     c.config.GetUint64(optionNamePaymentThreshold),
				PaymentTolerance:     c.config.GetUint64(optionNamePaymentTolerance),
>>>>>>> 70b7a7e4
			})
			if err != nil {
				return err
			}

			// Wait for termination or interrupt signals.
			// We want to clean up things at the end.
			interruptChannel := make(chan os.Signal, 1)
			signal.Notify(interruptChannel, syscall.SIGINT, syscall.SIGTERM)

			// Block main goroutine until it is interrupted
			sig := <-interruptChannel

			logger.Debugf("received signal: %v", sig)
			logger.Info("shutting down")

			// Shutdown
			done := make(chan struct{})
			go func() {
				defer close(done)

				ctx, cancel := context.WithTimeout(context.Background(), 15*time.Second)
				defer cancel()

				if err := b.Shutdown(ctx); err != nil {
					logger.Errorf("shutdown: %v", err)
				}
			}()

			// If shutdown function is blocking too long,
			// allow process termination by receiving another signal.
			select {
			case sig := <-interruptChannel:
				logger.Debugf("received signal: %v", sig)
			case <-done:
			}

			return nil
		},
		PreRunE: func(cmd *cobra.Command, args []string) error {
			return c.config.BindPFlags(cmd.Flags())
		},
	}

	cmd.Flags().String(optionNameDataDir, filepath.Join(c.homeDir, ".bee"), "data directory")
	cmd.Flags().Uint64(optionNameDBCapacity, 5000000, fmt.Sprintf("db capacity in chunks, multiply by %d to get approximate capacity in bytes", swarm.ChunkSize))
	cmd.Flags().String(optionNamePassword, "", "password for decrypting keys")
	cmd.Flags().String(optionNamePasswordFile, "", "path to a file that contains password for decrypting keys")
	cmd.Flags().String(optionNameAPIAddr, ":8080", "HTTP API listen address")
	cmd.Flags().String(optionNameP2PAddr, ":7070", "P2P listen address")
	cmd.Flags().String(optionNameNATAddr, "", "NAT exposed address")
	cmd.Flags().Bool(optionNameP2PWSEnable, false, "enable P2P WebSocket transport")
	cmd.Flags().Bool(optionNameP2PQUICEnable, false, "enable P2P QUIC transport")
	cmd.Flags().StringSlice(optionNameBootnodes, []string{"/dnsaddr/bootnode.ethswarm.org"}, "initial nodes to connect to")
	cmd.Flags().Bool(optionNameDebugAPIEnable, false, "enable debug HTTP API")
	cmd.Flags().String(optionNameDebugAPIAddr, ":6060", "debug HTTP API listen address")
	cmd.Flags().Uint64(optionNameNetworkID, 1, "ID of the Swarm network")
	cmd.Flags().StringSlice(optionCORSAllowedOrigins, []string{}, "origins with CORS headers enabled")
	cmd.Flags().Bool(optionNameTracingEnabled, false, "enable tracing")
	cmd.Flags().String(optionNameTracingEndpoint, "127.0.0.1:6831", "endpoint to send tracing data")
	cmd.Flags().String(optionNameTracingServiceName, "bee", "service name identifier for tracing")
	cmd.Flags().String(optionNameVerbosity, "info", "log verbosity level 0=silent, 1=error, 2=warn, 3=info, 4=debug, 5=trace")
	cmd.Flags().String(optionWelcomeMessage, "", "send a welcome message string during handshakes")
	cmd.Flags().Uint64(optionNamePaymentThreshold, 100000, "threshold in BZZ where you expect to get paid from your peers")
	cmd.Flags().Uint64(optionNamePaymentTolerance, 10000, "excess debt above payment threshold in BZZ where you disconnect from your peer")
	cmd.Flags().StringSlice(optionNameResolverEndpoints, []string{}, "resolver connection string, see help for format")

	c.root.AddCommand(cmd)
	return nil
}<|MERGE_RESOLUTION|>--- conflicted
+++ resolved
@@ -31,29 +31,28 @@
 func (c *command) initStartCmd() (err error) {
 
 	const (
-		optionNameDataDir              = "data-dir"
-		optionNameDBCapacity           = "db-capacity"
-		optionNamePassword             = "password"
-		optionNamePasswordFile         = "password-file"
-		optionNameAPIAddr              = "api-addr"
-		optionNameP2PAddr              = "p2p-addr"
-		optionNameNATAddr              = "nat-addr"
-		optionNameP2PWSEnable          = "p2p-ws-enable"
-		optionNameP2PQUICEnable        = "p2p-quic-enable"
-		optionNameDebugAPIEnable       = "debug-api-enable"
-		optionNameDebugAPIAddr         = "debug-api-addr"
-		optionNameBootnodes            = "bootnode"
-		optionNameNetworkID            = "network-id"
-		optionWelcomeMessage           = "welcome-message"
-		optionCORSAllowedOrigins       = "cors-allowed-origins"
-		optionNameTracingEnabled       = "tracing-enable"
-		optionNameTracingEndpoint      = "tracing-endpoint"
-		optionNameTracingServiceName   = "tracing-service-name"
-		optionNameVerbosity            = "verbosity"
-		optionNameGlobalPinningEnabled = "global-pinning-enable"
-		optionNamePaymentThreshold     = "payment-threshold"
-		optionNamePaymentTolerance     = "payment-tolerance"
-		optionNameResolverEndpoints    = "resolver-endpoints"
+		optionNameDataDir            = "data-dir"
+		optionNameDBCapacity         = "db-capacity"
+		optionNamePassword           = "password"
+		optionNamePasswordFile       = "password-file"
+		optionNameAPIAddr            = "api-addr"
+		optionNameP2PAddr            = "p2p-addr"
+		optionNameNATAddr            = "nat-addr"
+		optionNameP2PWSEnable        = "p2p-ws-enable"
+		optionNameP2PQUICEnable      = "p2p-quic-enable"
+		optionNameDebugAPIEnable     = "debug-api-enable"
+		optionNameDebugAPIAddr       = "debug-api-addr"
+		optionNameBootnodes          = "bootnode"
+		optionNameNetworkID          = "network-id"
+		optionWelcomeMessage         = "welcome-message"
+		optionCORSAllowedOrigins     = "cors-allowed-origins"
+		optionNameTracingEnabled     = "tracing-enable"
+		optionNameTracingEndpoint    = "tracing-endpoint"
+		optionNameTracingServiceName = "tracing-service-name"
+		optionNameVerbosity          = "verbosity"
+		optionNamePaymentThreshold   = "payment-threshold"
+		optionNamePaymentTolerance   = "payment-tolerance"
+		optionNameResolverEndpoints  = "resolver-endpoints"
 	)
 
 	cmd := &cobra.Command{
@@ -166,8 +165,7 @@
 				logger.Infof("using existing swarm network address: %s", address)
 			}
 
-<<<<<<< HEAD
-			b, err := node.NewBee(c.config.GetString(optionNameP2PAddr), logger, node.Options{
+			b, err := node.NewBee(c.config.GetString(optionNameP2PAddr), address, keystore, swarmPrivateKey, c.config.GetUint64(optionNameNetworkID), logger, node.Options{
 				DataDir:                c.config.GetString(optionNameDataDir),
 				DBCapacity:             c.config.GetUint64(optionNameDBCapacity),
 				Password:               password,
@@ -177,7 +175,6 @@
 				NATAddr:                c.config.GetString(optionNameNATAddr),
 				EnableWS:               c.config.GetBool(optionNameP2PWSEnable),
 				EnableQUIC:             c.config.GetBool(optionNameP2PQUICEnable),
-				NetworkID:              c.config.GetUint64(optionNameNetworkID),
 				WelcomeMessage:         c.config.GetString(optionWelcomeMessage),
 				Bootnodes:              c.config.GetStringSlice(optionNameBootnodes),
 				CORSAllowedOrigins:     c.config.GetStringSlice(optionCORSAllowedOrigins),
@@ -189,28 +186,6 @@
 				PaymentThreshold:       c.config.GetUint64(optionNamePaymentThreshold),
 				PaymentTolerance:       c.config.GetUint64(optionNamePaymentTolerance),
 				ResolverConnectionCfgs: resolverCfgs,
-=======
-			b, err := node.NewBee(c.config.GetString(optionNameP2PAddr), address, keystore, swarmPrivateKey, c.config.GetUint64(optionNameNetworkID), logger, node.Options{
-				DataDir:              c.config.GetString(optionNameDataDir),
-				DBCapacity:           c.config.GetUint64(optionNameDBCapacity),
-				Password:             password,
-				APIAddr:              c.config.GetString(optionNameAPIAddr),
-				DebugAPIAddr:         debugAPIAddr,
-				Addr:                 c.config.GetString(optionNameP2PAddr),
-				NATAddr:              c.config.GetString(optionNameNATAddr),
-				EnableWS:             c.config.GetBool(optionNameP2PWSEnable),
-				EnableQUIC:           c.config.GetBool(optionNameP2PQUICEnable),
-				WelcomeMessage:       c.config.GetString(optionWelcomeMessage),
-				Bootnodes:            c.config.GetStringSlice(optionNameBootnodes),
-				CORSAllowedOrigins:   c.config.GetStringSlice(optionCORSAllowedOrigins),
-				TracingEnabled:       c.config.GetBool(optionNameTracingEnabled),
-				TracingEndpoint:      c.config.GetString(optionNameTracingEndpoint),
-				TracingServiceName:   c.config.GetString(optionNameTracingServiceName),
-				Logger:               logger,
-				GlobalPinningEnabled: c.config.GetBool(optionNameGlobalPinningEnabled),
-				PaymentThreshold:     c.config.GetUint64(optionNamePaymentThreshold),
-				PaymentTolerance:     c.config.GetUint64(optionNamePaymentTolerance),
->>>>>>> 70b7a7e4
 			})
 			if err != nil {
 				return err
